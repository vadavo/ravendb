--- conflicted
+++ resolved
@@ -1,68 +1,3 @@
-<<<<<<< HEAD
-﻿// -----------------------------------------------------------------------
-//  <copyright file="Mvcc.cs" company="Hibernating Rhinos LTD">
-//      Copyright (c) Hibernating Rhinos LTD. All rights reserved.
-//  </copyright>
-// -----------------------------------------------------------------------
-
-using System.IO;
-using Voron.Impl;
-using Voron.Impl.Paging;
-using Xunit;
-
-namespace Voron.Tests.Journal
-{
-	public class Mvcc : StorageTest
-	{
-		protected override void Configure(StorageEnvironmentOptions options)
-		{
-			options.ManualFlushing = true;
-			options.MaxLogFileSize = 3 * AbstractPager.PageSize;
-		}
-
-		[Fact]
-		public void ShouldNotFlushUntilThereAreActiveOlderTransactions()
-		{
-			var ones = new byte[3000];
-			var nines = new byte[3000];
-
-			for (int i = 0; i < 3000; i++)
-			{
-				ones[i] = 1;
-				nines[i] = 9;
-			}
-
-			using (var tx = Env.NewTransaction(TransactionFlags.ReadWrite))
-			{
-				tx.State.Root.Add(tx, "items/1", new MemoryStream(ones));
-				tx.State.Root.Add(tx, "items/2", new MemoryStream(ones));
-				tx.Commit();
-			}
-
-			Env.FlushLogToDataFile(); // make sure that pages where items/1 is contained will be flushed to the data file
-
-			using (var txr = Env.NewTransaction(TransactionFlags.Read))
-			{
-				using (var txw = Env.NewTransaction(TransactionFlags.ReadWrite))
-				{
-					txw.State.Root.Add(txw, "items/1", new MemoryStream(nines));
-					txw.Commit();
-				}
-
-				Env.FlushLogToDataFile(); // should not flush pages of items/1 because there is an active read transaction
-
-				var readResult = txr.State.Root.Read(txr, "items/1");
-
-				var readData = readResult.Stream.ReadData();
-
-				for (int i = 0; i < 3000; i++)
-				{
-					Assert.Equal(1, readData[i]);
-				}
-			}
-		}
-	}
-=======
 ﻿// -----------------------------------------------------------------------
 //  <copyright file="Mvcc.cs" company="Hibernating Rhinos LTD">
 //      Copyright (c) Hibernating Rhinos LTD. All rights reserved.
@@ -126,5 +61,4 @@
 			}
 		}
 	}
->>>>>>> d8897405
 }