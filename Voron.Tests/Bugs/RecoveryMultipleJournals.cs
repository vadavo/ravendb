--- conflicted
+++ resolved
@@ -1,297 +1,291 @@
-﻿using System;
-using System.Diagnostics;
-using System.IO;
-using System.Linq.Expressions;
-using Voron.Impl;
-using Voron.Impl.Paging;
-using Xunit;
-
-namespace Voron.Tests.Bugs
-{
-	public class RecoveryMultipleJournals : StorageTest
-	{
-		protected override void Configure(StorageEnvironmentOptions options)
-		{
-			options.MaxLogFileSize = 10 * AbstractPager.PageSize;
-			options.OnRecoveryError += (sender, args) => { }; // just shut it up
-		}
-
-		[Fact]
-		public void CanRecoverAfterRestartWithMultipleFilesInSingleTransaction()
-		{
-
-			using (var tx = Env.NewTransaction(TransactionFlags.ReadWrite))
-			{
-				Env.CreateTree(tx, "tree");
-
-				tx.Commit();
-			}
-			using (var tx = Env.NewTransaction(TransactionFlags.ReadWrite))
-			{
-				for (var i = 0; i < 1000; i++)
-				{
-					tx.GetTree("tree").Add(tx, "a" + i, new MemoryStream(new byte[100]));
-				}
-				tx.Commit();
-			}
-
-
-			RestartDatabase();
-
-			using (var tx = Env.NewTransaction(TransactionFlags.ReadWrite))
-			{
-				Env.CreateTree(tx, "tree");
-
-				tx.Commit();
-			}
-
-			using (var tx = Env.NewTransaction(TransactionFlags.Read))
-			{
-				for (var i = 0; i < 1000; i++)
-				{
-					var readResult = tx.GetTree("tree").Read(tx, "a" + i);
-					Assert.NotNull(readResult);
-					using (readResult.Stream)
-					{
-						Assert.Equal(100, readResult.Stream.Length);
-					}
-				}
-				tx.Commit();
-			}
-		}
-
-		[Fact]
-		public void CanResetLogInfoAfterBigUncommitedTransaction()
-		{
-			using (var tx = Env.NewTransaction(TransactionFlags.ReadWrite))
-			{
-				Env.CreateTree(tx, "tree");
-
-				tx.Commit();
-			}
-
-			var currentJournalInfo = Env.Journal.GetCurrentJournalInfo();
-
-			using (var tx = Env.NewTransaction(TransactionFlags.ReadWrite))
-			{
-				for (var i = 0; i < 1000; i++)
-				{
-					tx.GetTree("tree").Add(tx, "a" + i, new MemoryStream(new byte[100]));
-				}
-				//tx.Commit(); - not committing here
-			}
-
-			Assert.Equal(currentJournalInfo.CurrentJournal, Env.Journal.GetCurrentJournalInfo().CurrentJournal);
-
-			using (var tx = Env.NewTransaction(TransactionFlags.ReadWrite))
-			{
-				tx.GetTree("tree").Add(tx, "a", new MemoryStream(new byte[100]));
-				tx.Commit();
-			}
-
-			Assert.Equal(currentJournalInfo.CurrentJournal, Env.Journal.GetCurrentJournalInfo().CurrentJournal);
-		}
-
-		[Fact]
-		public void CanResetLogInfoAfterBigUncommitedTransaction2()
-		{
-			using (var tx = Env.NewTransaction(TransactionFlags.ReadWrite))
-			{
-				Env.CreateTree(tx, "tree");
-
-				tx.Commit();
-			}
-
-			using (var tx = Env.NewTransaction(TransactionFlags.ReadWrite))
-			{
-				for (var i = 0; i < 1000; i++)
-				{
-					tx.GetTree("tree").Add(tx, "a" + i, new MemoryStream(new byte[100]));
-				}
-				tx.Commit(); 
-			}
-
-			var currentJournalInfo = Env.Journal.GetCurrentJournalInfo();
-
-			using (var tx = Env.NewTransaction(TransactionFlags.ReadWrite))
-			{
-				for (var i = 0; i < 1000; i++)
-				{
-					tx.GetTree("tree").Add(tx, "b" + i, new MemoryStream(new byte[100]));
-				}
-				//tx.Commit(); - not committing here
-			}
-
-			Assert.Equal(currentJournalInfo.CurrentJournal, Env.Journal.GetCurrentJournalInfo().CurrentJournal);
-
-			using (var tx = Env.NewTransaction(TransactionFlags.ReadWrite))
-			{
-				tx.GetTree("tree").Add(tx, "b", new MemoryStream(new byte[100]));
-				tx.Commit();
-			}
-
-			Assert.Equal(currentJournalInfo.CurrentJournal +1, Env.Journal.GetCurrentJournalInfo().CurrentJournal);
-		}
-
-		[Fact]
-		public void CanResetLogInfoAfterBigUncommitedTransactionWithRestart()
-		{
-			using (var tx = Env.NewTransaction(TransactionFlags.ReadWrite))
-			{
-				Env.CreateTree(tx, "tree").Add(tx, "exists", new MemoryStream(new byte[100]));
-
-				tx.Commit();
-			}
-
-			using (var tx = Env.NewTransaction(TransactionFlags.ReadWrite))
-			{
-				for (var i = 0; i < 1000; i++)
-				{
-					tx.GetTree("tree").Add(tx, "a" + i, new MemoryStream(new byte[100]));
-				}
-				tx.Commit();
-			}
-
-			var lastJournal = Env.Journal.GetCurrentJournalInfo().CurrentJournal;
-            
-			StopDatabase();
-			
-            CorruptPage(lastJournal, page: 3, pos: 3);
-
-			StartDatabase();
-            using (var tx = Env.NewTransaction(TransactionFlags.ReadWrite))
-            {
-                var tree = Env.CreateTree(tx, "tree");
-                Assert.NotNull(tree.Read(tx, "exists"));
-                Assert.Null(tree.Read(tx, "a1"));
-                Assert.Null(tree.Read(tx, "a100"));
-                Assert.Null(tree.Read(tx, "a500"));
-                Assert.Null(tree.Read(tx, "a1000"));
-                
-                tx.Commit();
-            }
-		}
-
-		[Fact]
-		public void CanResetLogInfoAfterBigUncommitedTransactionWithRestart2()
-		{
-			using (var tx = Env.NewTransaction(TransactionFlags.ReadWrite))
-			{
-				Env.CreateTree(tx, "tree");
-
-				tx.Commit();
-			}
-
-			using (var tx = Env.NewTransaction(TransactionFlags.ReadWrite))
-			{
-				for (var i = 0; i < 1000; i++)
-				{
-					tx.GetTree("tree").Add(tx, "a" + i, new MemoryStream(new byte[100]));
-				}
-				tx.Commit();
-			}
-
-			var currentJournal = Env.Journal.GetCurrentJournalInfo().CurrentJournal;
-
-			using (var tx = Env.NewTransaction(TransactionFlags.ReadWrite))
-			{
-				for (var i = 0; i < 1000; i++)
-				{
-					tx.GetTree("tree").Add(tx, "b" + i, new MemoryStream(new byte[100]));
-				}
-				tx.Commit();
-			}
-
-			var lastJournal = Env.Journal.GetCurrentJournalInfo().CurrentJournal;
-
-			StopDatabase();
-
-			CorruptPage(lastJournal - 1, page: 2, pos: 3);
-
-			StartDatabase();
-			Assert.Equal(currentJournal, Env.Journal.GetCurrentJournalInfo().CurrentJournal);
-
-		}
-
-
-		[Fact]
-		public void CorruptingOneTransactionWillKillAllFutureTransactions()
-		{
-			using (var tx = Env.NewTransaction(TransactionFlags.ReadWrite))
-			{
-				Env.CreateTree(tx, "tree");
-
-				tx.Commit();
-			}
-
-			for (int i = 0; i < 1000; i++)
-			{
-				using (var tx = Env.NewTransaction(TransactionFlags.ReadWrite))
-				{
-					tx.GetTree("tree").Add(tx, "a" + i, new MemoryStream(new byte[100]));
-					tx.Commit();
-				}
-			}
-
-			var lastJournal = Env.Journal.GetCurrentJournalInfo().CurrentJournal;
-			var lastJournalPosition = Env.Journal.CurrentFile.WritePagePosition;
-
-			StopDatabase();
-
-			CorruptPage(lastJournal - 3, lastJournalPosition + 1, 5);
-
-			StartDatabase();
-
-			using (var tx = Env.NewTransaction(TransactionFlags.ReadWrite))
-			{
-				Env.CreateTree(tx, "tree");
-
-				tx.Commit();
-			}
-
-			using (var tx = Env.NewTransaction(TransactionFlags.Read))
-			{
-				Assert.Null(tx.GetTree("tree").Read(tx, "a999"));
-			}
-
-		}
-
-		private void CorruptPage(long journal, long page, int pos)
-		{
-			_options.Dispose();
-			_options = StorageEnvironmentOptions.ForPath("test.data");
-<<<<<<< HEAD
-			Configure(_options);
-=======
-
-			_options.OnRecoveryError = (sender, args) => { }; // add empty handler to allow partially recover the storage environment
-
->>>>>>> 09c1d857
-			using (var fileStream = new FileStream(
-				Path.Combine("test.data", StorageEnvironmentOptions.JournalName(journal)), 
-				FileMode.Open,
-				FileAccess.ReadWrite, 
-				FileShare.ReadWrite | FileShare.Delete))
-		    {
-		        fileStream.Position = page*AbstractPager.PageSize;
-
-				var buffer = new byte[AbstractPager.PageSize];
-
-		        var remaining = buffer.Length;
-		        var start = 0;
-		        while (remaining > 0)
-		        {
-		            var read = fileStream.Read(buffer, start, remaining);
-		            if (read == 0)
-		                break;
-		            start += read;
-		            remaining -= read;
-		        }
-
-		        buffer[pos] = 42;
-				fileStream.Position = page * AbstractPager.PageSize;
-		        fileStream.Write(buffer, 0, buffer.Length);
-		    }
-		}
-	}
-}+﻿using System;
+using System.Diagnostics;
+using System.IO;
+using System.Linq.Expressions;
+using Voron.Impl;
+using Voron.Impl.Paging;
+using Xunit;
+
+namespace Voron.Tests.Bugs
+{
+	public class RecoveryMultipleJournals : StorageTest
+	{
+		protected override void Configure(StorageEnvironmentOptions options)
+		{
+			options.MaxLogFileSize = 10 * AbstractPager.PageSize;
+			options.OnRecoveryError += (sender, args) => { }; // just shut it up
+		}
+
+		[Fact]
+		public void CanRecoverAfterRestartWithMultipleFilesInSingleTransaction()
+		{
+
+			using (var tx = Env.NewTransaction(TransactionFlags.ReadWrite))
+			{
+				Env.CreateTree(tx, "tree");
+
+				tx.Commit();
+			}
+			using (var tx = Env.NewTransaction(TransactionFlags.ReadWrite))
+			{
+				for (var i = 0; i < 1000; i++)
+				{
+					tx.GetTree("tree").Add(tx, "a" + i, new MemoryStream(new byte[100]));
+				}
+				tx.Commit();
+			}
+
+
+			RestartDatabase();
+
+			using (var tx = Env.NewTransaction(TransactionFlags.ReadWrite))
+			{
+				Env.CreateTree(tx, "tree");
+
+				tx.Commit();
+			}
+
+			using (var tx = Env.NewTransaction(TransactionFlags.Read))
+			{
+				for (var i = 0; i < 1000; i++)
+				{
+					var readResult = tx.GetTree("tree").Read(tx, "a" + i);
+					Assert.NotNull(readResult);
+					using (readResult.Stream)
+					{
+						Assert.Equal(100, readResult.Stream.Length);
+					}
+				}
+				tx.Commit();
+			}
+		}
+
+		[Fact]
+		public void CanResetLogInfoAfterBigUncommitedTransaction()
+		{
+			using (var tx = Env.NewTransaction(TransactionFlags.ReadWrite))
+			{
+				Env.CreateTree(tx, "tree");
+
+				tx.Commit();
+			}
+
+			var currentJournalInfo = Env.Journal.GetCurrentJournalInfo();
+
+			using (var tx = Env.NewTransaction(TransactionFlags.ReadWrite))
+			{
+				for (var i = 0; i < 1000; i++)
+				{
+					tx.GetTree("tree").Add(tx, "a" + i, new MemoryStream(new byte[100]));
+				}
+				//tx.Commit(); - not committing here
+			}
+
+			Assert.Equal(currentJournalInfo.CurrentJournal, Env.Journal.GetCurrentJournalInfo().CurrentJournal);
+
+			using (var tx = Env.NewTransaction(TransactionFlags.ReadWrite))
+			{
+				tx.GetTree("tree").Add(tx, "a", new MemoryStream(new byte[100]));
+				tx.Commit();
+			}
+
+			Assert.Equal(currentJournalInfo.CurrentJournal, Env.Journal.GetCurrentJournalInfo().CurrentJournal);
+		}
+
+		[Fact]
+		public void CanResetLogInfoAfterBigUncommitedTransaction2()
+		{
+			using (var tx = Env.NewTransaction(TransactionFlags.ReadWrite))
+			{
+				Env.CreateTree(tx, "tree");
+
+				tx.Commit();
+			}
+
+			using (var tx = Env.NewTransaction(TransactionFlags.ReadWrite))
+			{
+				for (var i = 0; i < 1000; i++)
+				{
+					tx.GetTree("tree").Add(tx, "a" + i, new MemoryStream(new byte[100]));
+				}
+				tx.Commit(); 
+			}
+
+			var currentJournalInfo = Env.Journal.GetCurrentJournalInfo();
+
+			using (var tx = Env.NewTransaction(TransactionFlags.ReadWrite))
+			{
+				for (var i = 0; i < 1000; i++)
+				{
+					tx.GetTree("tree").Add(tx, "b" + i, new MemoryStream(new byte[100]));
+				}
+				//tx.Commit(); - not committing here
+			}
+
+			Assert.Equal(currentJournalInfo.CurrentJournal, Env.Journal.GetCurrentJournalInfo().CurrentJournal);
+
+			using (var tx = Env.NewTransaction(TransactionFlags.ReadWrite))
+			{
+				tx.GetTree("tree").Add(tx, "b", new MemoryStream(new byte[100]));
+				tx.Commit();
+			}
+
+			Assert.Equal(currentJournalInfo.CurrentJournal +1, Env.Journal.GetCurrentJournalInfo().CurrentJournal);
+		}
+
+		[Fact]
+		public void CanResetLogInfoAfterBigUncommitedTransactionWithRestart()
+		{
+			using (var tx = Env.NewTransaction(TransactionFlags.ReadWrite))
+			{
+				Env.CreateTree(tx, "tree").Add(tx, "exists", new MemoryStream(new byte[100]));
+
+				tx.Commit();
+			}
+
+			using (var tx = Env.NewTransaction(TransactionFlags.ReadWrite))
+			{
+				for (var i = 0; i < 1000; i++)
+				{
+					tx.GetTree("tree").Add(tx, "a" + i, new MemoryStream(new byte[100]));
+				}
+				tx.Commit();
+			}
+
+			var lastJournal = Env.Journal.GetCurrentJournalInfo().CurrentJournal;
+            
+			StopDatabase();
+			
+            CorruptPage(lastJournal, page: 3, pos: 3);
+
+			StartDatabase();
+            using (var tx = Env.NewTransaction(TransactionFlags.ReadWrite))
+            {
+                var tree = Env.CreateTree(tx, "tree");
+                Assert.NotNull(tree.Read(tx, "exists"));
+                Assert.Null(tree.Read(tx, "a1"));
+                Assert.Null(tree.Read(tx, "a100"));
+                Assert.Null(tree.Read(tx, "a500"));
+                Assert.Null(tree.Read(tx, "a1000"));
+                
+                tx.Commit();
+            }
+		}
+
+		[Fact]
+		public void CanResetLogInfoAfterBigUncommitedTransactionWithRestart2()
+		{
+			using (var tx = Env.NewTransaction(TransactionFlags.ReadWrite))
+			{
+				Env.CreateTree(tx, "tree");
+
+				tx.Commit();
+			}
+
+			using (var tx = Env.NewTransaction(TransactionFlags.ReadWrite))
+			{
+				for (var i = 0; i < 1000; i++)
+				{
+					tx.GetTree("tree").Add(tx, "a" + i, new MemoryStream(new byte[100]));
+				}
+				tx.Commit();
+			}
+
+			var currentJournal = Env.Journal.GetCurrentJournalInfo().CurrentJournal;
+
+			using (var tx = Env.NewTransaction(TransactionFlags.ReadWrite))
+			{
+				for (var i = 0; i < 1000; i++)
+				{
+					tx.GetTree("tree").Add(tx, "b" + i, new MemoryStream(new byte[100]));
+				}
+				tx.Commit();
+			}
+
+			var lastJournal = Env.Journal.GetCurrentJournalInfo().CurrentJournal;
+
+			StopDatabase();
+
+			CorruptPage(lastJournal - 1, page: 2, pos: 3);
+
+			StartDatabase();
+			Assert.Equal(currentJournal, Env.Journal.GetCurrentJournalInfo().CurrentJournal);
+
+		}
+
+
+		[Fact]
+		public void CorruptingOneTransactionWillKillAllFutureTransactions()
+		{
+			using (var tx = Env.NewTransaction(TransactionFlags.ReadWrite))
+			{
+				Env.CreateTree(tx, "tree");
+
+				tx.Commit();
+			}
+
+			for (int i = 0; i < 1000; i++)
+			{
+				using (var tx = Env.NewTransaction(TransactionFlags.ReadWrite))
+				{
+					tx.GetTree("tree").Add(tx, "a" + i, new MemoryStream(new byte[100]));
+					tx.Commit();
+				}
+			}
+
+			var lastJournal = Env.Journal.GetCurrentJournalInfo().CurrentJournal;
+			var lastJournalPosition = Env.Journal.CurrentFile.WritePagePosition;
+
+			StopDatabase();
+
+			CorruptPage(lastJournal - 3, lastJournalPosition + 1, 5);
+
+			StartDatabase();
+
+			using (var tx = Env.NewTransaction(TransactionFlags.ReadWrite))
+			{
+				Env.CreateTree(tx, "tree");
+
+				tx.Commit();
+			}
+
+			using (var tx = Env.NewTransaction(TransactionFlags.Read))
+			{
+				Assert.Null(tx.GetTree("tree").Read(tx, "a999"));
+			}
+
+		}
+
+		private void CorruptPage(long journal, long page, int pos)
+		{
+			_options.Dispose();
+			_options = StorageEnvironmentOptions.ForPath("test.data");
+			Configure(_options);
+			using (var fileStream = new FileStream(
+				Path.Combine("test.data", StorageEnvironmentOptions.JournalName(journal)), 
+				FileMode.Open,
+				FileAccess.ReadWrite, 
+				FileShare.ReadWrite | FileShare.Delete))
+		    {
+		        fileStream.Position = page*AbstractPager.PageSize;
+
+				var buffer = new byte[AbstractPager.PageSize];
+
+		        var remaining = buffer.Length;
+		        var start = 0;
+		        while (remaining > 0)
+		        {
+		            var read = fileStream.Read(buffer, start, remaining);
+		            if (read == 0)
+		                break;
+		            start += read;
+		            remaining -= read;
+		        }
+
+		        buffer[pos] = 42;
+				fileStream.Position = page * AbstractPager.PageSize;
+		        fileStream.Write(buffer, 0, buffer.Length);
+		    }
+		}
+	}
+}