﻿using System;
using System.Collections.Generic;
using System.Data;
using System.Diagnostics;
using System.IO;
using System.Linq.Expressions;
using System.Reflection;
using System.Runtime.CompilerServices;
using System.Runtime.InteropServices;
using Voron.Debugging;
using Voron.Exceptions;
using Voron.Impl;
using Voron.Impl.FileHeaders;
using Voron.Impl.Paging;
using Voron.Util;

namespace Voron.Trees
{
    public unsafe partial class Tree
    {
        private readonly TreeMutableState _state = new TreeMutableState();

        private RecentlyFoundPages _recentlyFoundPages;
        public RecentlyFoundPages RecentlyFoundPages
        {
            get { return _recentlyFoundPages ?? (_recentlyFoundPages = new RecentlyFoundPages(_tx.Flags == TransactionFlags.Read ? 8 : 2)); }
        }

        public string Name { get; set; }

        public TreeMutableState State
        {
            get { return _state; }
        }

        private readonly Transaction _tx;

        private Tree(Transaction tx, long root)
        {
            _tx = tx;
            _state.RootPageNumber = root;
        }

        private Tree(Transaction tx, TreeMutableState state)
        {
            _tx = tx;
            _state = state;
        }

        public bool KeysPrefixing { get { return _state.KeysPrefixing; } }

        public static Tree Open(Transaction tx, TreeRootHeader* header)
        {
            return new Tree(tx, header->RootPageNumber)
            {
                _state =
                {
                    PageCount = header->PageCount,
                    BranchPages = header->BranchPages,
                    Depth = header->Depth,
                    OverflowPages = header->OverflowPages,
                    LeafPages = header->LeafPages,
                    EntriesCount = header->EntriesCount,
                    Flags = header->Flags,
                    InWriteTransaction = tx.Flags.HasFlag(TransactionFlags.ReadWrite),
                    KeysPrefixing = header->KeysPrefixing
                }
            };
        }

        public static Tree Create(Transaction tx, bool keysPrefixing, TreeFlags flags = TreeFlags.None)
        {
            var newRootPage = NewPage(tx, keysPrefixing ? PageFlags.Leaf | PageFlags.KeysPrefixed : PageFlags.Leaf, 1);
            var tree = new Tree(tx, newRootPage.PageNumber)
            {
                _state =
                {
                    Depth = 1,
                    Flags = flags,
                    InWriteTransaction = true,
                    KeysPrefixing = keysPrefixing
                }
            };

            tree.State.RecordNewPage(newRootPage, 1);
            return tree;
        }

        public void Add(Slice key, Stream value, ushort? version = null)
        {
            if (value == null) throw new ArgumentNullException("value");
            if (value.Length > int.MaxValue)
                throw new ArgumentException("Cannot add a value that is over 2GB in size", "value");

            State.IsModified = true;
            var pos = DirectAdd(key, (int)value.Length, version: version);

            CopyStreamToPointer(_tx, value, pos);
        }

        public StructReadResult<T> ReadStruct<T>(Slice key, StructureSchema<T> schema)
        {
            var readResult = Read(key);

            if (readResult == null)
                return null;

            return new StructReadResult<T>(new StructureReader<T>(readResult.Reader.Base, schema), readResult.Version);
        }

        public void WriteStruct(Slice key, IStructure structure, ushort? version = null)
        {
            structure.AssertValidStructure();

<<<<<<< HEAD
		public void ReplaceValueIfBigger(Slice key, long newValue, Func<long,long,long> merge, ushort? version = null)
		{
			State.IsModified = true;

			var read = Read(key);
			var result = (long*)DirectAdd(key, sizeof(long), version: version);
			if (read == null)
			{
				*result = newValue;
				return;
			}
			var oldValue = read.Reader.ReadLittleEndianInt64();
			*result = merge(oldValue, newValue);
		}

		public long Increment(Slice key, long delta, ushort? version = null)
		{
			State.IsModified = true;
=======
            State.IsModified = true;
            var pos = DirectAdd(key, structure.GetSize(), version: version);
>>>>>>> 010287f7

            structure.Write(pos);
        }

        public long Increment(Slice key, long delta, ushort? version = null)
        {
            State.IsModified = true;

            long currentValue = 0;

            var read = Read(key);
            if (read != null)
                currentValue = *(long*)read.Reader.Base;

            var value = currentValue + delta;
            var result = (long*)DirectAdd(key, sizeof(long), version: version);
            *result = value;

            return value;
        }

        public void Add(Slice key, byte[] value, ushort? version = null)
        {
            if (value == null) throw new ArgumentNullException("value");

            State.IsModified = true;
            var pos = DirectAdd(key, value.Length, version: version);

            fixed (byte* src = value)
            {
                MemoryUtils.Copy(pos, src, value.Length);
            }
        }

        public void Add(Slice key, Slice value, ushort? version = null)
        {
            if (value == null) throw new ArgumentNullException("value");

            State.IsModified = true;
            var pos = DirectAdd(key, value.Size, version: version);

            value.CopyTo(pos);
        }

        private static void CopyStreamToPointer(Transaction tx, Stream value, byte* pos)
        {
            TemporaryPage tmp;
            using (tx.Environment.GetTemporaryPage(tx, out tmp))
            {
                var tempPageBuffer = tmp.TempPageBuffer;
                var tempPagePointer = tmp.TempPagePointer;
                while (true)
                {
                    var read = value.Read(tempPageBuffer, 0, AbstractPager.PageSize);
                    if (read == 0)
                        break;

                    MemoryUtils.CopyInline(pos, tempPagePointer, read);
                    pos += read;

                    if (read != tempPageBuffer.Length)
                        break;
                }
            }
        }

        internal byte* DirectAdd(MemorySlice key, int len, NodeFlags nodeType = NodeFlags.Data, ushort? version = null)
        {
            Debug.Assert(nodeType == NodeFlags.Data || nodeType == NodeFlags.MultiValuePageRef);

            if (_tx.Flags == (TransactionFlags.ReadWrite) == false)
                throw new ArgumentException("Cannot add a value in a read only transaction");

            if (key.Size + Constants.NodeHeaderSize > AbstractPager.NodeMaxSize)
                throw new ArgumentException(
                    "Key size is too big, must be at most " + (AbstractPager.NodeMaxSize - Constants.NodeHeaderSize) + " bytes, but was " + key.Size, "key");

            Lazy<Cursor> lazy;
            NodeHeader* node;
            var foundPage = FindPageFor(key, out node, out lazy);

            var page = _tx.ModifyPage(foundPage.PageNumber, this, foundPage);

            ushort nodeVersion = 0;
            bool? shouldGoToOverflowPage = null;
            if (page.LastMatch == 0) // this is an update operation
            {
                node = page.GetNode(page.LastSearchPosition);

                Debug.Assert(page.GetNodeKey(node).Equals(key));

                shouldGoToOverflowPage = _tx.DataPager.ShouldGoToOverflowPage(len);

                byte* pos;
                if (shouldGoToOverflowPage == false)
                {
                    // optimization for Data and MultiValuePageRef - try to overwrite existing node space
                    if (TryOverwriteDataOrMultiValuePageRefNode(node, key, len, nodeType, version, out pos))
                        return pos;
                }
                else
                {
                    // optimization for PageRef - try to overwrite existing overflows
                    if (TryOverwriteOverflowPages(State, node, key, len, version, out pos))
                        return pos;
                }

                RemoveLeafNode(page, out nodeVersion);
            }
            else // new item should be recorded
            {
                State.EntriesCount++;
            }

            CheckConcurrency(key, version, nodeVersion, TreeActionType.Add);

            var lastSearchPosition = page.LastSearchPosition; // searching for overflow pages might change this
            byte* overFlowPos = null;
            var pageNumber = -1L;
            if (shouldGoToOverflowPage ?? _tx.DataPager.ShouldGoToOverflowPage(len))
            {
                pageNumber = WriteToOverflowPages(State, len, out overFlowPos);
                len = -1;
                nodeType = NodeFlags.PageRef;
            }

            var keyToInsert = page.PrepareKeyToInsert(key, lastSearchPosition);

            byte* dataPos;
            if (page.HasSpaceFor(_tx, keyToInsert, len) == false)
            {
                var cursor = lazy.Value;
                cursor.Update(cursor.Pages.First, page);

                var pageSplitter = new PageSplitter(_tx, this, key, len, pageNumber, nodeType, nodeVersion, cursor, State);
                dataPos = pageSplitter.Execute();

                DebugValidateTree(State.RootPageNumber);
            }
            else
            {
                switch (nodeType)
                {
                    case NodeFlags.PageRef:
                        dataPos = page.AddPageRefNode(lastSearchPosition, keyToInsert, pageNumber);
                        break;
                    case NodeFlags.Data:
                        dataPos = page.AddDataNode(lastSearchPosition, keyToInsert, len, nodeVersion);
                        break;
                    case NodeFlags.MultiValuePageRef:
                        dataPos = page.AddMultiValueNode(lastSearchPosition, keyToInsert, len, nodeVersion);
                        break;
                    default:
                        throw new NotSupportedException("Unknown node type for direct add operation: " + nodeType);
                }
                page.DebugValidate(_tx, State.RootPageNumber);
            }
            if (overFlowPos != null)
                return overFlowPos;
            return dataPos;
        }

        private long WriteToOverflowPages(TreeMutableState txInfo, int overflowSize, out byte* dataPos)
        {
            var numberOfPages = _tx.DataPager.GetNumberOfOverflowPages(overflowSize);
            var overflowPageStart = _tx.AllocatePage(numberOfPages, PageFlags.Overflow);
            overflowPageStart.OverflowSize = overflowSize;
            dataPos = overflowPageStart.Base + Constants.PageHeaderSize;
            txInfo.OverflowPages += numberOfPages;
            txInfo.PageCount += numberOfPages;
            return overflowPageStart.PageNumber;
        }

        private void RemoveLeafNode(Page page, out ushort nodeVersion)
        {
            var node = page.GetNode(page.LastSearchPosition);
            nodeVersion = node->Version;
            if (node->Flags == (NodeFlags.PageRef)) // this is an overflow pointer
            {
                var overflowPage = _tx.GetReadOnlyPage(node->PageNumber);
                var numberOfPages = _tx.DataPager.GetNumberOfOverflowPages(overflowPage.OverflowSize);
                for (int i = 0; i < numberOfPages; i++)
                {
                    _tx.FreePage(overflowPage.PageNumber + i);
                }

                State.OverflowPages -= numberOfPages;
                State.PageCount -= numberOfPages;
            }
            page.RemoveNode(page.LastSearchPosition);
        }

        [Conditional("VALIDATE")]
        public void DebugValidateTree(long rootPageNumber)
        {
            var pages = new HashSet<long>();
            var stack = new Stack<Page>();
            var root = _tx.GetReadOnlyPage(rootPageNumber);
            stack.Push(root);
            pages.Add(rootPageNumber);
            while (stack.Count > 0)
            {
                var p = stack.Pop();
                if (p.NumberOfEntries == 0 && p != root)
                {
                    DebugStuff.RenderAndShow(_tx, rootPageNumber, 1);
                    throw new InvalidOperationException("The page " + p.PageNumber + " is empty");

                }
                p.DebugValidate(_tx, rootPageNumber);
                if (p.IsBranch == false)
                    continue;
                for (int i = 0; i < p.NumberOfEntries; i++)
                {
                    var page = p.GetNode(i)->PageNumber;
                    if (pages.Add(page) == false)
                    {
                        DebugStuff.RenderAndShow(_tx, rootPageNumber, 1);
                        throw new InvalidOperationException("The page " + page + " already appeared in the tree!");
                    }
                    stack.Push(_tx.GetReadOnlyPage(page));
                }
            }
        }

        internal Page FindPageFor(MemorySlice key, out NodeHeader* node, out Lazy<Cursor> cursor)
        {
            Page p;

            if (TryUseRecentTransactionPage(key, out cursor, out p, out node))
            {
                return p;
            }

            return SearchForPage(key, out cursor, out node);
        }

        private Page SearchForPage(MemorySlice key, out Lazy<Cursor> cursor, out NodeHeader* node)
        {
            var p = _tx.GetReadOnlyPage(State.RootPageNumber);
            var c = new Cursor();
            c.Push(p);

            bool rightmostPage = true;
            bool leftmostPage = true;

            while ((p.Flags & PageFlags.Branch) == PageFlags.Branch)
            {
                int nodePos;
                if (key.Options == SliceOptions.BeforeAllKeys)
                {
                    p.LastSearchPosition = nodePos = 0;
                    rightmostPage = false;
                }
                else if (key.Options == SliceOptions.AfterAllKeys)
                {
                    p.LastSearchPosition = nodePos = (ushort)(p.NumberOfEntries - 1);
                    leftmostPage = false;
                }
                else
                {
                    if (p.Search(key) != null)
                    {
                        nodePos = p.LastSearchPosition;
                        if (p.LastMatch != 0)
                        {
                            nodePos--;
                            p.LastSearchPosition--;
                        }

                        if (nodePos != 0)
                            leftmostPage = false;

                        rightmostPage = false;
                    }
                    else
                    {
                        nodePos = (ushort)(p.LastSearchPosition - 1);

                        leftmostPage = false;
                    }
                }

                var pageNode = p.GetNode(nodePos);
                p = _tx.GetReadOnlyPage(pageNode->PageNumber);
                Debug.Assert(pageNode->PageNumber == p.PageNumber,
                    string.Format("Requested Page: #{0}. Got Page: #{1}", pageNode->PageNumber, p.PageNumber));

                c.Push(p);
            }

            if (p.IsLeaf == false)
                throw new DataException("Index points to a non leaf page");

            node = p.Search(key); // will set the LastSearchPosition

            AddToRecentlyFoundPages(c, p, leftmostPage, rightmostPage);

            cursor = new Lazy<Cursor>(() => c);
            return p;
        }

        private void AddToRecentlyFoundPages(Cursor c, Page p, bool? leftmostPage, bool? rightmostPage)
        {
            MemorySlice firstKey;
            if (leftmostPage == true)
            {
                if (p.KeysPrefixed)
                    firstKey = PrefixedSlice.BeforeAllKeys;
                else
                    firstKey = Slice.BeforeAllKeys;
            }
            else
            {
                firstKey = p.GetNodeKey(0);
            }

            MemorySlice lastKey;
            if (rightmostPage == true)
            {
                if (p.KeysPrefixed)
                    lastKey = PrefixedSlice.AfterAllKeys;
                else
                    lastKey = Slice.AfterAllKeys;
            }
            else
            {
                lastKey = p.GetNodeKey(p.NumberOfEntries - 1);
            }

            var cursorPath = new long[c.Pages.Count];

            var cur = c.Pages.First;
            int pos = cursorPath.Length - 1;
            while (cur != null)
            {
                cursorPath[pos--] = cur.Value.PageNumber;
                cur = cur.Next;
            }

            var foundPage = new RecentlyFoundPages.FoundPage(p.PageNumber, p, firstKey, lastKey, cursorPath);

            RecentlyFoundPages.Add(foundPage);
        }

        private bool TryUseRecentTransactionPage(MemorySlice key, out Lazy<Cursor> cursor, out Page page, out NodeHeader* node)
        {
            node = null;
            page = null;
            cursor = null;

            var recentPages = RecentlyFoundPages;
            if (recentPages == null)
                return false;

            var foundPage = recentPages.Find(key);
            if (foundPage == null)
                return false;

            var lastFoundPageNumber = foundPage.Number;

            if (foundPage.Page != null)
            {
                // we can't share the same instance, Page instance may be modified by
                // concurrently run iterators
                page = new Page(foundPage.Page.Base, foundPage.Page.Source, foundPage.Page.PageSize);
            }
            else
            {
                page = _tx.GetReadOnlyPage(lastFoundPageNumber);
            }

            if (page.IsLeaf == false)
                throw new DataException("Index points to a non leaf page");

            node = page.Search(key); // will set the LastSearchPosition

            var cursorPath = foundPage.CursorPath;
            var pageCopy = page;
            cursor = new Lazy<Cursor>(() =>
            {
                var c = new Cursor();
                foreach (var p in cursorPath)
                {
                    if (p == lastFoundPageNumber)
                    {
                        c.Push(pageCopy);
                    }
                    else
                    {
                        var cursorPage = _tx.GetReadOnlyPage(p);
                        if (key.Options == SliceOptions.BeforeAllKeys)
                        {
                            cursorPage.LastSearchPosition = 0;
                        }
                        else if (key.Options == SliceOptions.AfterAllKeys)
                        {
                            cursorPage.LastSearchPosition = (ushort)(cursorPage.NumberOfEntries - 1);
                        }
                        else if (cursorPage.Search(key) != null)
                        {
                            if (cursorPage.LastMatch != 0)
                            {
                                cursorPage.LastSearchPosition--;
                            }
                        }

                        c.Push(cursorPage);
                    }
                }

                return c;
            });

            return true;
        }

        internal static Page NewPage(Transaction tx, PageFlags flags, int num)
        {
            var page = tx.AllocatePage(num, flags);

            return page;
        }

        public void Delete(Slice key, ushort? version = null)
        {
            if (_tx.Flags == (TransactionFlags.ReadWrite) == false)
                throw new ArgumentException("Cannot delete a value in a read only transaction");

            State.IsModified = true;
            Lazy<Cursor> lazy;
            NodeHeader* node;
            var page = FindPageFor(key, out node, out lazy);

            if (page.LastMatch != 0)
                return; // not an exact match, can't delete

            page = _tx.ModifyPage(page.PageNumber, this, page);

            State.EntriesCount--;
            ushort nodeVersion;
            RemoveLeafNode(page, out nodeVersion);

            CheckConcurrency(key, version, nodeVersion, TreeActionType.Delete);

            var treeRebalancer = new TreeRebalancer(_tx, this, lazy.Value);
            var changedPage = page;
            while (changedPage != null)
            {
                changedPage = treeRebalancer.Execute(changedPage);
            }

            page.DebugValidate(_tx, State.RootPageNumber);
        }

        public TreeIterator Iterate()
        {
            return new TreeIterator(this, _tx);
        }

        public ReadResult Read(Slice key)
        {
            Lazy<Cursor> lazy;
            NodeHeader* node;
            var p = FindPageFor(key, out node, out lazy);

            if (p.LastMatch != 0)
                return null;

            return new ReadResult(NodeHeader.Reader(_tx, node), node->Version);
        }

        public int GetDataSize(Slice key)
        {
            Lazy<Cursor> lazy;
            NodeHeader* node;
            var p = FindPageFor(key, out node, out lazy);
            if (p == null || p.LastMatch != 0)
                return -1;

            if (node == null || p.GetNodeKey(node).Compare(key) != 0)
                return -1;

            return NodeHeader.GetDataSize(_tx, node);
        }

        public ushort ReadVersion(Slice key)
        {
            Lazy<Cursor> lazy;
            NodeHeader* node;
            var p = FindPageFor(key, out node, out lazy);
            if (p == null || p.LastMatch != 0)
                return 0;

            if (node == null || p.GetNodeKey(node).Compare(key) != 0)
                return 0;

            return node->Version;
        }

        internal byte* DirectRead(Slice key)
        {
            Lazy<Cursor> lazy;
            NodeHeader* node;
            var p = FindPageFor(key, out node, out lazy);
            if (p == null || p.LastMatch != 0)
                return null;

            Debug.Assert(node != null);

            if (node->Flags == (NodeFlags.PageRef))
            {
                var overFlowPage = _tx.GetReadOnlyPage(node->PageNumber);
                return overFlowPage.Base + Constants.PageHeaderSize;
            }

            return (byte*)node + node->KeySize + Constants.NodeHeaderSize;
        }

        public List<long> AllPages()
        {
            var results = new List<long>();
            var stack = new Stack<Page>();
            var root = _tx.GetReadOnlyPage(State.RootPageNumber);
            stack.Push(root);

            while (stack.Count > 0)
            {
                var p = stack.Pop();
                results.Add(p.PageNumber);

                var key = p.CreateNewEmptyKey();

                for (int i = 0; i < p.NumberOfEntries; i++)
                {
                    var node = p.GetNode(i);
                    var pageNumber = node->PageNumber;
                    if (p.IsBranch)
                    {
                        stack.Push(_tx.GetReadOnlyPage(pageNumber));
                    }
                    else if (node->Flags == NodeFlags.PageRef)
                    {
                        // This is an overflow page
                        var overflowPage = _tx.GetReadOnlyPage(pageNumber);
                        var numberOfPages = _tx.DataPager.GetNumberOfOverflowPages(overflowPage.OverflowSize);
                        for (long j = 0; j < numberOfPages; ++j)
                            results.Add(overflowPage.PageNumber + j);
                    }
                    else if (node->Flags == NodeFlags.MultiValuePageRef)
                    {
                        var childTreeHeader = (TreeRootHeader*)((byte*)node + node->KeySize + Constants.NodeHeaderSize);

                        results.Add(childTreeHeader->RootPageNumber);

                        // this is a multi value
                        p.SetNodeKey(node, ref key);
                        var tree = OpenMultiValueTree(_tx, key, node);
                        results.AddRange(tree.AllPages());
                    }
                }
            }
            return results;
        }

        public override string ToString()
        {
            return Name + " " + State.EntriesCount;
        }


        private void CheckConcurrency(MemorySlice key, ushort? expectedVersion, ushort nodeVersion, TreeActionType actionType)
        {
            if (expectedVersion.HasValue && nodeVersion != expectedVersion.Value)
                throw new ConcurrencyException(string.Format("Cannot {0} '{1}' to '{4}' tree. Version mismatch. Expected: {2}. Actual: {3}.", actionType.ToString().ToLowerInvariant(), key, expectedVersion.Value, nodeVersion, Name));
        }


        private void CheckConcurrency(Slice key, Slice value, ushort? expectedVersion, ushort nodeVersion, TreeActionType actionType)
        {
            if (expectedVersion.HasValue && nodeVersion != expectedVersion.Value)
                throw new ConcurrencyException(string.Format("Cannot {0} value '{5}' to key '{1}' to '{4}' tree. Version mismatch. Expected: {2}. Actual: {3}.", actionType.ToString().ToLowerInvariant(), key, expectedVersion.Value, nodeVersion, Name, value));
        }

        private enum TreeActionType
        {
            Add,
            Delete
        }

        internal Tree Clone(Transaction tx)
        {
            return new Tree(tx, _state.Clone()) { Name = Name };
        }

        private bool TryOverwriteOverflowPages(TreeMutableState treeState, NodeHeader* updatedNode,
                                                      MemorySlice key, int len, ushort? version, out byte* pos)
        {
            if (updatedNode->Flags == NodeFlags.PageRef &&
                _tx.Id <= _tx.Environment.OldestTransaction) // ensure MVCC - do not overwrite if there is some older active transaction that might read those overflows
            {
                var overflowPage = _tx.GetReadOnlyPage(updatedNode->PageNumber);

                if (len <= overflowPage.OverflowSize)
                {
                    CheckConcurrency(key, version, updatedNode->Version, TreeActionType.Add);

                    if (updatedNode->Version == ushort.MaxValue)
                        updatedNode->Version = 0;
                    updatedNode->Version++;

                    var availableOverflows = _tx.DataPager.GetNumberOfOverflowPages(overflowPage.OverflowSize);

                    var requestedOverflows = _tx.DataPager.GetNumberOfOverflowPages(len);

                    var overflowsToFree = availableOverflows - requestedOverflows;

                    for (int i = 0; i < overflowsToFree; i++)
                    {
                        _tx.FreePage(overflowPage.PageNumber + requestedOverflows + i);
                    }

                    treeState.OverflowPages -= overflowsToFree;
                    treeState.PageCount -= overflowsToFree;

                    overflowPage.OverflowSize = len;

                    pos = overflowPage.Base + Constants.PageHeaderSize;
                    return true;
                }
            }
            pos = null;
            return false;
        }

        public Slice LastKeyOrDefault()
        {
            using (var it = Iterate())
            {
                if (it.Seek(Slice.AfterAllKeys) == false)
                    return null;
                return it.CurrentKey.Clone();
            }
        }

        public Slice FirstKeyOrDefault()
        {
            using (var it = Iterate())
            {
                if (it.Seek(Slice.BeforeAllKeys) == false)
                    return null;
                return it.CurrentKey.Clone();
            }
        }

        public void ClearRecentFoundPages()
        {
            if (_recentlyFoundPages != null)
                _recentlyFoundPages.Clear();
        }
    }
}<|MERGE_RESOLUTION|>--- conflicted
+++ resolved
@@ -3,10 +3,6 @@
 using System.Data;
 using System.Diagnostics;
 using System.IO;
-using System.Linq.Expressions;
-using System.Reflection;
-using System.Runtime.CompilerServices;
-using System.Runtime.InteropServices;
 using Voron.Debugging;
 using Voron.Exceptions;
 using Voron.Impl;
@@ -112,29 +108,8 @@
         {
             structure.AssertValidStructure();
 
-<<<<<<< HEAD
-		public void ReplaceValueIfBigger(Slice key, long newValue, Func<long,long,long> merge, ushort? version = null)
-		{
-			State.IsModified = true;
-
-			var read = Read(key);
-			var result = (long*)DirectAdd(key, sizeof(long), version: version);
-			if (read == null)
-			{
-				*result = newValue;
-				return;
-			}
-			var oldValue = read.Reader.ReadLittleEndianInt64();
-			*result = merge(oldValue, newValue);
-		}
-
-		public long Increment(Slice key, long delta, ushort? version = null)
-		{
-			State.IsModified = true;
-=======
             State.IsModified = true;
             var pos = DirectAdd(key, structure.GetSize(), version: version);
->>>>>>> 010287f7
 
             structure.Write(pos);
         }
