--- conflicted
+++ resolved
@@ -154,11 +154,9 @@
 			return ReadResponseStringAsync();
 		}
 
-<<<<<<< HEAD
 		private bool requestSendToServer;
-=======
+
 		private readonly OperationCredentials _credentials;
->>>>>>> a3b30af5
 
 		/// <summary>
 		/// Begins the read response string.
@@ -212,27 +210,13 @@
 
 			var unauthorizedResponseAsync = conventions.HandleUnauthorizedResponseAsync(unauthorizedResponse, _credentials);
 			if (unauthorizedResponseAsync == null)
-<<<<<<< HEAD
-=======
-				return false;
-
-			await RecreateHttpClient(await unauthorizedResponseAsync);
-			return true;
-		}
-
-		private async Task HandleForbiddenResponseAsync(HttpResponseMessage forbiddenResponse)
-		{
-			if (conventions.HandleForbiddenResponseAsync == null)
 				return;
 
 			var forbiddenResponseAsync = conventions.HandleForbiddenResponseAsync(forbiddenResponse, _credentials);
 			if (forbiddenResponseAsync == null)
->>>>>>> a3b30af5
 				return;
 
-			var result = await unauthorizedResponseAsync;
-			// await RecreateWebRequest(result);
-			throw new NotImplementedException();
+			await forbiddenResponseAsync;
 		}
 
 		public async Task<byte[]> ReadResponseBytesAsync()
