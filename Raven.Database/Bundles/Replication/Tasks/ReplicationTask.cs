//-----------------------------------------------------------------------
// <copyright file="ReplicationTask.cs" company="Hibernating Rhinos LTD">
//     Copyright (c) Hibernating Rhinos LTD. All rights reserved.
// </copyright>
//-----------------------------------------------------------------------

using Raven.Abstractions.Exceptions;
using Raven.Abstractions.Extensions;
using Raven.Abstractions.Logging;
using Raven.Abstractions.Replication;
using Raven.Abstractions.Util;
using Raven.Bundles.Replication.Data;
using Raven.Database;
using Raven.Database.Data;
using Raven.Database.Extensions;
using Raven.Database.Plugins;
using Raven.Database.Prefetching;
using Raven.Database.Storage;
using Raven.Json.Linq;
using System.Globalization;
using Raven.Abstractions;
using Raven.Abstractions.Connection;
using Raven.Abstractions.Data;
using System;
using System.Collections.Concurrent;
using System.Collections.Generic;
using System.ComponentModel.Composition;
using System.Diagnostics;
using System.IO;
using System.Linq;
using System.Net;
using System.Threading;
using System.Threading.Tasks;

namespace Raven.Bundles.Replication.Tasks
{
	using Database.Indexing;

	[ExportMetadata("Bundle", "Replication")]
	[InheritedExport(typeof(IStartupTask))]
	public class ReplicationTask : IStartupTask, IDisposable
	{
		public bool IsRunning { get; private set; }

		private bool shouldPause;

		public const int SystemDocsLimitForRemoteEtagUpdate = 15;
		public const int DestinationDocsLimitForRemoteEtagUpdate = 15;

		public readonly ConcurrentQueue<Task> activeTasks = new ConcurrentQueue<Task>();

		private readonly ConcurrentDictionary<string, DestinationStats> destinationStats =
			new ConcurrentDictionary<string, DestinationStats>(StringComparer.OrdinalIgnoreCase);

		private DocumentDatabase docDb;
		private readonly static ILog log = LogManager.GetCurrentClassLogger();
		private bool firstTimeFoundNoReplicationDocument = true;
		private bool wrongReplicationSourceAlertSent = false;
		private readonly ConcurrentDictionary<string, SemaphoreSlim> activeReplicationTasks = new ConcurrentDictionary<string, SemaphoreSlim>();

		private TimeSpan _replicationFrequency;
		private TimeSpan _lastQueriedFrequency;
		private Timer _indexReplicationTaskTimer;
		private Timer _lastQueriedTaskTimer;
		private object _indexReplicationTaskLock = new object();
		private object _lastQueriedTaskLock = new object();


		public ConcurrentDictionary<string, DestinationStats> DestinationStats
		{
			get { return destinationStats; }
		}

		public ConcurrentDictionary<string, DateTime> Heartbeats
		{
			get { return heartbeatDictionary; }
		}

		private int replicationAttempts;
		private int workCounter;
		private HttpRavenRequestFactory httpRavenRequestFactory;
		private HttpRavenRequestFactory nonBufferedHttpRavenRequestFactory;

		private IndependentBatchSizeAutoTuner autoTuner;
		private readonly ConcurrentDictionary<string, PrefetchingBehavior> prefetchingBehaviors = new ConcurrentDictionary<string, PrefetchingBehavior>();

		public void Execute(DocumentDatabase database)
		{
			docDb = database;
			var replicationRequestTimeoutInMs = docDb.Configuration.Replication.ReplicationRequestTimeoutInMilliseconds;

			autoTuner = new IndependentBatchSizeAutoTuner(docDb.WorkContext, PrefetchingUser.Replicator);
			httpRavenRequestFactory = new HttpRavenRequestFactory { RequestTimeoutInMs = replicationRequestTimeoutInMs };
			nonBufferedHttpRavenRequestFactory = new HttpRavenRequestFactory
			{
				RequestTimeoutInMs = replicationRequestTimeoutInMs,
				AllowWriteStreamBuffering = false
			};

			var task = new Task(Execute, TaskCreationOptions.LongRunning);
			var disposableAction = new DisposableAction(task.Wait);
			// make sure that the doc db waits for the replication task shutdown
			docDb.ExtensionsState.GetOrAdd(Guid.NewGuid().ToString(), s => disposableAction);

			_replicationFrequency = TimeSpan.FromSeconds(database.Configuration.IndexAndTransformerReplicationLatencyInSec); //by default 10 min
			_lastQueriedFrequency = TimeSpan.FromSeconds(database.Configuration.TimeToWaitBeforeRunningIdleIndexes.TotalSeconds / 2);

			_indexReplicationTaskTimer = database.TimerManager.NewTimer(ReplicateIndexesAndTransformersTask, TimeSpan.Zero, _replicationFrequency);
			_lastQueriedTaskTimer = database.TimerManager.NewTimer(SendLastQueriedTask, TimeSpan.Zero, _lastQueriedFrequency);


			task.Start();
		}

		public void Pause()
		{
			shouldPause = true;
		}

		public void Continue()
		{
			shouldPause = false;
		}

		private void Execute()
		{
			using (LogContext.WithDatabase(docDb.Name))
			{
				var name = GetType().Name;

				var timeToWaitInMinutes = TimeSpan.FromMinutes(5);
				bool runningBecauseOfDataModifications = false;
				var context = docDb.WorkContext;
				NotifySiblings();
				while (context.DoWork)
				{
					IsRunning = !shouldPause;

					if (IsRunning)
					{
						try
						{
							using (docDb.DisableAllTriggersForCurrentThread())
							{
								var destinations = GetReplicationDestinations();

								if (destinations.Length == 0)
								{
									WarnIfNoReplicationTargetsWereFound();
								}
								else
								{
									var currentReplicationAttempts = Interlocked.Increment(ref replicationAttempts);

									var copyOfrunningBecauseOfDataModifications = runningBecauseOfDataModifications;
									var destinationForReplication = destinations.Where(
										dest =>
										{
											if (copyOfrunningBecauseOfDataModifications == false) return true;
											return IsNotFailing(dest, currentReplicationAttempts);
										}).ToList();

									CleanupPrefetchingBehaviors(destinations.Select(x => x.ConnectionStringOptions.Url),
										destinations.Except(destinationForReplication).Select(x => x.ConnectionStringOptions.Url));

									var startedTasks = new List<Task>();

									foreach (var dest in destinationForReplication)
									{
										var destination = dest;
										var holder = activeReplicationTasks.GetOrAdd(destination.ConnectionStringOptions.Url, s => new SemaphoreSlim(1));
										if (holder.Wait(0) == false)
											continue;

										var replicationTask = Task.Factory.StartNew(
											() =>
											{
												using (LogContext.WithDatabase(docDb.Name))
												{
													try
													{
														if (ReplicateTo(destination)) docDb.WorkContext.NotifyAboutWork();
													}
													catch (Exception e)
													{
														log.ErrorException("Could not replicate to " + destination, e);
													}
												}
											});

										startedTasks.Add(replicationTask);

										activeTasks.Enqueue(replicationTask);
										replicationTask.ContinueWith(
											_ =>
											{
												// here we purge all the completed tasks at the head of the queue
												Task task;
												while (activeTasks.TryPeek(out task))
												{
													if (!task.IsCompleted && !task.IsCanceled && !task.IsFaulted) break;
													activeTasks.TryDequeue(out task); // remove it from end
												}
											});
									}

									Task.WhenAll(startedTasks.ToArray()).ContinueWith(
										t =>
										{
											if (destinationStats.Count == 0)
												return;

											foreach (var stats in destinationStats.Where(stats => stats.Value.LastReplicatedEtag != null))
											{
												PrefetchingBehavior prefetchingBehavior;

												if (prefetchingBehaviors.TryGetValue(stats.Key, out prefetchingBehavior))
												{
													prefetchingBehavior.CleanupDocuments(stats.Value.LastReplicatedEtag);
												}
											}
										}).AssertNotFailed();
								}
							}
						}
						catch (Exception e)
						{
							log.ErrorException("Failed to perform replication", e);
						}
					}

					runningBecauseOfDataModifications = context.WaitForWork(timeToWaitInMinutes, ref workCounter, name);
					timeToWaitInMinutes = runningBecauseOfDataModifications
											? TimeSpan.FromSeconds(30)
											: TimeSpan.FromMinutes(5);
				}

				IsRunning = false;
			}
		}

		private void CleanupPrefetchingBehaviors(IEnumerable<string> allDestinations, IEnumerable<string> failingDestinations)
		{
			PrefetchingBehavior prefetchingBehaviorToDispose;

			// remove prefetching behaviors for non-existing destinations
			foreach (var removedDestination in prefetchingBehaviors.Keys.Except(allDestinations))
			{
				if (prefetchingBehaviors.TryRemove(removedDestination, out prefetchingBehaviorToDispose))
				{
					prefetchingBehaviorToDispose.Dispose();
				}
			}

			// also remove prefetchers if the destination is failing for a long time
			foreach (var failingDestination in failingDestinations)
			{
				DestinationStats stats;
				if (prefetchingBehaviors.ContainsKey(failingDestination) == false || destinationStats.TryGetValue(failingDestination, out stats) == false)
					continue;

				if (stats.FirstFailureInCycleTimestamp != null && stats.LastFailureTimestamp != null &&
					stats.LastFailureTimestamp - stats.FirstFailureInCycleTimestamp >= TimeSpan.FromMinutes(3))
				{
					if (prefetchingBehaviors.TryRemove(failingDestination, out prefetchingBehaviorToDispose))
					{
						prefetchingBehaviorToDispose.Dispose();
					}
				}
			}
		}

		private void NotifySiblings()
		{
			var notifications = new BlockingCollection<RavenConnectionStringOptions>();

			Task.Factory.StartNew(() => NotifySibling(notifications));

			int skip = 0;
			var replicationDestinations = GetReplicationDestinations();
			foreach (var replicationDestination in replicationDestinations)
			{
				notifications.TryAdd(replicationDestination.ConnectionStringOptions, 15 * 1000);
			}

			while (true)
			{
				int nextPageStart = skip; // will trigger rapid pagination
				var docs = docDb.Documents.GetDocumentsWithIdStartingWith(Constants.RavenReplicationSourcesBasePath, null, null, skip, 128, CancellationToken.None, ref nextPageStart);
				if (docs.Length == 0)
				{
					notifications.TryAdd(null, 15 * 1000); // marker to stop notify this
					return;
				}

				skip += docs.Length;

				foreach (RavenJObject doc in docs)
				{
					var sourceReplicationInformation = doc.JsonDeserialization<SourceReplicationInformation>();
					if (string.IsNullOrEmpty(sourceReplicationInformation.Source))
						continue;

					var match = replicationDestinations.FirstOrDefault(x =>
														   string.Equals(x.ConnectionStringOptions.Url,
																		 sourceReplicationInformation.Source,
																		 StringComparison.OrdinalIgnoreCase));

					if (match != null)
					{
						notifications.TryAdd(match.ConnectionStringOptions, 15 * 1000);
					}
					else
					{
						notifications.TryAdd(new RavenConnectionStringOptions
						{
							Url = sourceReplicationInformation.Source
						}, 15 * 1000);
					}
				}
			}
		}

		private void NotifySibling(BlockingCollection<RavenConnectionStringOptions> collection)
		{
			using (LogContext.WithDatabase(docDb.Name))
				while (true)
				{
					RavenConnectionStringOptions connectionStringOptions;
					try
					{
						collection.TryTake(out connectionStringOptions, 15 * 1000, docDb.WorkContext.CancellationToken);
						if (connectionStringOptions == null)
							return;
					}
					catch (Exception e)
					{
						log.ErrorException("Could not get connection string options to notify sibling servers about restart", e);
						return;
					}
					try
					{
						var url = connectionStringOptions.Url + "/replication/heartbeat?from=" + UrlEncodedServerUrl() + "&dbid=" + docDb.TransactionalStorage.Id;
						var request = httpRavenRequestFactory.Create(url, "POST", connectionStringOptions);
						request.WebRequest.ContentLength = 0;
						request.ExecuteRequest();
					}
					catch (Exception e)
					{
						log.WarnException("Could not notify " + connectionStringOptions.Url + " about sibling server being up & running", e);
					}
				}
		}

		private bool IsNotFailing(ReplicationStrategy dest, int currentReplicationAttempts)
		{
			var jsonDocument = docDb.Documents.Get(Constants.RavenReplicationDestinationsBasePath + EscapeDestinationName(dest.ConnectionStringOptions.Url), null);
			if (jsonDocument == null)
				return true;
			var failureInformation = jsonDocument.DataAsJson.JsonDeserialization<DestinationFailureInformation>();
			if (failureInformation.FailureCount > 1000)
			{
				var shouldReplicateTo = currentReplicationAttempts % 10 == 0;
				log.Debug("Failure count for {0} is {1}, skipping replication: {2}",
					dest, failureInformation.FailureCount, shouldReplicateTo == false);
				return shouldReplicateTo;
			}
			if (failureInformation.FailureCount > 100)
			{
				var shouldReplicateTo = currentReplicationAttempts % 5 == 0;
				log.Debug("Failure count for {0} is {1}, skipping replication: {2}",
					dest, failureInformation.FailureCount, shouldReplicateTo == false);
				return shouldReplicateTo;
			}
			if (failureInformation.FailureCount > 10)
			{
				var shouldReplicateTo = currentReplicationAttempts % 2 == 0;
				log.Debug("Failure count for {0} is {1}, skipping replication: {2}",
					dest, failureInformation.FailureCount, shouldReplicateTo == false);
				return shouldReplicateTo;
			}
			return true;
		}

		public static string EscapeDestinationName(string url)
		{
			return Uri.EscapeDataString(url.Replace("https://", "").Replace("http://", "").Replace("/", "").Replace(":", ""));
		}

		private void WarnIfNoReplicationTargetsWereFound()
		{
			if (firstTimeFoundNoReplicationDocument)
			{
				firstTimeFoundNoReplicationDocument = false;
				log.Warn("Replication bundle is installed, but there is no destination in 'Raven/Replication/Destinations'.\r\nReplication results in NO-OP");
			}
		}

		private bool ReplicateTo(ReplicationStrategy destination)
		{
			try
			{
				if (docDb.Disposed)
					return false;

				using (docDb.DisableAllTriggersForCurrentThread())
				using (var stats = new ReplicationStatisticsRecorder(destination, destinationStats))
				{
					SourceReplicationInformation destinationsReplicationInformationForSource;
					using (var scope = stats.StartRecording("Destination"))
					{
						try
						{
							destinationsReplicationInformationForSource = GetLastReplicatedEtagFrom(destination);
							if (destinationsReplicationInformationForSource == null)
							{
								destinationsReplicationInformationForSource = GetLastReplicatedEtagFrom(destination);

								if (destinationsReplicationInformationForSource == null)
									return false;
							}

							scope.Record(RavenJObject.FromObject(destinationsReplicationInformationForSource));
						}
						catch (Exception e)
						{
							scope.RecordError(e);
							log.WarnException("Failed to replicate to: " + destination, e);
							return false;
						}
					}

					bool? replicated = null;

					int replicatedDocuments;

					using (var scope = stats.StartRecording("Documents"))
					{
						switch (ReplicateDocuments(destination, destinationsReplicationInformationForSource, scope, out replicatedDocuments))
						{
							case true:
								replicated = true;
								break;
							case false:
								return false;
						}
					}

					using (var scope = stats.StartRecording("Attachments"))
					{
						switch (ReplicateAttachments(destination, destinationsReplicationInformationForSource, scope))
						{
							case true:
								replicated = true;
								break;
							case false:
								return false;
						}
					}

					var elapsedMicroseconds = (long)(stats.ElapsedTime.Ticks * SystemTime.MicroSecPerTick);
					docDb.WorkContext.MetricsCounters.GetReplicationDurationHistogram(destination).Update(elapsedMicroseconds);
					UpdateReplicationPerformance(destination, stats.Started, stats.ElapsedTime, replicatedDocuments);

					return replicated ?? false;
				}
			}
			finally
			{
				var holder = activeReplicationTasks.GetOrAdd(destination.ConnectionStringOptions.Url, s => new SemaphoreSlim(0, 1));
				holder.Release();
			}
		}

		private void UpdateReplicationPerformance(ReplicationStrategy destination, DateTime startTime, TimeSpan elapsed, int batchSize)
		{
			if (batchSize > 0)
			{
				var queue = docDb.WorkContext.MetricsCounters.GetReplicationPerformanceStats(destination);
				queue.Enqueue(new ReplicationPerformanceStats
				{
					Duration = elapsed,
					Started = startTime,
					BatchSize = batchSize
				});

				while (queue.Count() > 25)
				{
					ReplicationPerformanceStats _;
					queue.TryDequeue(out _);
				}
			}
		}


		[Obsolete("Use RavenFS instead.")]
		private bool? ReplicateAttachments(ReplicationStrategy destination, SourceReplicationInformation destinationsReplicationInformationForSource, ReplicationStatisticsRecorder.ReplicationStatisticsRecorderScope recorder)
		{
			Tuple<RavenJArray, Etag> tuple;
			RavenJArray attachments;

			using (var scope = recorder.StartRecording("Get"))
			{
				tuple = GetAttachments(destinationsReplicationInformationForSource, destination, scope);
				attachments = tuple.Item1;

				if (attachments == null || attachments.Length == 0)
				{
					if (tuple.Item2 != destinationsReplicationInformationForSource.LastAttachmentEtag)
					{
						SetLastReplicatedEtagForServer(destination, lastAttachmentEtag: tuple.Item2);
					}
					return null;
				}
			}

			using (var scope = recorder.StartRecording("Send"))
			{
				string lastError;
				if (TryReplicationAttachments(destination, attachments, out lastError) == false) // failed to replicate, start error handling strategy
				{
					if (IsFirstFailure(destination.ConnectionStringOptions.Url))
					{
						log.Info("This is the first failure for {0}, assuming transient failure and trying again", destination);
						if (TryReplicationAttachments(destination, attachments, out lastError)) // success on second fail
						{
							RecordSuccess(destination.ConnectionStringOptions.Url, lastReplicatedEtag: tuple.Item2);
							return true;
						}
					}

					scope.RecordError(lastError);
					RecordFailure(destination.ConnectionStringOptions.Url, lastError);
					return false;
				}
			}

			RecordSuccess(destination.ConnectionStringOptions.Url,
				lastReplicatedEtag: tuple.Item2);

			return true;
		}

		private bool? ReplicateDocuments(ReplicationStrategy destination, SourceReplicationInformation destinationsReplicationInformationForSource, ReplicationStatisticsRecorder.ReplicationStatisticsRecorderScope recorder, out int replicatedDocuments)
		{
			replicatedDocuments = 0;
			JsonDocumentsToReplicate documentsToReplicate = null;
			Stopwatch sp = Stopwatch.StartNew();
			IDisposable removeBatch = null;

			var prefetchingBehavior = prefetchingBehaviors.GetOrAdd(destination.ConnectionStringOptions.Url,
				x => docDb.Prefetcher.CreatePrefetchingBehavior(PrefetchingUser.Replicator, autoTuner));

			try
			{
				using (var scope = recorder.StartRecording("Get"))
				{
					documentsToReplicate = GetJsonDocuments(destinationsReplicationInformationForSource, destination, prefetchingBehavior, scope);
					if (documentsToReplicate.Documents == null || documentsToReplicate.Documents.Length == 0)
					{
						if (documentsToReplicate.LastEtag != destinationsReplicationInformationForSource.LastDocumentEtag)
						{
							// we don't notify remote server about updates to system docs, see: RavenDB-715
							if (documentsToReplicate.CountOfFilteredDocumentsWhichAreSystemDocuments == 0
								|| documentsToReplicate.CountOfFilteredDocumentsWhichAreSystemDocuments > SystemDocsLimitForRemoteEtagUpdate
								|| documentsToReplicate.CountOfFilteredDocumentsWhichOriginFromDestination > DestinationDocsLimitForRemoteEtagUpdate) // see RavenDB-1555
							{
								using (scope.StartRecording("Notify"))
								{
									SetLastReplicatedEtagForServer(destination, lastDocEtag: documentsToReplicate.LastEtag);
									scope.Record(new RavenJObject
								             {
									             { "LastDocEtag", documentsToReplicate.LastEtag.ToString() }
								             });
								}
							}
						}
						RecordLastEtagChecked(destination.ConnectionStringOptions.Url, documentsToReplicate.LastEtag);
						return null;
					}
				}

				// if the db is idling in all respect except sending out replication, let us keep it that way.
				docDb.WorkContext.UpdateFoundWork();

				removeBatch = prefetchingBehavior.UpdateCurrentlyUsedBatches(documentsToReplicate.LoadedDocs);

				using (var scope = recorder.StartRecording("Send"))
				{
					string lastError;
					if (TryReplicationDocuments(destination, documentsToReplicate.Documents, out lastError) == false) // failed to replicate, start error handling strategy
					{
						if (IsFirstFailure(destination.ConnectionStringOptions.Url))
						{
							log.Info(
								"This is the first failure for {0}, assuming transient failure and trying again",
								destination);
							if (TryReplicationDocuments(destination, documentsToReplicate.Documents, out lastError)) // success on second fail
							{
								RecordSuccess(destination.ConnectionStringOptions.Url, documentsToReplicate.LastEtag, documentsToReplicate.LastLastModified);
								return true;
							}
						}
						// if we had an error sending to this endpoint, it might be because we are sending too much data, or because
						// the request timed out. This will let us know that the next time we try, we'll use just the initial doc counts
						// and we'll be much more conservative with increasing the sizes
						prefetchingBehavior.OutOfMemoryExceptionHappened();
						scope.RecordError(lastError);
						RecordFailure(destination.ConnectionStringOptions.Url, lastError);
						return false;
					}
				}
			}
			finally
			{
				if (documentsToReplicate != null && documentsToReplicate.LoadedDocs != null)
				{
					prefetchingBehavior.UpdateAutoThrottler(documentsToReplicate.LoadedDocs, sp.Elapsed);
					replicatedDocuments = documentsToReplicate.LoadedDocs.Count;
				}

				if (removeBatch != null)
					removeBatch.Dispose();
			}

			RecordSuccess(destination.ConnectionStringOptions.Url, documentsToReplicate.LastEtag, documentsToReplicate.LastLastModified);
			return true;
		}

		private void SetLastReplicatedEtagForServer(ReplicationStrategy destination, Etag lastDocEtag = null, Etag lastAttachmentEtag = null)
		{
			try
			{
				var url = destination.ConnectionStringOptions.Url + "/replication/lastEtag?from=" + UrlEncodedServerUrl() +
						  "&dbid=" + docDb.TransactionalStorage.Id;
				if (lastDocEtag != null)
					url += "&docEtag=" + lastDocEtag;
				if (lastAttachmentEtag != null)
					url += "&attachmentEtag=" + lastAttachmentEtag;

				var request = httpRavenRequestFactory.Create(url, "PUT", destination.ConnectionStringOptions);
				request.Write(new byte[0]);
				request.ExecuteRequest();
			}
			catch (WebException e)
			{
				var response = e.Response as HttpWebResponse;
				if (response != null && (response.StatusCode == HttpStatusCode.BadRequest || response.StatusCode == HttpStatusCode.NotFound))
					log.WarnException("Replication is not enabled on: " + destination, e);
				else
					log.WarnException("Failed to contact replication destination: " + destination, e);
			}
			catch (Exception e)
			{
				log.WarnException("Failed to contact replication destination: " + destination, e);
			}
		}

		private void RecordFailure(string url, string lastError)
		{
			var stats = destinationStats.GetOrAdd(url, new DestinationStats { Url = url });
			Interlocked.Increment(ref stats.FailureCountInternal);
			stats.LastFailureTimestamp = SystemTime.UtcNow;

			if (stats.FirstFailureInCycleTimestamp == null)
				stats.FirstFailureInCycleTimestamp = SystemTime.UtcNow;

			if (string.IsNullOrWhiteSpace(lastError) == false)
				stats.LastError = lastError;

			var jsonDocument = docDb.Documents.Get(Constants.RavenReplicationDestinationsBasePath + EscapeDestinationName(url), null);
			var failureInformation = new DestinationFailureInformation { Destination = url };
			if (jsonDocument != null)
			{
				failureInformation = jsonDocument.DataAsJson.JsonDeserialization<DestinationFailureInformation>();
			}
			failureInformation.FailureCount += 1;
			docDb.Documents.Put(Constants.RavenReplicationDestinationsBasePath + EscapeDestinationName(url), null,
					  RavenJObject.FromObject(failureInformation), new RavenJObject(), null);
		}

		private void RecordLastEtagChecked(string url, Etag lastEtagChecked)
		{
			var stats = destinationStats.GetOrDefault(url, new DestinationStats { Url = url });
			stats.LastEtagCheckedForReplication = lastEtagChecked;
		}

		private void RecordSuccess(string url,
			Etag lastReplicatedEtag = null, DateTime? lastReplicatedLastModified = null,
			DateTime? lastHeartbeatReceived = null, string lastError = null)
		{
			var stats = destinationStats.GetOrAdd(url, new DestinationStats { Url = url });
			Interlocked.Exchange(ref stats.FailureCountInternal, 0);
			stats.LastSuccessTimestamp = SystemTime.UtcNow;
			stats.FirstFailureInCycleTimestamp = null;

			if (lastReplicatedEtag != null)
			{
				stats.LastEtagCheckedForReplication = lastReplicatedEtag;
				stats.LastReplicatedEtag = lastReplicatedEtag;
			}

			if (lastReplicatedLastModified.HasValue)
				stats.LastReplicatedLastModified = lastReplicatedLastModified;

			if (lastHeartbeatReceived.HasValue)
				stats.LastHeartbeatReceived = lastHeartbeatReceived;

			if (!string.IsNullOrWhiteSpace(lastError))
				stats.LastError = lastError;

			docDb.Documents.Delete(Constants.RavenReplicationDestinationsBasePath + EscapeDestinationName(url), null, null);
		}

		private bool IsFirstFailure(string url)
		{
			var destStats = destinationStats.GetOrAdd(url, new DestinationStats { Url = url });
			return destStats.FailureCount == 0;
		}

		[Obsolete("Use RavenFS instead.")]
		private bool TryReplicationAttachments(ReplicationStrategy destination, RavenJArray jsonAttachments, out string errorMessage)
		{
			try
			{
				var url = destination.ConnectionStringOptions.Url + "/replication/replicateAttachments?from=" +
						  UrlEncodedServerUrl() + "&dbid=" + docDb.TransactionalStorage.Id;

				var sp = Stopwatch.StartNew();
				using (HttpRavenRequestFactory.Expect100Continue(destination.ConnectionStringOptions.Url))
				{
					var request = nonBufferedHttpRavenRequestFactory.Create(url, "POST", destination.ConnectionStringOptions);

					request.WriteBson(jsonAttachments);
					request.ExecuteRequest(docDb.WorkContext.CancellationToken);
					log.Info("Replicated {0} attachments to {1} in {2:#,#;;0} ms", jsonAttachments.Length, destination, sp.ElapsedMilliseconds);
					errorMessage = "";
					return true;
				}
			}
			catch (WebException e)
			{
				var response = e.Response as HttpWebResponse;
				if (response != null)
				{
					using (var streamReader = new StreamReader(response.GetResponseStreamWithHttpDecompression()))
					{
						var error = streamReader.ReadToEnd();
						try
						{
							var ravenJObject = RavenJObject.Parse(error);
							log.WarnException("Replication to " + destination + " had failed\r\n" + ravenJObject.Value<string>("Error"), e);
							errorMessage = error;
							return false;
						}
						catch (Exception)
						{
						}

						log.WarnException("Replication to " + destination + " had failed\r\n" + error, e);
						errorMessage = error;
					}
				}
				else
				{
					log.WarnException("Replication to " + destination + " had failed", e);
					errorMessage = e.Message;
				}
				return false;
			}
			catch (Exception e)
			{
				log.WarnException("Replication to " + destination + " had failed", e);
				errorMessage = e.Message;
				return false;
			}
		}

		private bool TryReplicationDocuments(ReplicationStrategy destination, RavenJArray jsonDocuments, out string lastError)
		{
			try
			{
				log.Debug("Starting to replicate {0} documents to {1}", jsonDocuments.Length, destination);
				var url = destination.ConnectionStringOptions.Url + "/replication/replicateDocs?from=" + UrlEncodedServerUrl()
						  + "&dbid=" + docDb.TransactionalStorage.Id +
						  "&count=" + jsonDocuments.Length;

				var sp = Stopwatch.StartNew();

				using (HttpRavenRequestFactory.Expect100Continue(destination.ConnectionStringOptions.Url))
				{
					var request = nonBufferedHttpRavenRequestFactory.Create(url, "POST", destination.ConnectionStringOptions);
					request.Write(jsonDocuments);
					request.ExecuteRequest(docDb.WorkContext.CancellationToken);

					log.Info("Replicated {0} documents to {1} in {2:#,#;;0} ms", jsonDocuments.Length, destination, sp.ElapsedMilliseconds);
					lastError = "";
					return true;
				}
			}
			catch (WebException e)
			{
				var response = e.Response as HttpWebResponse;
				if (response != null)
				{
					var responseStream = response.GetResponseStream();
					if (responseStream != null)
					{
						using (var streamReader = new StreamReader(responseStream))
						{
							var error = streamReader.ReadToEnd();
							log.WarnException("Replication to " + destination + " had failed\r\n" + error, e);
						}
					}
					else
					{
						log.WarnException("Replication to " + destination + " had failed", e);
					}
				}
				else
				{
					log.WarnException("Replication to " + destination + " had failed", e);
				}
				lastError = e.Message;
				return false;
			}
			catch (Exception e)
			{
				log.WarnException("Replication to " + destination + " had failed", e);
				lastError = e.Message;
				return false;
			}
		}


		public void SendLastQueriedTask(object state)
		{
			if (docDb.Disposed)
				return;
			if (Monitor.TryEnter(_lastQueriedTaskLock) == false)
				return;
			try
			{

				var relevantIndexLastQueries = new Dictionary<string, DateTime>();
				var relevantIndexes = docDb.Statistics.Indexes.Where(indexStats => indexStats.IsInvalidIndex == false &&
				                                                                   indexStats.Priority != IndexingPriority.Error &&
				                                                                   indexStats.Priority != IndexingPriority.Disabled &&
				                                                                   indexStats.LastQueryTimestamp.HasValue);
				foreach (var relevantIndex in relevantIndexes)
				{
					relevantIndexLastQueries[relevantIndex.Name] = relevantIndex.LastQueryTimestamp.GetValueOrDefault();
				}

				if (relevantIndexLastQueries.Count == 0)
					return;

				var destinations = GetReplicationDestinations(x => x.SkipIndexReplication == false);
				foreach (var destination in destinations)
				{
					try
					{
						string url = destination.ConnectionStringOptions.Url + "/indexes/last-queried";

						var replicationRequest = nonBufferedHttpRavenRequestFactory.Create(url, "POST", destination.ConnectionStringOptions);
						replicationRequest.Write(RavenJObject.FromObject(relevantIndexLastQueries));
						replicationRequest.ExecuteRequest();
					}
					catch (Exception e)
					{
						log.WarnException("Could not update last query time of " + destination.ConnectionStringOptions.Url, e);
					}
				}
			}
			catch (Exception e)
			{
				log.ErrorException("Failed to send last queried timestamp of indexes", e);
			}
			finally
			{
				Monitor.Exit(_lastQueriedTaskLock);
			}
		}

		public void ReplicateIndexesAndTransformersTask(object state)
		{
			if (docDb.Disposed)
				return;

			if (Monitor.TryEnter(_indexReplicationTaskLock) == false)
				return;
			try
			{
				foreach (var destination in GetReplicationDestinations(x => x.SkipIndexReplication == false))
				{
					if (docDb.Indexes.Definitions.Length > 0)
					{
						foreach (var definition in docDb.Indexes.Definitions)
						{
							try
							{
								string url = destination.ConnectionStringOptions.Url + "/indexes/" + Uri.EscapeUriString(definition.Name);
								var replicationRequest = nonBufferedHttpRavenRequestFactory.Create(url, "PUT", destination.ConnectionStringOptions);
								replicationRequest.Write(RavenJObject.FromObject(definition));
								replicationRequest.ExecuteRequest();
							}
							catch (Exception e)
							{
								log.WarnException("Could not replicate index " + definition.Name + " to " + destination.ConnectionStringOptions.Url, e);
							}
						}
					}

					if (docDb.Transformers.Definitions.Length > 0)
					{
						foreach (var definition in docDb.Transformers.Definitions)
						{
							try
							{
								var clonedTransformer = definition.Clone();
								clonedTransformer.TransfomerId = 0;

								string url = destination.ConnectionStringOptions.Url + "/transformers/" + Uri.EscapeUriString(definition.Name);
								var replicationRequest = nonBufferedHttpRavenRequestFactory.Create(url, "PUT", destination.ConnectionStringOptions);
								replicationRequest.Write(RavenJObject.FromObject(clonedTransformer));
								replicationRequest.ExecuteRequest();
							}
							catch (Exception e)
							{
								log.WarnException("Could not replicate transformer " + definition.Name + " to " + destination.ConnectionStringOptions.Url, e);

							}
						}
					}
				}
			}
			catch (Exception e)
			{
				log.ErrorException("Failed to replicate indexes and transformers", e);
			}
			finally
			{
				Monitor.Exit(_indexReplicationTaskLock);
			}
		}


		private class JsonDocumentsToReplicate
		{
			public Etag LastEtag { get; set; }
			public DateTime LastLastModified { get; set; }
			public RavenJArray Documents { get; set; }
			public int CountOfFilteredDocumentsWhichAreSystemDocuments { get; set; }
			public int CountOfFilteredDocumentsWhichOriginFromDestination { get; set; }
			public List<JsonDocument> LoadedDocs { get; set; }
		}

		private JsonDocumentsToReplicate GetJsonDocuments(SourceReplicationInformation destinationsReplicationInformationForSource, ReplicationStrategy destination, PrefetchingBehavior prefetchingBehavior, ReplicationStatisticsRecorder.ReplicationStatisticsRecorderScope scope)
		{
			var timeout = TimeSpan.FromSeconds(docDb.Configuration.Replication.FetchingFromDiskTimeoutInSeconds);
			var duration = Stopwatch.StartNew();
			var result = new JsonDocumentsToReplicate();
			try
			{
				var destinationId = destinationsReplicationInformationForSource.ServerInstanceId.ToString();

				docDb.TransactionalStorage.Batch(actions =>
				{
					var lastEtag = destinationsReplicationInformationForSource.LastDocumentEtag;

					int docsSinceLastReplEtag = 0;
					List<JsonDocument> docsToReplicate;
					List<JsonDocument> filteredDocsToReplicate;
					result.LastEtag = lastEtag;

					while (true)
					{
						docDb.WorkContext.CancellationToken.ThrowIfCancellationRequested();

						docsToReplicate = GetDocsToReplicate(actions, prefetchingBehavior, result);

						filteredDocsToReplicate =
							docsToReplicate
								.Where(document =>
								{
									var info = docDb.Documents.GetRecentTouchesFor(document.Key);
									if (info != null)
									{
										if (info.TouchedEtag.CompareTo(result.LastEtag) > 0)
										{
											log.Debug(
												"Will not replicate document '{0}' to '{1}' because the updates after etag {2} are related document touches",
												document.Key, destinationId, info.TouchedEtag);
											return false;
										}
									}

									return destination.FilterDocuments(destinationId, document.Key, document.Metadata) &&
										   prefetchingBehavior.FilterDocuments(document);
								})
								.ToList();

						docsSinceLastReplEtag += docsToReplicate.Count;
						result.CountOfFilteredDocumentsWhichAreSystemDocuments +=
							docsToReplicate.Count(doc => destination.IsSystemDocumentId(doc.Key));
						result.CountOfFilteredDocumentsWhichOriginFromDestination +=
							docsToReplicate.Count(doc => destination.OriginsFromDestination(destinationId, doc.Metadata));

						if (docsToReplicate.Count > 0)
						{
							var lastDoc = docsToReplicate.Last();
							Debug.Assert(lastDoc.Etag != null);
							result.LastEtag = lastDoc.Etag;
							if (lastDoc.LastModified.HasValue)
								result.LastLastModified = lastDoc.LastModified.Value;
						}

						if (docsToReplicate.Count == 0 || filteredDocsToReplicate.Count != 0)
						{
							break;
						}

						log.Debug("All the docs were filtered, trying another batch from etag [>{0}]", result.LastEtag);

						if (duration.Elapsed > timeout)
							break;
					}

					log.Debug(() =>
					{
						if (docsSinceLastReplEtag == 0)
							return string.Format("No documents to replicate to {0} - last replicated etag: {1}", destination,
								lastEtag);

						if (docsSinceLastReplEtag == filteredDocsToReplicate.Count)
							return string.Format("Replicating {0} docs [>{1}] to {2}.",
								docsSinceLastReplEtag,
								lastEtag,
								destination);

						var diff = docsToReplicate.Except(filteredDocsToReplicate).Select(x => x.Key);
						return string.Format("Replicating {1} docs (out of {0}) [>{4}] to {2}. [Not replicated: {3}]",
							docsSinceLastReplEtag,
							filteredDocsToReplicate.Count,
							destination,
							string.Join(", ", diff),
							lastEtag);
					});

					scope.Record(new RavenJObject
		            {
		                {"StartEtag", lastEtag.ToString()},
		                {"EndEtag", result.LastEtag.ToString()},
		                {"Count", docsSinceLastReplEtag},
		                {"FilteredCount", filteredDocsToReplicate.Count}
		            });

					result.LoadedDocs = filteredDocsToReplicate;
					docDb.WorkContext.MetricsCounters.GetReplicationBatchSizeMetric(destination).Mark(docsSinceLastReplEtag);
					docDb.WorkContext.MetricsCounters.GetReplicationBatchSizeHistogram(destination).Update(docsSinceLastReplEtag);

					result.Documents = new RavenJArray(filteredDocsToReplicate
						.Select(x =>
						{
							JsonDocument.EnsureIdInMetadata(x);
							EnsureReplicationInformationInMetadata(x.Metadata, docDb);
							return x;
						})
						.Select(x => x.ToJson()));
				});
			}
			catch (Exception e)
			{
				scope.RecordError(e);
				log.WarnException(
					"Could not get documents to replicate after: " +
					destinationsReplicationInformationForSource.LastDocumentEtag, e);
			}
			return result;
		}

		private List<JsonDocument> GetDocsToReplicate(IStorageActionsAccessor actions, PrefetchingBehavior prefetchingBehavior, JsonDocumentsToReplicate result)
		{
			var docsToReplicate = prefetchingBehavior.GetDocumentsBatchFrom(result.LastEtag);
			Etag lastEtag = null;
			if (docsToReplicate.Count > 0)
				lastEtag = docsToReplicate[docsToReplicate.Count - 1].Etag;

			var maxNumberOfTombstones = Math.Max(1024, docsToReplicate.Count);
			var tombstones = actions
				.Lists
				.Read(Constants.RavenReplicationDocsTombstones, result.LastEtag, lastEtag, maxNumberOfTombstones + 1)
				.Select(x => new JsonDocument
				{
					Etag = x.Etag,
					Key = x.Key,
					Metadata = x.Data,
					DataAsJson = new RavenJObject()
				})
				.ToList();

			var results = docsToReplicate.Concat(tombstones);

			if (tombstones.Count >= maxNumberOfTombstones + 1)
			{
				var lastTombstoneEtag = tombstones[tombstones.Count - 1].Etag;
				log.Info("Replication batch trimmed. Found more than '{0}' document tombstones. Last etag from prefetcher: '{1}'. Last tombstone etag: '{2}'.", maxNumberOfTombstones, lastEtag, lastTombstoneEtag);

				results = results.Where(x => EtagUtil.IsGreaterThan(x.Etag, lastTombstoneEtag) == false);
			}
<<<<<<< HEAD
			return docsToReplicate.Concat(actions.Lists.Read(Constants.RavenReplicationDocsTombstones, result.LastEtag, lastEtag, 1024)
							.Select(x => new JsonDocument
							{
								Etag = x.Etag,
								Key = x.Key,
								Metadata = x.Data,
								DataAsJson = new RavenJObject()
							}))
=======

			return results
>>>>>>> dff0fdda
				.OrderBy(x => x.Etag)
				.ToList();
		}

<<<<<<< HEAD
		[Obsolete("Use RavenFS instead.")]
=======
>>>>>>> dff0fdda
		private Tuple<RavenJArray, Etag> GetAttachments(SourceReplicationInformation destinationsReplicationInformationForSource, ReplicationStrategy destination, ReplicationStatisticsRecorder.ReplicationStatisticsRecorderScope scope)
		{
			var timeout = TimeSpan.FromSeconds(docDb.Configuration.Replication.FetchingFromDiskTimeoutInSeconds);
			var duration = Stopwatch.StartNew();

			RavenJArray attachments = null;
			Etag lastAttachmentEtag = Etag.Empty;
			try
			{
				var destinationId = destinationsReplicationInformationForSource.ServerInstanceId.ToString();

				docDb.TransactionalStorage.Batch(actions =>
				{
					int attachmentSinceLastEtag = 0;
					List<AttachmentInformation> attachmentsToReplicate;
					List<AttachmentInformation> filteredAttachmentsToReplicate;
					var startEtag = destinationsReplicationInformationForSource.LastAttachmentEtag;
					lastAttachmentEtag = startEtag;
					while (true)
					{
						attachmentsToReplicate = GetAttachmentsToReplicate(actions, lastAttachmentEtag);

						filteredAttachmentsToReplicate = attachmentsToReplicate.Where(attachment => destination.FilterAttachments(attachment, destinationId)).ToList();

						attachmentSinceLastEtag += attachmentsToReplicate.Count;

						if (attachmentsToReplicate.Count == 0 ||
							filteredAttachmentsToReplicate.Count != 0)
						{
							break;
						}

						AttachmentInformation jsonDocument = attachmentsToReplicate.Last();
						Etag attachmentEtag = jsonDocument.Etag;
						log.Debug("All the attachments were filtered, trying another batch from etag [>{0}]", attachmentEtag);
						lastAttachmentEtag = attachmentEtag;

						if (duration.Elapsed > timeout)
							break;
					}

					log.Debug(() =>
					{
						if (attachmentSinceLastEtag == 0)
							return string.Format("No attachments to replicate to {0} - last replicated etag: {1}", destination,
												 destinationsReplicationInformationForSource.LastAttachmentEtag);

						if (attachmentSinceLastEtag == filteredAttachmentsToReplicate.Count)
							return string.Format("Replicating {0} attachments [>{1}] to {2}.",
											 attachmentSinceLastEtag,
											 destinationsReplicationInformationForSource.LastAttachmentEtag,
											 destination);

						var diff = attachmentsToReplicate.Except(filteredAttachmentsToReplicate).Select(x => x.Key);
						return string.Format("Replicating {1} attachments (out of {0}) [>{4}] to {2}. [Not replicated: {3}]",
											 attachmentSinceLastEtag,
											 filteredAttachmentsToReplicate.Count,
											 destination,
											 string.Join(", ", diff),
											 destinationsReplicationInformationForSource.LastAttachmentEtag);
					});

					scope.Record(new RavenJObject
					             {
						             {"StartEtag", startEtag.ToString()},
									 {"EndEtag", lastAttachmentEtag.ToString()},
									 {"Count", attachmentSinceLastEtag},
									 {"FilteredCount", filteredAttachmentsToReplicate.Count}
					             });

					attachments = new RavenJArray(filteredAttachmentsToReplicate
													  .Select(x =>
													  {
														  var data = new byte[0];
														  if (x.Size > 0)
														  {
															  data = actions.Attachments.GetAttachment(x.Key).Data().ReadData();
														  }

														  EnsureReplicationInformationInMetadata(x.Metadata, docDb);

														  return new RavenJObject
							                                           {
								                                           {"@metadata", x.Metadata},
								                                           {"@id", x.Key},
								                                           {"@etag", x.Etag.ToByteArray()},
								                                           {"data", data}
							                                           };
													  }));
				});
			}
			catch (InvalidDataException e)
			{
				RecordFailure(String.Empty, string.Format("Data is corrupted, could not proceed with attachment replication. Exception : {0}", e));
				scope.RecordError(e);
				log.ErrorException("Data is corrupted, could not proceed with replication", e);
			}
			catch (Exception e)
			{
				log.WarnException("Could not get attachments to replicate after: " + destinationsReplicationInformationForSource.LastAttachmentEtag, e);
			}
			return Tuple.Create(attachments, lastAttachmentEtag);
		}

		[Obsolete("Use RavenFS instead.")]
		private static List<AttachmentInformation> GetAttachmentsToReplicate(IStorageActionsAccessor actions, Etag lastAttachmentEtag)
		{
			var attachmentInformations = actions.Attachments.GetAttachmentsAfter(lastAttachmentEtag, 100, 1024 * 1024 * 10).ToList();

			Etag lastEtag = null;
			if (attachmentInformations.Count > 0)
				lastEtag = attachmentInformations[attachmentInformations.Count - 1].Etag;

			var maxNumberOfTombstones = Math.Max(100, attachmentInformations.Count);
			var tombstones = actions
				.Lists
				.Read(Constants.RavenReplicationAttachmentsTombstones, lastAttachmentEtag, lastEtag, maxNumberOfTombstones + 1)
				.Select(x => new AttachmentInformation
				{
					Key = x.Key,
					Etag = x.Etag,
					Metadata = x.Data,
					Size = 0,
				})
				.ToList();

			var results = attachmentInformations.Concat(tombstones);

			if (tombstones.Count >= maxNumberOfTombstones + 1)
			{
				var lastTombstoneEtag = tombstones[tombstones.Count - 1].Etag;
				log.Info("Replication batch trimmed. Found more than '{0}' attachment tombstones. Last attachment etag: '{1}'. Last tombstone etag: '{2}'.", maxNumberOfTombstones, lastEtag, lastTombstoneEtag);

				results = results.Where(x => EtagUtil.IsGreaterThan(x.Etag, lastTombstoneEtag) == false);
			}

			return results
				.OrderBy(x => x.Etag)
				.ToList();
		}

		private SourceReplicationInformation GetLastReplicatedEtagFrom(ReplicationStrategy destination)
		{
			try
			{
				Etag currentEtag = Etag.Empty;
				docDb.TransactionalStorage.Batch(accessor => currentEtag = accessor.Staleness.GetMostRecentDocumentEtag());
				var url = destination.ConnectionStringOptions.Url + "/replication/lastEtag?from=" + UrlEncodedServerUrl() +
						  "&currentEtag=" + currentEtag + "&dbid=" + docDb.TransactionalStorage.Id;
				var request = httpRavenRequestFactory.Create(url, "GET", destination.ConnectionStringOptions);
				var lastReplicatedEtagFrom = request.ExecuteRequest<SourceReplicationInformation>();
				return lastReplicatedEtagFrom;
			}
			catch (WebException e)
			{
				var response = e.Response as HttpWebResponse;
				if (response != null && (response.StatusCode == HttpStatusCode.BadRequest || response.StatusCode == HttpStatusCode.NotFound))
					log.WarnException("Replication is not enabled on: " + destination, e);
				else
					log.WarnException("Failed to contact replication destination: " + destination, e);
				RecordFailure(destination.ConnectionStringOptions.Url, e.Message);
			}
			catch (Exception e)
			{
				log.WarnException("Failed to contact replication destination: " + destination, e);
				RecordFailure(destination.ConnectionStringOptions.Url, e.Message);
			}

			return null;
		}

		private string UrlEncodedServerUrl()
		{
			return Uri.EscapeDataString(docDb.ServerUrl);
		}

		private ReplicationStrategy[] GetReplicationDestinations(Predicate<ReplicationDestination> predicate = null)
		{
			var document = docDb.Documents.Get(Constants.RavenReplicationDestinations, null);
			if (document == null)
			{
				return new ReplicationStrategy[0];
			}
			ReplicationDocument jsonDeserialization;
			try
			{
				jsonDeserialization = document.DataAsJson.JsonDeserialization<ReplicationDocument>();
			}
			catch (Exception e)
			{
				log.Warn("Cannot get replication destinations", e);
				return new ReplicationStrategy[0];
			}

			if (string.IsNullOrWhiteSpace(jsonDeserialization.Source))
			{
				jsonDeserialization.Source = docDb.TransactionalStorage.Id.ToString();
				try
				{
					var ravenJObject = RavenJObject.FromObject(jsonDeserialization);
					ravenJObject.Remove("Id");
					docDb.Documents.Put(Constants.RavenReplicationDestinations, document.Etag, ravenJObject, document.Metadata, null);
				}
				catch (ConcurrencyException)
				{
					// we will get it next time
				}
			}

			if (jsonDeserialization.Source != docDb.TransactionalStorage.Id.ToString())
			{
				if (!wrongReplicationSourceAlertSent)
				{
					var dbName = string.IsNullOrEmpty(docDb.Name) ? "<system>" : docDb.Name;

					docDb.AddAlert(new Alert
						{
							AlertLevel = AlertLevel.Error,
							CreatedAt = SystemTime.UtcNow,
							Message = "Source of the ReplicationDestinations document is not the same as the database it is located in",
							Title = "Wrong replication source: " + jsonDeserialization.Source + " instead of " + docDb.TransactionalStorage.Id + " in database " + dbName,
							UniqueKey = "Wrong source: " + jsonDeserialization.Source + ", " + docDb.TransactionalStorage.Id
						});

					wrongReplicationSourceAlertSent = true;
				}

				return new ReplicationStrategy[0];
			}

			wrongReplicationSourceAlertSent = false;

			return jsonDeserialization
				.Destinations
				.Where(x => !x.Disabled)
				.Where(x => predicate == null || predicate(x))
				.Select(GetConnectionOptionsSafe)
				.Where(x => x != null)
				.ToArray();
		}

		private ReplicationStrategy GetConnectionOptionsSafe(ReplicationDestination x)
		{
			try
			{
				return GetConnectionOptions(x, docDb);
			}
			catch (Exception e)
			{
				log.ErrorException(
					string.Format("IGNORING BAD REPLICATION CONFIG!{0}Could not figure out connection options for [Url: {1}, ClientVisibleUrl: {2}]",
					Environment.NewLine, x.Url, x.ClientVisibleUrl),
					e);

				return null;
			}
		}

		public static ReplicationStrategy GetConnectionOptions(ReplicationDestination x, DocumentDatabase database)
		{
			var replicationStrategy = new ReplicationStrategy
			{
				ReplicationOptionsBehavior = x.TransitiveReplicationBehavior,
				CurrentDatabaseId = database.TransactionalStorage.Id.ToString()
			};
			return CreateReplicationStrategyFromDocument(x, replicationStrategy);
		}

		private static ReplicationStrategy CreateReplicationStrategyFromDocument(ReplicationDestination x, ReplicationStrategy replicationStrategy)
		{
			var url = x.Url;
			if (string.IsNullOrEmpty(x.Database) == false)
			{
				url = url + "/databases/" + x.Database;
			}
			replicationStrategy.ConnectionStringOptions = new RavenConnectionStringOptions
			{
				Url = url,
				ApiKey = x.ApiKey,
			};
			if (string.IsNullOrEmpty(x.Username) == false)
			{
				replicationStrategy.ConnectionStringOptions.Credentials = string.IsNullOrEmpty(x.Domain)
					? new NetworkCredential(x.Username, x.Password)
					: new NetworkCredential(x.Username, x.Password, x.Domain);
			}
			return replicationStrategy;
		}

		public void HandleHeartbeat(string src)
		{
			ResetFailureForHeartbeat(src);

			heartbeatDictionary.AddOrUpdate(src, SystemTime.UtcNow, (_, __) => SystemTime.UtcNow);
		}

		public bool IsHeartbeatAvailable(string src, DateTime lastCheck)
		{
			if (heartbeatDictionary.ContainsKey(src))
			{
				DateTime lastHeartbeat;
				if (heartbeatDictionary.TryGetValue(src, out lastHeartbeat))
				{
					return lastHeartbeat >= lastCheck;
				}
			}

			return false;
		}


		private void ResetFailureForHeartbeat(string src)
		{
			RecordSuccess(src, lastHeartbeatReceived: SystemTime.UtcNow);
			docDb.WorkContext.ShouldNotifyAboutWork(() => "Replication Heartbeat from " + src);
			docDb.WorkContext.NotifyAboutWork();
		}

		public void Dispose()
		{
			_indexReplicationTaskTimer.Dispose();
			_lastQueriedTaskTimer.Dispose();

			Task task;
			while (activeTasks.TryDequeue(out task))
			{
				task.Wait();
			}

			foreach (var prefetchingBehavior in prefetchingBehaviors)
			{
				prefetchingBehavior.Value.Dispose();
			}
		}

		private readonly ConcurrentDictionary<string, DateTime> heartbeatDictionary = new ConcurrentDictionary<string, DateTime>(StringComparer.OrdinalIgnoreCase);

		internal static void EnsureReplicationInformationInMetadata(RavenJObject metadata, DocumentDatabase database)
		{
			Debug.Assert(database != null);

			if (metadata == null)
				return;

			if (metadata.ContainsKey(Constants.RavenReplicationSource))
				return;

			metadata[Constants.RavenReplicationHistory] = new RavenJArray();
			metadata[Constants.RavenReplicationVersion] = 0;
			metadata[Constants.RavenReplicationSource] = RavenJToken.FromObject(database.TransactionalStorage.Id);
		}
	}

	internal class ReplicationStatisticsRecorder : IDisposable
	{
		private readonly ReplicationStrategy destination;

		private readonly ConcurrentDictionary<string, DestinationStats> destinationStats;

		private readonly RavenJObject record;

		private readonly RavenJArray records;

		private readonly Stopwatch watch;

		public ReplicationStatisticsRecorder(ReplicationStrategy destination, ConcurrentDictionary<string, DestinationStats> destinationStats)
		{
			this.destination = destination;
			this.destinationStats = destinationStats;
			watch = Stopwatch.StartNew();
			Started = SystemTime.UtcNow;
			records = new RavenJArray();
			record = new RavenJObject
			         {
				         { "Url", destination.ConnectionStringOptions.Url },
						 { "StartTime", SystemTime.UtcNow},
						 { "Records", records }
			         };
		}

		public DateTime Started { get; private set; }


		public TimeSpan ElapsedTime
		{
			get
			{
				return watch.Elapsed;
			}
		}

		public void Dispose()
		{
			record.Add("TotalExecutionTime", watch.Elapsed.ToString());

			var stats = destinationStats.GetOrDefault(destination.ConnectionStringOptions.Url, new DestinationStats { Url = destination.ConnectionStringOptions.Url });

			stats.LastStats.Insert(0, record);

			while (stats.LastStats.Length > 50)
				stats.LastStats.RemoveAt(stats.LastStats.Length - 1);
		}

		public ReplicationStatisticsRecorderScope StartRecording(string name)
		{
			var scopeRecord = new RavenJObject();
			records.Add(scopeRecord);
			return new ReplicationStatisticsRecorderScope(name, scopeRecord);
		}

		internal class ReplicationStatisticsRecorderScope : IDisposable
		{
			private readonly RavenJObject record;

			private readonly RavenJArray records;

			private readonly Stopwatch watch;

			public ReplicationStatisticsRecorderScope(string name, RavenJObject record)
			{
				this.record = record;
				records = new RavenJArray();

				record.Add("Name", name);
				record.Add("Records", records);

				watch = Stopwatch.StartNew();
			}

			public void Dispose()
			{
				record.Add("ExecutionTime", watch.Elapsed.ToString());
			}

			public void Record(RavenJObject value)
			{
				records.Add(value);
			}

			public void RecordError(Exception exception)
			{
				records.Add(new RavenJObject
				            {
					            { "Error", new RavenJObject
					                       {
						                       { "Type", exception.GetType().Name }, 
											   { "Message", exception.Message }
					                       } }
				            });
			}

			public void RecordError(string error)
			{
				records.Add(new RavenJObject
				            {
					            { "Error", error }
				            });
			}

			public ReplicationStatisticsRecorderScope StartRecording(string name)
			{
				var scopeRecord = new RavenJObject();
				records.Add(scopeRecord);
				return new ReplicationStatisticsRecorderScope(name, scopeRecord);
			}
		}
	}
}<|MERGE_RESOLUTION|>--- conflicted
+++ resolved
@@ -55,7 +55,7 @@
 		private DocumentDatabase docDb;
 		private readonly static ILog log = LogManager.GetCurrentClassLogger();
 		private bool firstTimeFoundNoReplicationDocument = true;
-		private bool wrongReplicationSourceAlertSent = false;
+        private bool wrongReplicationSourceAlertSent = false;
 		private readonly ConcurrentDictionary<string, SemaphoreSlim> activeReplicationTasks = new ConcurrentDictionary<string, SemaphoreSlim>();
 
 		private TimeSpan _replicationFrequency;
@@ -88,7 +88,7 @@
 		{
 			docDb = database;
 			var replicationRequestTimeoutInMs = docDb.Configuration.Replication.ReplicationRequestTimeoutInMilliseconds;
-
+			
 			autoTuner = new IndependentBatchSizeAutoTuner(docDb.WorkContext, PrefetchingUser.Replicator);
 			httpRavenRequestFactory = new HttpRavenRequestFactory { RequestTimeoutInMs = replicationRequestTimeoutInMs };
 			nonBufferedHttpRavenRequestFactory = new HttpRavenRequestFactory
@@ -97,7 +97,7 @@
 				AllowWriteStreamBuffering = false
 			};
 
-			var task = new Task(Execute, TaskCreationOptions.LongRunning);
+            var task = new Task(Execute, TaskCreationOptions.LongRunning);
 			var disposableAction = new DisposableAction(task.Wait);
 			// make sure that the doc db waits for the replication task shutdown
 			docDb.ExtensionsState.GetOrAdd(Guid.NewGuid().ToString(), s => disposableAction);
@@ -138,95 +138,95 @@
 
 					if (IsRunning)
 					{
-						try
+					try
+					{
+						using (docDb.DisableAllTriggersForCurrentThread())
 						{
-							using (docDb.DisableAllTriggersForCurrentThread())
+							var destinations = GetReplicationDestinations();
+
+							if (destinations.Length == 0)
 							{
-								var destinations = GetReplicationDestinations();
-
-								if (destinations.Length == 0)
-								{
-									WarnIfNoReplicationTargetsWereFound();
-								}
-								else
-								{
-									var currentReplicationAttempts = Interlocked.Increment(ref replicationAttempts);
-
-									var copyOfrunningBecauseOfDataModifications = runningBecauseOfDataModifications;
+								WarnIfNoReplicationTargetsWereFound();
+							}
+							else
+							{
+								var currentReplicationAttempts = Interlocked.Increment(ref replicationAttempts);
+
+								var copyOfrunningBecauseOfDataModifications = runningBecauseOfDataModifications;
 									var destinationForReplication = destinations.Where(
 										dest =>
-										{
+									{
 											if (copyOfrunningBecauseOfDataModifications == false) return true;
-											return IsNotFailing(dest, currentReplicationAttempts);
-										}).ToList();
-
-									CleanupPrefetchingBehaviors(destinations.Select(x => x.ConnectionStringOptions.Url),
-										destinations.Except(destinationForReplication).Select(x => x.ConnectionStringOptions.Url));
-
-									var startedTasks = new List<Task>();
-
-									foreach (var dest in destinationForReplication)
-									{
-										var destination = dest;
+										return IsNotFailing(dest, currentReplicationAttempts);
+									}).ToList();
+
+								CleanupPrefetchingBehaviors(destinations.Select(x => x.ConnectionStringOptions.Url),
+									destinations.Except(destinationForReplication).Select(x => x.ConnectionStringOptions.Url));
+
+								var startedTasks = new List<Task>();
+
+								foreach (var dest in destinationForReplication)
+								{
+									var destination = dest;
 										var holder = activeReplicationTasks.GetOrAdd(destination.ConnectionStringOptions.Url, s => new SemaphoreSlim(1));
 										if (holder.Wait(0) == false)
-											continue;
+										continue;
 
 										var replicationTask = Task.Factory.StartNew(
 											() =>
+									{
+										using (LogContext.WithDatabase(docDb.Name))
+										{
+											try
 											{
-												using (LogContext.WithDatabase(docDb.Name))
-												{
-													try
-													{
 														if (ReplicateTo(destination)) docDb.WorkContext.NotifyAboutWork();
-													}
-													catch (Exception e)
-													{
-														log.ErrorException("Could not replicate to " + destination, e);
-													}
-												}
-											});
-
-										startedTasks.Add(replicationTask);
-
-										activeTasks.Enqueue(replicationTask);
+											}
+											catch (Exception e)
+											{
+												log.ErrorException("Could not replicate to " + destination, e);
+											}
+										}
+									});
+
+									startedTasks.Add(replicationTask);
+
+									activeTasks.Enqueue(replicationTask);
 										replicationTask.ContinueWith(
 											_ =>
-											{
-												// here we purge all the completed tasks at the head of the queue
-												Task task;
-												while (activeTasks.TryPeek(out task))
-												{
+									{
+										// here we purge all the completed tasks at the head of the queue
+										Task task;
+										while (activeTasks.TryPeek(out task))
+										{
 													if (!task.IsCompleted && !task.IsCanceled && !task.IsFaulted) break;
-													activeTasks.TryDequeue(out task); // remove it from end
-												}
-											});
-									}
+											activeTasks.TryDequeue(out task); // remove it from end
+										}
+									});
+								}
 
 									Task.WhenAll(startedTasks.ToArray()).ContinueWith(
 										t =>
+									{
+										if (destinationStats.Count == 0) 
+											return;
+
+										foreach (var stats in destinationStats.Where(stats => stats.Value.LastReplicatedEtag != null))
 										{
-											if (destinationStats.Count == 0)
-												return;
-
-											foreach (var stats in destinationStats.Where(stats => stats.Value.LastReplicatedEtag != null))
+											PrefetchingBehavior prefetchingBehavior;
+
+											if (prefetchingBehaviors.TryGetValue(stats.Key, out prefetchingBehavior))
 											{
-												PrefetchingBehavior prefetchingBehavior;
-
-												if (prefetchingBehaviors.TryGetValue(stats.Key, out prefetchingBehavior))
-												{
-													prefetchingBehavior.CleanupDocuments(stats.Value.LastReplicatedEtag);
-												}
+												prefetchingBehavior.CleanupDocuments(stats.Value.LastReplicatedEtag);
 											}
-										}).AssertNotFailed();
-								}
+										}
+									}).AssertNotFailed();
 							}
 						}
-						catch (Exception e)
-						{
-							log.ErrorException("Failed to perform replication", e);
-						}
+					}
+					catch (Exception e)
+					{
+						log.ErrorException("Failed to perform replication", e);
+					}
 					}
 
 					runningBecauseOfDataModifications = context.WaitForWork(timeToWaitInMinutes, ref workCounter, name);
@@ -259,7 +259,7 @@
 				if (prefetchingBehaviors.ContainsKey(failingDestination) == false || destinationStats.TryGetValue(failingDestination, out stats) == false)
 					continue;
 
-				if (stats.FirstFailureInCycleTimestamp != null && stats.LastFailureTimestamp != null &&
+				if (stats.FirstFailureInCycleTimestamp != null && stats.LastFailureTimestamp != null && 
 					stats.LastFailureTimestamp - stats.FirstFailureInCycleTimestamp >= TimeSpan.FromMinutes(3))
 				{
 					if (prefetchingBehaviors.TryRemove(failingDestination, out prefetchingBehaviorToDispose))
@@ -417,7 +417,7 @@
 								destinationsReplicationInformationForSource = GetLastReplicatedEtagFrom(destination);
 
 								if (destinationsReplicationInformationForSource == null)
-									return false;
+								return false;
 							}
 
 							scope.Record(RavenJObject.FromObject(destinationsReplicationInformationForSource));
@@ -544,80 +544,80 @@
 		private bool? ReplicateDocuments(ReplicationStrategy destination, SourceReplicationInformation destinationsReplicationInformationForSource, ReplicationStatisticsRecorder.ReplicationStatisticsRecorderScope recorder, out int replicatedDocuments)
 		{
 			replicatedDocuments = 0;
-			JsonDocumentsToReplicate documentsToReplicate = null;
-			Stopwatch sp = Stopwatch.StartNew();
+		    JsonDocumentsToReplicate documentsToReplicate = null;
+            Stopwatch sp = Stopwatch.StartNew();
 			IDisposable removeBatch = null;
 
 			var prefetchingBehavior = prefetchingBehaviors.GetOrAdd(destination.ConnectionStringOptions.Url,
 				x => docDb.Prefetcher.CreatePrefetchingBehavior(PrefetchingUser.Replicator, autoTuner));
 
-			try
-			{
-				using (var scope = recorder.StartRecording("Get"))
-				{
-					documentsToReplicate = GetJsonDocuments(destinationsReplicationInformationForSource, destination, prefetchingBehavior, scope);
-					if (documentsToReplicate.Documents == null || documentsToReplicate.Documents.Length == 0)
-					{
-						if (documentsToReplicate.LastEtag != destinationsReplicationInformationForSource.LastDocumentEtag)
-						{
-							// we don't notify remote server about updates to system docs, see: RavenDB-715
-							if (documentsToReplicate.CountOfFilteredDocumentsWhichAreSystemDocuments == 0
-								|| documentsToReplicate.CountOfFilteredDocumentsWhichAreSystemDocuments > SystemDocsLimitForRemoteEtagUpdate
-								|| documentsToReplicate.CountOfFilteredDocumentsWhichOriginFromDestination > DestinationDocsLimitForRemoteEtagUpdate) // see RavenDB-1555
-							{
-								using (scope.StartRecording("Notify"))
-								{
-									SetLastReplicatedEtagForServer(destination, lastDocEtag: documentsToReplicate.LastEtag);
-									scope.Record(new RavenJObject
+		    try
+		    {
+                using (var scope = recorder.StartRecording("Get"))
+                {
+                    documentsToReplicate = GetJsonDocuments(destinationsReplicationInformationForSource, destination, prefetchingBehavior, scope);
+                    if (documentsToReplicate.Documents == null || documentsToReplicate.Documents.Length == 0)
+                    {
+                        if (documentsToReplicate.LastEtag != destinationsReplicationInformationForSource.LastDocumentEtag)
+                        {
+                            // we don't notify remote server about updates to system docs, see: RavenDB-715
+                            if (documentsToReplicate.CountOfFilteredDocumentsWhichAreSystemDocuments == 0
+                                || documentsToReplicate.CountOfFilteredDocumentsWhichAreSystemDocuments > SystemDocsLimitForRemoteEtagUpdate
+                                || documentsToReplicate.CountOfFilteredDocumentsWhichOriginFromDestination > DestinationDocsLimitForRemoteEtagUpdate) // see RavenDB-1555
+                            {
+                                using (scope.StartRecording("Notify"))
+                                {
+                                    SetLastReplicatedEtagForServer(destination, lastDocEtag: documentsToReplicate.LastEtag);
+                                    scope.Record(new RavenJObject
 								             {
 									             { "LastDocEtag", documentsToReplicate.LastEtag.ToString() }
 								             });
-								}
-							}
-						}
-						RecordLastEtagChecked(destination.ConnectionStringOptions.Url, documentsToReplicate.LastEtag);
-						return null;
-					}
-				}
-
-				// if the db is idling in all respect except sending out replication, let us keep it that way.
-				docDb.WorkContext.UpdateFoundWork();
+                                }
+                            }
+                        }
+                        RecordLastEtagChecked(destination.ConnectionStringOptions.Url, documentsToReplicate.LastEtag);
+                        return null;
+                    }
+                }
+
+                // if the db is idling in all respect except sending out replication, let us keep it that way.
+                docDb.WorkContext.UpdateFoundWork(); 
 
 				removeBatch = prefetchingBehavior.UpdateCurrentlyUsedBatches(documentsToReplicate.LoadedDocs);
 
-				using (var scope = recorder.StartRecording("Send"))
-				{
-					string lastError;
-					if (TryReplicationDocuments(destination, documentsToReplicate.Documents, out lastError) == false) // failed to replicate, start error handling strategy
-					{
-						if (IsFirstFailure(destination.ConnectionStringOptions.Url))
-						{
-							log.Info(
-								"This is the first failure for {0}, assuming transient failure and trying again",
-								destination);
-							if (TryReplicationDocuments(destination, documentsToReplicate.Documents, out lastError)) // success on second fail
-							{
-								RecordSuccess(destination.ConnectionStringOptions.Url, documentsToReplicate.LastEtag, documentsToReplicate.LastLastModified);
-								return true;
-							}
-						}
-						// if we had an error sending to this endpoint, it might be because we are sending too much data, or because
-						// the request timed out. This will let us know that the next time we try, we'll use just the initial doc counts
-						// and we'll be much more conservative with increasing the sizes
-						prefetchingBehavior.OutOfMemoryExceptionHappened();
-						scope.RecordError(lastError);
-						RecordFailure(destination.ConnectionStringOptions.Url, lastError);
-						return false;
-					}
-				}
-			}
-			finally
-			{
-				if (documentsToReplicate != null && documentsToReplicate.LoadedDocs != null)
-				{
-					prefetchingBehavior.UpdateAutoThrottler(documentsToReplicate.LoadedDocs, sp.Elapsed);
+                using (var scope = recorder.StartRecording("Send"))
+                {
+                    string lastError;
+                    if (TryReplicationDocuments(destination, documentsToReplicate.Documents, out lastError) == false) // failed to replicate, start error handling strategy
+                    {
+                        if (IsFirstFailure(destination.ConnectionStringOptions.Url))
+                        {
+                            log.Info(
+                                "This is the first failure for {0}, assuming transient failure and trying again",
+                                destination);
+                            if (TryReplicationDocuments(destination, documentsToReplicate.Documents, out lastError)) // success on second fail
+                            {
+                                RecordSuccess(destination.ConnectionStringOptions.Url, documentsToReplicate.LastEtag, documentsToReplicate.LastLastModified);
+                                return true;
+                            }
+                        }
+                        // if we had an error sending to this endpoint, it might be because we are sending too much data, or because
+                        // the request timed out. This will let us know that the next time we try, we'll use just the initial doc counts
+                        // and we'll be much more conservative with increasing the sizes
+                        prefetchingBehavior.OutOfMemoryExceptionHappened();
+                        scope.RecordError(lastError);
+                        RecordFailure(destination.ConnectionStringOptions.Url, lastError);
+                        return false;
+                    }
+                }
+		    }
+		    finally
+		    {
+		        if (documentsToReplicate != null && documentsToReplicate.LoadedDocs != null)
+				{
+		            prefetchingBehavior.UpdateAutoThrottler(documentsToReplicate.LoadedDocs, sp.Elapsed);
 					replicatedDocuments = documentsToReplicate.LoadedDocs.Count;
-				}
+		    }
 
 				if (removeBatch != null)
 					removeBatch.Dispose();
@@ -731,12 +731,12 @@
 				{
 					var request = nonBufferedHttpRavenRequestFactory.Create(url, "POST", destination.ConnectionStringOptions);
 
-					request.WriteBson(jsonAttachments);
-					request.ExecuteRequest(docDb.WorkContext.CancellationToken);
-					log.Info("Replicated {0} attachments to {1} in {2:#,#;;0} ms", jsonAttachments.Length, destination, sp.ElapsedMilliseconds);
-					errorMessage = "";
-					return true;
-				}
+				request.WriteBson(jsonAttachments);
+				request.ExecuteRequest(docDb.WorkContext.CancellationToken);
+				log.Info("Replicated {0} attachments to {1} in {2:#,#;;0} ms", jsonAttachments.Length, destination, sp.ElapsedMilliseconds);
+				errorMessage = "";
+				return true;
+			}
 			}
 			catch (WebException e)
 			{
@@ -781,22 +781,22 @@
 			try
 			{
 				log.Debug("Starting to replicate {0} documents to {1}", jsonDocuments.Length, destination);
-				var url = destination.ConnectionStringOptions.Url + "/replication/replicateDocs?from=" + UrlEncodedServerUrl()
-						  + "&dbid=" + docDb.TransactionalStorage.Id +
-						  "&count=" + jsonDocuments.Length;
+			    var url = destination.ConnectionStringOptions.Url + "/replication/replicateDocs?from=" + UrlEncodedServerUrl()
+			              + "&dbid=" + docDb.TransactionalStorage.Id +
+			              "&count=" + jsonDocuments.Length;
 
 				var sp = Stopwatch.StartNew();
 
 				using (HttpRavenRequestFactory.Expect100Continue(destination.ConnectionStringOptions.Url))
 				{
 					var request = nonBufferedHttpRavenRequestFactory.Create(url, "POST", destination.ConnectionStringOptions);
-					request.Write(jsonDocuments);
-					request.ExecuteRequest(docDb.WorkContext.CancellationToken);
-
-					log.Info("Replicated {0} documents to {1} in {2:#,#;;0} ms", jsonDocuments.Length, destination, sp.ElapsedMilliseconds);
-					lastError = "";
-					return true;
-				}
+				request.Write(jsonDocuments);
+				request.ExecuteRequest(docDb.WorkContext.CancellationToken);
+
+				log.Info("Replicated {0} documents to {1} in {2:#,#;;0} ms", jsonDocuments.Length, destination, sp.ElapsedMilliseconds);
+				lastError = "";
+				return true;
+			}
 			}
 			catch (WebException e)
 			{
@@ -952,7 +952,7 @@
 			public RavenJArray Documents { get; set; }
 			public int CountOfFilteredDocumentsWhichAreSystemDocuments { get; set; }
 			public int CountOfFilteredDocumentsWhichOriginFromDestination { get; set; }
-			public List<JsonDocument> LoadedDocs { get; set; }
+		    public List<JsonDocument> LoadedDocs { get; set; }
 		}
 
 		private JsonDocumentsToReplicate GetJsonDocuments(SourceReplicationInformation destinationsReplicationInformationForSource, ReplicationStrategy destination, PrefetchingBehavior prefetchingBehavior, ReplicationStatisticsRecorder.ReplicationStatisticsRecorderScope scope)
@@ -960,94 +960,94 @@
 			var timeout = TimeSpan.FromSeconds(docDb.Configuration.Replication.FetchingFromDiskTimeoutInSeconds);
 			var duration = Stopwatch.StartNew();
 			var result = new JsonDocumentsToReplicate();
-			try
-			{
-				var destinationId = destinationsReplicationInformationForSource.ServerInstanceId.ToString();
-
-				docDb.TransactionalStorage.Batch(actions =>
-				{
-					var lastEtag = destinationsReplicationInformationForSource.LastDocumentEtag;
-
-					int docsSinceLastReplEtag = 0;
-					List<JsonDocument> docsToReplicate;
-					List<JsonDocument> filteredDocsToReplicate;
-					result.LastEtag = lastEtag;
-
-					while (true)
-					{
+		    try
+		    {
+		        var destinationId = destinationsReplicationInformationForSource.ServerInstanceId.ToString();
+
+		        docDb.TransactionalStorage.Batch(actions =>
+		        {
+		            var lastEtag = destinationsReplicationInformationForSource.LastDocumentEtag;
+
+		            int docsSinceLastReplEtag = 0;
+		            List<JsonDocument> docsToReplicate;
+		            List<JsonDocument> filteredDocsToReplicate;
+		            result.LastEtag = lastEtag;
+
+		            while (true)
+		            {
 						docDb.WorkContext.CancellationToken.ThrowIfCancellationRequested();
 
-						docsToReplicate = GetDocsToReplicate(actions, prefetchingBehavior, result);
-
-						filteredDocsToReplicate =
-							docsToReplicate
-								.Where(document =>
-								{
+		                docsToReplicate = GetDocsToReplicate(actions, prefetchingBehavior, result);
+
+		                filteredDocsToReplicate =
+		                    docsToReplicate
+		                        .Where(document =>
+		                        {
 									var info = docDb.Documents.GetRecentTouchesFor(document.Key);
-									if (info != null)
-									{
-										if (info.TouchedEtag.CompareTo(result.LastEtag) > 0)
-										{
-											log.Debug(
-												"Will not replicate document '{0}' to '{1}' because the updates after etag {2} are related document touches",
-												document.Key, destinationId, info.TouchedEtag);
-											return false;
-										}
-									}
-
-									return destination.FilterDocuments(destinationId, document.Key, document.Metadata) &&
-										   prefetchingBehavior.FilterDocuments(document);
-								})
-								.ToList();
-
-						docsSinceLastReplEtag += docsToReplicate.Count;
-						result.CountOfFilteredDocumentsWhichAreSystemDocuments +=
-							docsToReplicate.Count(doc => destination.IsSystemDocumentId(doc.Key));
-						result.CountOfFilteredDocumentsWhichOriginFromDestination +=
-							docsToReplicate.Count(doc => destination.OriginsFromDestination(destinationId, doc.Metadata));
-
-						if (docsToReplicate.Count > 0)
-						{
-							var lastDoc = docsToReplicate.Last();
-							Debug.Assert(lastDoc.Etag != null);
-							result.LastEtag = lastDoc.Etag;
-							if (lastDoc.LastModified.HasValue)
-								result.LastLastModified = lastDoc.LastModified.Value;
-						}
-
-						if (docsToReplicate.Count == 0 || filteredDocsToReplicate.Count != 0)
-						{
-							break;
-						}
-
-						log.Debug("All the docs were filtered, trying another batch from etag [>{0}]", result.LastEtag);
+		                            if (info != null)
+		                            {
+		                                if (info.TouchedEtag.CompareTo(result.LastEtag) > 0)
+		                                {
+		                                    log.Debug(
+		                                        "Will not replicate document '{0}' to '{1}' because the updates after etag {2} are related document touches",
+		                                        document.Key, destinationId, info.TouchedEtag);
+		                                    return false;
+		                                }
+		                            }
+
+		                            return destination.FilterDocuments(destinationId, document.Key, document.Metadata) &&
+		                                   prefetchingBehavior.FilterDocuments(document);
+		                        })
+		                        .ToList();
+
+		                docsSinceLastReplEtag += docsToReplicate.Count;
+		                result.CountOfFilteredDocumentsWhichAreSystemDocuments +=
+		                    docsToReplicate.Count(doc => destination.IsSystemDocumentId(doc.Key));
+		                result.CountOfFilteredDocumentsWhichOriginFromDestination +=
+		                    docsToReplicate.Count(doc => destination.OriginsFromDestination(destinationId, doc.Metadata));
+
+		                if (docsToReplicate.Count > 0)
+		                {
+		                    var lastDoc = docsToReplicate.Last();
+		                    Debug.Assert(lastDoc.Etag != null);
+		                    result.LastEtag = lastDoc.Etag;
+		                    if (lastDoc.LastModified.HasValue)
+		                        result.LastLastModified = lastDoc.LastModified.Value;
+		                }
+
+		                if (docsToReplicate.Count == 0 || filteredDocsToReplicate.Count != 0)
+		                {
+		                    break;
+		                }
+
+		                log.Debug("All the docs were filtered, trying another batch from etag [>{0}]", result.LastEtag);
 
 						if (duration.Elapsed > timeout)
 							break;
-					}
-
-					log.Debug(() =>
-					{
-						if (docsSinceLastReplEtag == 0)
-							return string.Format("No documents to replicate to {0} - last replicated etag: {1}", destination,
-								lastEtag);
-
-						if (docsSinceLastReplEtag == filteredDocsToReplicate.Count)
-							return string.Format("Replicating {0} docs [>{1}] to {2}.",
-								docsSinceLastReplEtag,
-								lastEtag,
-								destination);
-
-						var diff = docsToReplicate.Except(filteredDocsToReplicate).Select(x => x.Key);
-						return string.Format("Replicating {1} docs (out of {0}) [>{4}] to {2}. [Not replicated: {3}]",
-							docsSinceLastReplEtag,
-							filteredDocsToReplicate.Count,
-							destination,
-							string.Join(", ", diff),
-							lastEtag);
-					});
-
-					scope.Record(new RavenJObject
+		            }
+
+		            log.Debug(() =>
+		            {
+		                if (docsSinceLastReplEtag == 0)
+		                    return string.Format("No documents to replicate to {0} - last replicated etag: {1}", destination,
+		                        lastEtag);
+
+		                if (docsSinceLastReplEtag == filteredDocsToReplicate.Count)
+		                    return string.Format("Replicating {0} docs [>{1}] to {2}.",
+		                        docsSinceLastReplEtag,
+		                        lastEtag,
+		                        destination);
+
+		                var diff = docsToReplicate.Except(filteredDocsToReplicate).Select(x => x.Key);
+		                return string.Format("Replicating {1} docs (out of {0}) [>{4}] to {2}. [Not replicated: {3}]",
+		                    docsSinceLastReplEtag,
+		                    filteredDocsToReplicate.Count,
+		                    destination,
+		                    string.Join(", ", diff),
+		                    lastEtag);
+		            });
+
+		            scope.Record(new RavenJObject
 		            {
 		                {"StartEtag", lastEtag.ToString()},
 		                {"EndEtag", result.LastEtag.ToString()},
@@ -1055,27 +1055,27 @@
 		                {"FilteredCount", filteredDocsToReplicate.Count}
 		            });
 
-					result.LoadedDocs = filteredDocsToReplicate;
+		            result.LoadedDocs = filteredDocsToReplicate;
 					docDb.WorkContext.MetricsCounters.GetReplicationBatchSizeMetric(destination).Mark(docsSinceLastReplEtag);
 					docDb.WorkContext.MetricsCounters.GetReplicationBatchSizeHistogram(destination).Update(docsSinceLastReplEtag);
 
-					result.Documents = new RavenJArray(filteredDocsToReplicate
-						.Select(x =>
-						{
+		            result.Documents = new RavenJArray(filteredDocsToReplicate
+		                .Select(x =>
+		                {
 							JsonDocument.EnsureIdInMetadata(x);
 							EnsureReplicationInformationInMetadata(x.Metadata, docDb);
-							return x;
-						})
-						.Select(x => x.ToJson()));
-				});
-			}
-			catch (Exception e)
-			{
-				scope.RecordError(e);
-				log.WarnException(
-					"Could not get documents to replicate after: " +
-					destinationsReplicationInformationForSource.LastDocumentEtag, e);
-			}
+		                    return x;
+		                })
+		                .Select(x => x.ToJson()));
+		        });
+		    }
+		    catch (Exception e)
+		    {
+		        scope.RecordError(e);
+		        log.WarnException(
+		            "Could not get documents to replicate after: " +
+		            destinationsReplicationInformationForSource.LastDocumentEtag, e);
+		    }
 			return result;
 		}
 
@@ -1090,45 +1090,31 @@
 			var tombstones = actions
 				.Lists
 				.Read(Constants.RavenReplicationDocsTombstones, result.LastEtag, lastEtag, maxNumberOfTombstones + 1)
-				.Select(x => new JsonDocument
-				{
-					Etag = x.Etag,
-					Key = x.Key,
-					Metadata = x.Data,
-					DataAsJson = new RavenJObject()
-				})
-				.ToList();
-
-			var results = docsToReplicate.Concat(tombstones);
-
-			if (tombstones.Count >= maxNumberOfTombstones + 1)
-			{
-				var lastTombstoneEtag = tombstones[tombstones.Count - 1].Etag;
-				log.Info("Replication batch trimmed. Found more than '{0}' document tombstones. Last etag from prefetcher: '{1}'. Last tombstone etag: '{2}'.", maxNumberOfTombstones, lastEtag, lastTombstoneEtag);
-
-				results = results.Where(x => EtagUtil.IsGreaterThan(x.Etag, lastTombstoneEtag) == false);
-			}
-<<<<<<< HEAD
-			return docsToReplicate.Concat(actions.Lists.Read(Constants.RavenReplicationDocsTombstones, result.LastEtag, lastEtag, 1024)
 							.Select(x => new JsonDocument
 							{
 								Etag = x.Etag,
 								Key = x.Key,
 								Metadata = x.Data,
 								DataAsJson = new RavenJObject()
-							}))
-=======
+				})
+				.ToList();
+
+			var results = docsToReplicate.Concat(tombstones);
+
+			if (tombstones.Count >= maxNumberOfTombstones + 1)
+			{
+				var lastTombstoneEtag = tombstones[tombstones.Count - 1].Etag;
+				log.Info("Replication batch trimmed. Found more than '{0}' document tombstones. Last etag from prefetcher: '{1}'. Last tombstone etag: '{2}'.", maxNumberOfTombstones, lastEtag, lastTombstoneEtag);
+
+				results = results.Where(x => EtagUtil.IsGreaterThan(x.Etag, lastTombstoneEtag) == false);
+			}
 
 			return results
->>>>>>> dff0fdda
 				.OrderBy(x => x.Etag)
 				.ToList();
 		}
 
-<<<<<<< HEAD
 		[Obsolete("Use RavenFS instead.")]
-=======
->>>>>>> dff0fdda
 		private Tuple<RavenJArray, Etag> GetAttachments(SourceReplicationInformation destinationsReplicationInformationForSource, ReplicationStrategy destination, ReplicationStatisticsRecorder.ReplicationStatisticsRecorderScope scope)
 		{
 			var timeout = TimeSpan.FromSeconds(docDb.Configuration.Replication.FetchingFromDiskTimeoutInSeconds);
@@ -1246,12 +1232,12 @@
 			var tombstones = actions
 				.Lists
 				.Read(Constants.RavenReplicationAttachmentsTombstones, lastAttachmentEtag, lastEtag, maxNumberOfTombstones + 1)
-				.Select(x => new AttachmentInformation
-				{
-					Key = x.Key,
-					Etag = x.Etag,
-					Metadata = x.Data,
-					Size = 0,
+							.Select(x => new AttachmentInformation
+							{
+								Key = x.Key,
+								Etag = x.Etag,
+								Metadata = x.Data,
+								Size = 0,
 				})
 				.ToList();
 
@@ -1263,7 +1249,7 @@
 				log.Info("Replication batch trimmed. Found more than '{0}' attachment tombstones. Last attachment etag: '{1}'. Last tombstone etag: '{2}'.", maxNumberOfTombstones, lastEtag, lastTombstoneEtag);
 
 				results = results.Where(x => EtagUtil.IsGreaterThan(x.Etag, lastTombstoneEtag) == false);
-			}
+		}
 
 			return results
 				.OrderBy(x => x.Etag)
@@ -1340,26 +1326,26 @@
 
 			if (jsonDeserialization.Source != docDb.TransactionalStorage.Id.ToString())
 			{
-				if (!wrongReplicationSourceAlertSent)
-				{
-					var dbName = string.IsNullOrEmpty(docDb.Name) ? "<system>" : docDb.Name;
-
-					docDb.AddAlert(new Alert
-						{
-							AlertLevel = AlertLevel.Error,
-							CreatedAt = SystemTime.UtcNow,
-							Message = "Source of the ReplicationDestinations document is not the same as the database it is located in",
-							Title = "Wrong replication source: " + jsonDeserialization.Source + " instead of " + docDb.TransactionalStorage.Id + " in database " + dbName,
-							UniqueKey = "Wrong source: " + jsonDeserialization.Source + ", " + docDb.TransactionalStorage.Id
-						});
-
-					wrongReplicationSourceAlertSent = true;
-				}
-
-				return new ReplicationStrategy[0];
-			}
-
-			wrongReplicationSourceAlertSent = false;
+			    if (!wrongReplicationSourceAlertSent)
+			    {
+			        var dbName = string.IsNullOrEmpty(docDb.Name) ? "<system>" : docDb.Name;
+
+			        docDb.AddAlert(new Alert
+			            {
+			                AlertLevel = AlertLevel.Error,
+			                CreatedAt = SystemTime.UtcNow,
+			                Message = "Source of the ReplicationDestinations document is not the same as the database it is located in",
+                            Title = "Wrong replication source: " + jsonDeserialization.Source + " instead of " + docDb.TransactionalStorage.Id + " in database " + dbName,
+			                UniqueKey = "Wrong source: " + jsonDeserialization.Source + ", " + docDb.TransactionalStorage.Id
+			            });
+
+                    wrongReplicationSourceAlertSent = true;
+			    }
+
+			    return new ReplicationStrategy[0];
+			}
+
+            wrongReplicationSourceAlertSent = false;
 
 			return jsonDeserialization
 				.Destinations
@@ -1479,7 +1465,7 @@
 			metadata[Constants.RavenReplicationHistory] = new RavenJArray();
 			metadata[Constants.RavenReplicationVersion] = 0;
 			metadata[Constants.RavenReplicationSource] = RavenJToken.FromObject(database.TransactionalStorage.Id);
-		}
+	}
 	}
 
 	internal class ReplicationStatisticsRecorder : IDisposable
