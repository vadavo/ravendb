//-----------------------------------------------------------------------
// <copyright file="ReplicationTask.cs" company="Hibernating Rhinos LTD">
//     Copyright (c) Hibernating Rhinos LTD. All rights reserved.
// </copyright>
//-----------------------------------------------------------------------

<<<<<<< HEAD
using Mono.CSharp;
=======
using System.Security.Cryptography;
using System.Text;
>>>>>>> 6d4e6bbe
using Raven.Abstractions.Exceptions;
using Raven.Abstractions.Extensions;
using Raven.Abstractions.Logging;
using Raven.Abstractions.Replication;
using Raven.Abstractions.Util;
using Raven.Bundles.Replication.Data;
using Raven.Bundles.Replication.Impl;
using Raven.Database;
using Raven.Database.Config;
using Raven.Database.Config.Retriever;
using Raven.Database.Data;
using Raven.Database.Extensions;
using Raven.Database.Plugins;
using Raven.Database.Prefetching;
using Raven.Database.Storage;
using Raven.Json.Linq;
using System.Globalization;
using Raven.Abstractions;
using Raven.Abstractions.Connection;
using Raven.Abstractions.Data;
using System;
using System.Collections.Concurrent;
using System.Collections.Generic;
using System.ComponentModel.Composition;
using System.Diagnostics;
using System.IO;
using System.Linq;
using System.Net;
using System.Threading;
using System.Threading.Tasks;

namespace Raven.Bundles.Replication.Tasks
{
	using Database.Indexing;

	[ExportMetadata("Bundle", "Replication")]
	[InheritedExport(typeof(IStartupTask))]
	public class ReplicationTask : IStartupTask, IDisposable
	{
		public bool IsRunning { get; private set; }

		private readonly object emptyRequestBody = new object();
		private volatile bool shouldPause;

		public const int SystemDocsLimitForRemoteEtagUpdate = 15;
		public const int DestinationDocsLimitForRemoteEtagUpdate = 15;

		public readonly ConcurrentQueue<Task> activeTasks = new ConcurrentQueue<Task>();

		private readonly ConcurrentDictionary<string, DestinationStats> destinationStats =
			new ConcurrentDictionary<string, DestinationStats>(StringComparer.OrdinalIgnoreCase);

		private DocumentDatabase docDb;
		private readonly static ILog log = LogManager.GetCurrentClassLogger();
		private bool firstTimeFoundNoReplicationDocument = true;
		private bool wrongReplicationSourceAlertSent;
		private readonly ConcurrentDictionary<string, SemaphoreSlim> activeReplicationTasks = new ConcurrentDictionary<string, SemaphoreSlim>();

		private TimeSpan _replicationFrequency;
		private TimeSpan _lastQueriedFrequency;
		private Timer _indexReplicationTaskTimer;
		private Timer _lastQueriedTaskTimer;
		private readonly object _indexReplicationTaskLock = new object();
		private readonly object _lastQueriedTaskLock = new object();

		private readonly ConcurrentDictionary<string, DateTime> destinationAlertSent = new ConcurrentDictionary<string, DateTime>();

		public ConcurrentDictionary<string, DestinationStats> DestinationStats
		{
			get { return destinationStats; }
		}

		public ConcurrentDictionary<string, DateTime> Heartbeats
		{
			get { return heartbeatDictionary; }
		}

		private int replicationAttempts;
		private int workCounter;
		private HttpRavenRequestFactory httpRavenRequestFactory;
		private HttpRavenRequestFactory nonBufferedHttpRavenRequestFactory;

		private IndependentBatchSizeAutoTuner autoTuner;
		internal readonly ConcurrentDictionary<string, PrefetchingBehavior> prefetchingBehaviors = new ConcurrentDictionary<string, PrefetchingBehavior>();

		public ReplicationTask()
		{
			TimeToWaitBeforeSendingDeletesOfIndexesToSiblings = TimeSpan.FromMinutes(1);
		}

		public void Execute(DocumentDatabase database)
		{
			docDb = database;
			

			docDb.Notifications.OnIndexChange += OnIndexChange;
			docDb.Notifications.OnTransformerChange += OnTransformerChange;

			var replicationRequestTimeoutInMs = docDb.Configuration.Replication.ReplicationRequestTimeoutInMilliseconds;

			autoTuner = new IndependentBatchSizeAutoTuner(docDb.WorkContext, PrefetchingUser.Replicator);
			httpRavenRequestFactory = new HttpRavenRequestFactory { RequestTimeoutInMs = replicationRequestTimeoutInMs };
			nonBufferedHttpRavenRequestFactory = new HttpRavenRequestFactory
			{
				RequestTimeoutInMs = replicationRequestTimeoutInMs,
				AllowWriteStreamBuffering = docDb.Configuration.Replication.ForceReplicationRequestBuffering
			};

			var task = new Task(Execute, TaskCreationOptions.LongRunning);
			var disposableAction = new DisposableAction(task.Wait);
			// make sure that the doc db waits for the replication task shutdown
			docDb.ExtensionsState.GetOrAdd(Guid.NewGuid().ToString(), s => disposableAction);

			_replicationFrequency = TimeSpan.FromSeconds(database.Configuration.IndexAndTransformerReplicationLatencyInSec); //by default 10 min
			_lastQueriedFrequency = TimeSpan.FromSeconds(database.Configuration.TimeToWaitBeforeRunningIdleIndexes.TotalSeconds / 2);

			_indexReplicationTaskTimer = database.TimerManager.NewTimer(ReplicateIndexesAndTransformersTask, TimeSpan.Zero, _replicationFrequency);
			_lastQueriedTaskTimer = database.TimerManager.NewTimer(SendLastQueriedTask, TimeSpan.Zero, _lastQueriedFrequency);

			task.Start();
		}

		private void OnTransformerChange(DocumentDatabase documentDatabase, TransformerChangeNotification eventArgs)
		{
			switch (eventArgs.Type)
			{
				case TransformerChangeTypes.TransformerAdded:
					//if created transformer with the same name as deleted one, we should prevent its deletion replication
					docDb.TransactionalStorage.Batch(accessor => accessor.Lists.Remove(Constants.RavenReplicationTransformerTombstones, eventArgs.Name));
					break;
				case TransformerChangeTypes.TransformerRemoved:
					var metadata = new RavenJObject
					{
						{Constants.RavenTransformerDeleteMarker, true},
						{Constants.RavenReplicationSource, docDb.TransactionalStorage.Id.ToString()},
						{Constants.RavenReplicationVersion, ReplicationHiLo.NextId(docDb)}
					};

					docDb.TransactionalStorage.Batch(accessor => accessor.Lists.Set(Constants.RavenReplicationTransformerTombstones, eventArgs.Name, metadata, UuidType.Transformers));
					break;
			}
		}

		private void OnIndexChange(DocumentDatabase documentDatabase, IndexChangeNotification eventArgs)
		{
			switch (eventArgs.Type)
			{
				case IndexChangeTypes.IndexAdded:
					//if created index with the same name as deleted one, we should prevent its deletion replication
					docDb.TransactionalStorage.Batch(accessor => accessor.Lists.Remove(Constants.RavenReplicationIndexesTombstones, eventArgs.Name));
					break;
				case IndexChangeTypes.IndexRemoved:
					var metadata = new RavenJObject
					{
						{Constants.RavenIndexDeleteMarker, true},
						{Constants.RavenReplicationSource, docDb.TransactionalStorage.Id.ToString()},
						{Constants.RavenReplicationVersion, ReplicationHiLo.NextId(docDb)}
					};

					docDb.TransactionalStorage.Batch(accessor => accessor.Lists.Set(Constants.RavenReplicationIndexesTombstones, eventArgs.Name, metadata, UuidType.Indexing));

					break;
			}
		}

		public void Pause()
		{
			shouldPause = true;
		}

		public void Continue()
		{
			shouldPause = false;
		}

		private void Execute()
		{
			using (LogContext.WithDatabase(docDb.Name))
			{
				log.Debug("Replication task started.");

				var name = GetType().Name;

				var timeToWaitInMinutes = TimeSpan.FromMinutes(5);
				bool runningBecauseOfDataModifications = false;
				var context = docDb.WorkContext;
				NotifySiblings();
				while (context.DoWork)
				{
					IsRunning = !shouldPause;

					log.Debug("Replication task found work. Running: " + IsRunning);

					if (IsRunning)
					{
						try
						{
							using (docDb.DisableAllTriggersForCurrentThread())
							{
								var destinations = GetReplicationDestinations();

								if (destinations.Length == 0)
								{
									WarnIfNoReplicationTargetsWereFound();
								}
								else
								{
									var currentReplicationAttempts = Interlocked.Increment(ref replicationAttempts);

									var copyOfrunningBecauseOfDataModifications = runningBecauseOfDataModifications;
									var destinationForReplication = destinations.Where(
										dest =>
										{
											if (copyOfrunningBecauseOfDataModifications == false) return true;
											return IsNotFailing(dest, currentReplicationAttempts);
										}).ToList();

									CleanupPrefetchingBehaviors(destinations.Select(x => x.ConnectionStringOptions.Url),
										destinations.Except(destinationForReplication).Select(x => x.ConnectionStringOptions.Url));

									var startedTasks = new List<Task>();

									foreach (var dest in destinationForReplication)
									{										
										var destination = dest;
										var holder = activeReplicationTasks.GetOrAdd(destination.ConnectionStringOptions.Url, s => new SemaphoreSlim(1));
										if (holder.Wait(0) == false)
											continue;

										var replicationTask = Task.Factory.StartNew(
											() =>
											{
												using (LogContext.WithDatabase(docDb.Name))
												{
													try
													{
														if (ReplicateTo(destination)) docDb.WorkContext.NotifyAboutWork();
													}
													catch (Exception e)
													{
														log.ErrorException("Could not replicate to " + destination, e);
													}
												}
											});

										startedTasks.Add(replicationTask);

										activeTasks.Enqueue(replicationTask);
										replicationTask.ContinueWith(
											_ =>
											{
												// here we purge all the completed tasks at the head of the queue
												Task task;
												while (activeTasks.TryPeek(out task))
												{
													if (!task.IsCompleted && !task.IsCanceled && !task.IsFaulted) break;
													activeTasks.TryDequeue(out task); // remove it from end
												}
											});
									}

									Task.WhenAll(startedTasks.ToArray()).ContinueWith(
										t =>
										{
											if (destinationStats.Count == 0)
												return;

											foreach (var stats in destinationStats.Where(stats => stats.Value.LastReplicatedEtag != null))
											{
												PrefetchingBehavior prefetchingBehavior;
												if (prefetchingBehaviors.TryGetValue(stats.Key, out prefetchingBehavior))
												{
													prefetchingBehavior.CleanupDocuments(stats.Value.LastReplicatedEtag);
												}
											}
										}).AssertNotFailed();
								}
							}
						}
						catch (Exception e)
						{
							log.ErrorException("Failed to perform replication", e);
						}
					}

					runningBecauseOfDataModifications = context.WaitForWork(timeToWaitInMinutes, ref workCounter, name);
					timeToWaitInMinutes = runningBecauseOfDataModifications
											? TimeSpan.FromSeconds(30)
											: TimeSpan.FromMinutes(5);
				}

				IsRunning = false;
			}
		}

		private void CleanupPrefetchingBehaviors(IEnumerable<string> allDestinations, IEnumerable<string> failingDestinations)
		{
			PrefetchingBehavior prefetchingBehaviorToDispose;

			// remove prefetching behaviors for non-existing destinations
			foreach (var removedDestination in prefetchingBehaviors.Keys.Except(allDestinations))
			{
				if (prefetchingBehaviors.TryRemove(removedDestination, out prefetchingBehaviorToDispose))
				{
					prefetchingBehaviorToDispose.Dispose();
				}
			}

			// also remove prefetchers if the destination is failing for a long time
			foreach (var failingDestination in failingDestinations)
			{
				DestinationStats stats;
				if (prefetchingBehaviors.ContainsKey(failingDestination) == false || destinationStats.TryGetValue(failingDestination, out stats) == false)
					continue;

				if (stats.FirstFailureInCycleTimestamp != null && stats.LastFailureTimestamp != null &&
					stats.LastFailureTimestamp - stats.FirstFailureInCycleTimestamp >= TimeSpan.FromMinutes(3))
				{
					if (prefetchingBehaviors.TryRemove(failingDestination, out prefetchingBehaviorToDispose))
					{
						prefetchingBehaviorToDispose.Dispose();
					}
				}
			}
		}

		private void NotifySiblings()
		{
			var notifications = new BlockingCollection<RavenConnectionStringOptions>();

			Task.Factory.StartNew(() => NotifySibling(notifications));

			int skip = 0;
			var replicationDestinations = GetReplicationDestinations();
			foreach (var replicationDestination in replicationDestinations)
			{
				notifications.TryAdd(replicationDestination.ConnectionStringOptions, 15 * 1000);
			}

			while (true)
			{
				int nextPageStart = skip; // will trigger rapid pagination
				var docs = docDb.Documents.GetDocumentsWithIdStartingWith(Constants.RavenReplicationSourcesBasePath, null, null, skip, 128, CancellationToken.None, ref nextPageStart);
				if (docs.Length == 0)
				{
					notifications.TryAdd(null, 15 * 1000); // marker to stop notify this
					return;
				}

				skip += docs.Length;

				foreach (RavenJObject doc in docs)
				{
					var sourceReplicationInformation = doc.JsonDeserialization<SourceReplicationInformation>();
					if (string.IsNullOrEmpty(sourceReplicationInformation.Source))
						continue;

					var match = replicationDestinations.FirstOrDefault(x =>
														   string.Equals(x.ConnectionStringOptions.Url,
																		 sourceReplicationInformation.Source,
																		 StringComparison.OrdinalIgnoreCase));

					if (match != null)
					{
						notifications.TryAdd(match.ConnectionStringOptions, 15 * 1000);
					}
					else
					{
						notifications.TryAdd(new RavenConnectionStringOptions
						{
							Url = sourceReplicationInformation.Source
						}, 15 * 1000);
					}
				}
			}
		}

		private void NotifySibling(BlockingCollection<RavenConnectionStringOptions> collection)
		{
			using (LogContext.WithDatabase(docDb.Name))
				while (true)
				{
					RavenConnectionStringOptions connectionStringOptions;
					try
					{
						collection.TryTake(out connectionStringOptions, 15 * 1000, docDb.WorkContext.CancellationToken);
						if (connectionStringOptions == null)
							return;
					}
					catch (Exception e)
					{
						log.ErrorException("Could not get connection string options to notify sibling servers about restart", e);
						return;
					}
					try
					{
						var url = connectionStringOptions.Url + "/replication/heartbeat?from=" + UrlEncodedServerUrl() + "&dbid=" + docDb.TransactionalStorage.Id;
						var request = httpRavenRequestFactory.Create(url, "POST", connectionStringOptions);
						request.WebRequest.ContentLength = 0;
						request.ExecuteRequest();
					}
					catch (Exception e)
					{
						log.WarnException("Could not notify " + connectionStringOptions.Url + " about sibling server being up & running", e);
					}
				}
		}

		private bool IsNotFailing(ReplicationStrategy dest, int currentReplicationAttempts)
		{
			var jsonDocument = docDb.Documents.Get(Constants.RavenReplicationDestinationsBasePath + EscapeDestinationName(dest.ConnectionStringOptions.Url), null);
			if (jsonDocument == null)
				return true;
			var failureInformation = jsonDocument.DataAsJson.JsonDeserialization<DestinationFailureInformation>();
			if (failureInformation.FailureCount > 1000)
			{
				var shouldReplicateTo = currentReplicationAttempts % 10 == 0;
				log.Debug("Failure count for {0} is {1}, skipping replication: {2}",
					dest, failureInformation.FailureCount, shouldReplicateTo == false);
				return shouldReplicateTo;
			}
			if (failureInformation.FailureCount > 100)
			{
				var shouldReplicateTo = currentReplicationAttempts % 5 == 0;
				log.Debug("Failure count for {0} is {1}, skipping replication: {2}",
					dest, failureInformation.FailureCount, shouldReplicateTo == false);
				return shouldReplicateTo;
			}
			if (failureInformation.FailureCount > 10)
			{
				var shouldReplicateTo = currentReplicationAttempts % 2 == 0;
				log.Debug("Failure count for {0} is {1}, skipping replication: {2}",
					dest, failureInformation.FailureCount, shouldReplicateTo == false);
				return shouldReplicateTo;
			}
			return true;
		}

		public static string EscapeDestinationName(string url)
		{
			return Uri.EscapeDataString(url.Replace("https://", "").Replace("http://", "").Replace("/", "").Replace(":", ""));
		}

		private void WarnIfNoReplicationTargetsWereFound()
		{
			if (firstTimeFoundNoReplicationDocument)
			{
				firstTimeFoundNoReplicationDocument = false;
				log.Warn("Replication bundle is installed, but there is no destination in 'Raven/Replication/Destinations'.\r\nReplication results in NO-OP");
			}
		}

		private bool ReplicateTo(ReplicationStrategy destination)
		{
			try
			{
				if (docDb.Disposed)
					return false;

				using (docDb.DisableAllTriggersForCurrentThread())
				using (var stats = new ReplicationStatisticsRecorder(destination, destinationStats))
				{
					SourceReplicationInformationWithBatchInformation destinationsReplicationInformationForSource;
					using (var scope = stats.StartRecording("Destination"))
					{
						try
						{
							destinationsReplicationInformationForSource = GetLastReplicatedEtagFrom(destination);
							if (destinationsReplicationInformationForSource == null)
									return false;

							if (destinationsReplicationInformationForSource.LastDocumentEtag == Etag.Empty && destinationsReplicationInformationForSource.LastAttachmentEtag == Etag.Empty) 
								_indexReplicationTaskTimer.Change(TimeSpan.Zero, _replicationFrequency);

							scope.Record(RavenJObject.FromObject(destinationsReplicationInformationForSource));

							if (destinationsReplicationInformationForSource.LastDocumentEtag == Etag.InvalidEtag && 
								destinationsReplicationInformationForSource.LastAttachmentEtag == Etag.InvalidEtag &&
								(destination.CollectionsToReplicate == null || destination.CollectionsToReplicate.Count == 0))
							{
								DateTime lastSent;
								if (destinationAlertSent.TryGetValue(destination.ConnectionStringOptions.Url, out lastSent) && (SystemTime.UtcNow - lastSent).TotalMinutes < 1)
									return false;

								var lastModifiedDate = destinationsReplicationInformationForSource.LastModified.HasValue ? destinationsReplicationInformationForSource.LastModified.Value.ToLocalTime() : DateTime.MinValue;

								docDb.AddAlert(new Alert
								{
									AlertLevel = AlertLevel.Error,
									CreatedAt = SystemTime.UtcNow,
									Message = string.Format(@"Destination server is forbidding replication due to a possibility of having multiple instances with same DatabaseId replicating to it. After 10 minutes from '{2}' another instance will start replicating. Destination Url: {0}. DatabaseId: {1}. Current source: {3}. Stored source on destination: {4}.", destination.ConnectionStringOptions.Url, docDb.TransactionalStorage.Id, lastModifiedDate, docDb.ServerUrl, destinationsReplicationInformationForSource.Source),
									Title = string.Format("Replication error. Multiple databases replicating at the same time with same DatabaseId ('{0}') detected.", docDb.TransactionalStorage.Id),
									UniqueKey = "Replication to " + destination.ConnectionStringOptions.Url + " errored. Wrong DatabaseId: " + docDb.TransactionalStorage.Id
								});

								destinationAlertSent.AddOrUpdate(destination.ConnectionStringOptions.Url, SystemTime.UtcNow, (_, __) => SystemTime.UtcNow);

								return false;
							}
						}
						catch (Exception e)
						{
							scope.RecordError(e);
							log.WarnException("Failed to replicate to: " + destination, e);
							return false;
						}
					}

					bool? replicated = null;

					int replicatedDocuments;

					using (var scope = stats.StartRecording("Documents"))
					{
						switch (ReplicateDocuments(destination, destinationsReplicationInformationForSource, scope, out replicatedDocuments))
						{
							case true:
								replicated = true;
								break;
							case false:
								return false;
						}
					}

					using (var scope = stats.StartRecording("Attachments"))
					{
						switch (ReplicateAttachments(destination, destinationsReplicationInformationForSource, scope))
						{
							case true:
								replicated = true;
								break;
							case false:
								return false;
						}
					}

					var elapsedMicroseconds = (long)(stats.ElapsedTime.Ticks * SystemTime.MicroSecPerTick);
					docDb.WorkContext.MetricsCounters.GetReplicationDurationHistogram(destination).Update(elapsedMicroseconds);
					UpdateReplicationPerformance(destination, stats.Started, stats.ElapsedTime, replicatedDocuments);

					return replicated ?? false;
				}
			}
			finally
			{
				var holder = activeReplicationTasks.GetOrAdd(destination.ConnectionStringOptions.Url, s => new SemaphoreSlim(0, 1));
				holder.Release();
			}
		}

		private void UpdateReplicationPerformance(ReplicationStrategy destination, DateTime startTime, TimeSpan elapsed, int batchSize)
		{
			if (batchSize > 0)
			{
				var queue = docDb.WorkContext.MetricsCounters.GetReplicationPerformanceStats(destination);
				queue.Enqueue(new ReplicationPerformanceStats
				{
					Duration = elapsed,
					Started = startTime,
					BatchSize = batchSize
				});

				while (queue.Count() > 25)
				{
					ReplicationPerformanceStats _;
					queue.TryDequeue(out _);
				}
			}
		}


		[Obsolete("Use RavenFS instead.")]
		private bool? ReplicateAttachments(ReplicationStrategy destination, SourceReplicationInformationWithBatchInformation destinationsReplicationInformationForSource, ReplicationStatisticsRecorder.ReplicationStatisticsRecorderScope recorder)
		{
			Tuple<RavenJArray, Etag> tuple;
			RavenJArray attachments;

			using (var scope = recorder.StartRecording("Get"))
			{
				tuple = GetAttachments(destinationsReplicationInformationForSource, destination, scope);
				attachments = tuple.Item1;

				if (attachments == null || attachments.Length == 0)
				{
					if (tuple.Item2 != destinationsReplicationInformationForSource.LastAttachmentEtag)
					{
						SetLastReplicatedEtagForServer(destination, lastAttachmentEtag: tuple.Item2);
					}
					return null;
				}
			}

			using (var scope = recorder.StartRecording("Send"))
			{
				string lastError;
				if (TryReplicationAttachments(destination, attachments, out lastError) == false) // failed to replicate, start error handling strategy
				{
					if (IsFirstFailure(destination.ConnectionStringOptions.Url))
					{
						log.Info("This is the first failure for {0}, assuming transient failure and trying again", destination);
						if (TryReplicationAttachments(destination, attachments, out lastError)) // success on second fail
						{
							RecordSuccess(destination.ConnectionStringOptions.Url, lastReplicatedEtag: tuple.Item2);
							return true;
						}
					}

					scope.RecordError(lastError);
					RecordFailure(destination.ConnectionStringOptions.Url, lastError);
					return false;
				}
			}

			RecordSuccess(destination.ConnectionStringOptions.Url,
				lastReplicatedEtag: tuple.Item2);

			return true;
		}

		private bool? ReplicateDocuments(ReplicationStrategy destination, SourceReplicationInformationWithBatchInformation destinationsReplicationInformationForSource, ReplicationStatisticsRecorder.ReplicationStatisticsRecorderScope recorder, out int replicatedDocuments)
		{
			replicatedDocuments = 0;
			JsonDocumentsToReplicate documentsToReplicate = null;
			var sp = Stopwatch.StartNew();
			IDisposable removeBatch = null;

			var prefetchingBehavior = prefetchingBehaviors.GetOrAdd(destination.ConnectionStringOptions.Url,
				x => docDb.Prefetcher.CreatePrefetchingBehavior(PrefetchingUser.Replicator, autoTuner));

			prefetchingBehavior.AdditionalInfo = string.Format("For destination: {0}. Last replicated etag: {1}", destination.ConnectionStringOptions.Url, destinationsReplicationInformationForSource.LastDocumentEtag);
			
			try
			{
				using (var scope = recorder.StartRecording("Get"))
				{
					documentsToReplicate = GetJsonDocuments(destinationsReplicationInformationForSource, destination, prefetchingBehavior, scope);
					if (documentsToReplicate.Documents == null || documentsToReplicate.Documents.Length == 0)
					{
						if (documentsToReplicate.LastEtag != destinationsReplicationInformationForSource.LastDocumentEtag)
						{
							// we don't notify remote server about updates to system docs, see: RavenDB-715
							if (documentsToReplicate.CountOfFilteredDocumentsWhichAreSystemDocuments == 0
								|| documentsToReplicate.CountOfFilteredDocumentsWhichAreSystemDocuments > SystemDocsLimitForRemoteEtagUpdate
								|| documentsToReplicate.CountOfFilteredDocumentsWhichOriginFromDestination > DestinationDocsLimitForRemoteEtagUpdate) // see RavenDB-1555
							{
								using (scope.StartRecording("Notify"))
								{
									SetLastReplicatedEtagForServer(destination, lastDocEtag: documentsToReplicate.LastEtag);
									scope.Record(new RavenJObject
								             {
									             { "LastDocEtag", documentsToReplicate.LastEtag.ToString() }
								             });
								}
							}
						}
						RecordLastEtagChecked(destination.ConnectionStringOptions.Url, documentsToReplicate.LastEtag);
						return null;
					}
				}

				// if the db is idling in all respect except sending out replication, let us keep it that way.
				docDb.WorkContext.UpdateFoundWork();

				removeBatch = prefetchingBehavior.UpdateCurrentlyUsedBatches(documentsToReplicate.LoadedDocs);

				using (var scope = recorder.StartRecording("Send"))
				{
					string lastError;
					if (TryReplicationDocuments(destination, documentsToReplicate.Documents, out lastError) == false) // failed to replicate, start error handling strategy
					{
						if (IsFirstFailure(destination.ConnectionStringOptions.Url))
						{
							log.Info(
								"This is the first failure for {0}, assuming transient failure and trying again",
								destination);
							if (TryReplicationDocuments(destination, documentsToReplicate.Documents, out lastError)) // success on second fail
							{
								RecordSuccess(destination.ConnectionStringOptions.Url, documentsToReplicate.LastEtag, documentsToReplicate.LastLastModified);
								return true;
							}
						}
						// if we had an error sending to this endpoint, it might be because we are sending too much data, or because
						// the request timed out. This will let us know that the next time we try, we'll use just the initial doc counts
						// and we'll be much more conservative with increasing the sizes
						prefetchingBehavior.OutOfMemoryExceptionHappened();
						scope.RecordError(lastError);
						RecordFailure(destination.ConnectionStringOptions.Url, lastError);
						return false;
					}
				}
			}
			finally
			{
				if (documentsToReplicate != null && documentsToReplicate.LoadedDocs != null)
				{
					prefetchingBehavior.UpdateAutoThrottler(documentsToReplicate.LoadedDocs, sp.Elapsed);
					replicatedDocuments = documentsToReplicate.LoadedDocs.Count;
				}

				if (removeBatch != null)
					removeBatch.Dispose();
			}

			RecordSuccess(destination.ConnectionStringOptions.Url, documentsToReplicate.LastEtag, documentsToReplicate.LastLastModified);
			return true;
		}

		private void SetLastReplicatedEtagForServer(ReplicationStrategy destination, Etag lastDocEtag = null, Etag lastAttachmentEtag = null)
		{
			try
			{
				var url = destination.ConnectionStringOptions.Url + "/replication/lastEtag?from=" + UrlEncodedServerUrl() +
						  "&dbid=" + docDb.TransactionalStorage.Id;
				if (destination.CollectionsToReplicate != null && destination.CollectionsToReplicate.Count > 0)
					url += ("&collections=" + String.Join(";", destination.CollectionsToReplicate));

				if (lastDocEtag != null)
					url += "&docEtag=" + lastDocEtag;
				if (lastAttachmentEtag != null)
					url += "&attachmentEtag=" + lastAttachmentEtag;

				var request = httpRavenRequestFactory.Create(url, "PUT", destination.ConnectionStringOptions);
				request.Write(new byte[0]);
				request.ExecuteRequest();
			}
			catch (WebException e)
			{
				var response = e.Response as HttpWebResponse;
				if (response != null && (response.StatusCode == HttpStatusCode.BadRequest || response.StatusCode == HttpStatusCode.NotFound))
					log.WarnException("Replication is not enabled on: " + destination, e);
				else
					log.WarnException("Failed to contact replication destination: " + destination, e);
			}
			catch (Exception e)
			{
				log.WarnException("Failed to contact replication destination: " + destination, e);
			}
		}

		private void RecordFailure(string url, string lastError)
		{
			var stats = destinationStats.GetOrAdd(url, new DestinationStats { Url = url });
			var failureCount = Interlocked.Increment(ref stats.FailureCountInternal);
			stats.LastFailureTimestamp = SystemTime.UtcNow;

			if (stats.FirstFailureInCycleTimestamp == null)
				stats.FirstFailureInCycleTimestamp = SystemTime.UtcNow;

			if (string.IsNullOrWhiteSpace(lastError) == false)
				stats.LastError = lastError;

			var jsonDocument = docDb.Documents.Get(Constants.RavenReplicationDestinationsBasePath + EscapeDestinationName(url), null);
			var failureInformation = new DestinationFailureInformation { Destination = url };
			if (jsonDocument != null)
			{
				failureInformation = jsonDocument.DataAsJson.JsonDeserialization<DestinationFailureInformation>();
				// we only want to update this once a minute, otherwise we have churn with starting replication
				// because we are writing a failure document
				if ((SystemTime.UtcNow - jsonDocument.LastModified.GetValueOrDefault()).TotalMinutes < 1)
				{
					return;
				}
			}
			failureInformation.FailureCount = failureCount;
			docDb.Documents.Put(Constants.RavenReplicationDestinationsBasePath + EscapeDestinationName(url), null,
					  RavenJObject.FromObject(failureInformation), new RavenJObject(), null);
		}

		private void RecordLastEtagChecked(string url, Etag lastEtagChecked)
		{
			var stats = destinationStats.GetOrDefault(url, new DestinationStats { Url = url });
			stats.LastEtagCheckedForReplication = lastEtagChecked;
		}

		private void RecordSuccess(string url,
			Etag lastReplicatedEtag = null, DateTime? lastReplicatedLastModified = null,
			DateTime? lastHeartbeatReceived = null, string lastError = null)
		{
			var stats = destinationStats.GetOrAdd(url, new DestinationStats { Url = url });
			Interlocked.Exchange(ref stats.FailureCountInternal, 0);
			stats.LastSuccessTimestamp = SystemTime.UtcNow;
			stats.FirstFailureInCycleTimestamp = null;

			if (lastReplicatedEtag != null)
			{
				stats.LastEtagCheckedForReplication = lastReplicatedEtag;
				stats.LastReplicatedEtag = lastReplicatedEtag;
			}

			if (lastReplicatedLastModified.HasValue)
				stats.LastReplicatedLastModified = lastReplicatedLastModified;

			if (lastHeartbeatReceived.HasValue)
				stats.LastHeartbeatReceived = lastHeartbeatReceived;

			if (!string.IsNullOrWhiteSpace(lastError))
				stats.LastError = lastError;

			docDb.Documents.Delete(Constants.RavenReplicationDestinationsBasePath + EscapeDestinationName(url), null, null);
		}

		private bool IsFirstFailure(string url)
		{
			var destStats = destinationStats.GetOrAdd(url, new DestinationStats { Url = url });
			return destStats.FailureCount == 0;
		}

		[Obsolete("Use RavenFS instead.")]
		private bool TryReplicationAttachments(ReplicationStrategy destination, RavenJArray jsonAttachments, out string errorMessage)
		{
			try
			{
				var url = destination.ConnectionStringOptions.Url + "/replication/replicateAttachments?from=" +
						  UrlEncodedServerUrl() + "&dbid=" + docDb.TransactionalStorage.Id;

				var sp = Stopwatch.StartNew();
				using (HttpRavenRequestFactory.Expect100Continue(destination.ConnectionStringOptions.Url))
				{
					var request = nonBufferedHttpRavenRequestFactory.Create(url, "POST", destination.ConnectionStringOptions);

					request.WriteBson(jsonAttachments);
					request.ExecuteRequest(docDb.WorkContext.CancellationToken);
					log.Info("Replicated {0} attachments to {1} in {2:#,#;;0} ms", jsonAttachments.Length, destination, sp.ElapsedMilliseconds);
					errorMessage = "";
					return true;
				}
			}
			catch (WebException e)
			{
				var response = e.Response as HttpWebResponse;
				if (response != null)
				{
					using (var streamReader = new StreamReader(response.GetResponseStreamWithHttpDecompression()))
					{
						var error = streamReader.ReadToEnd();
						try
						{
							var ravenJObject = RavenJObject.Parse(error);
							log.WarnException("Replication to " + destination + " had failed\r\n" + ravenJObject.Value<string>("Error"), e);
							errorMessage = error;
							return false;
						}
						catch (Exception)
						{
						}

						log.WarnException("Replication to " + destination + " had failed\r\n" + error, e);
						errorMessage = error;
					}
				}
				else
				{
					log.WarnException("Replication to " + destination + " had failed", e);
					errorMessage = e.Message;
				}
				return false;
			}
			catch (Exception e)
			{
				log.WarnException("Replication to " + destination + " had failed", e);
				errorMessage = e.Message;
				return false;
			}
		}

		private bool TryReplicationDocuments(ReplicationStrategy destination, RavenJArray jsonDocuments, out string lastError)
		{
			try
			{
				log.Debug("Starting to replicate {0} documents to {1}", jsonDocuments.Length, destination);
				var sourceServerUrl = UrlEncodedServerUrl();
				if (destination.CollectionsToReplicate != null && destination.CollectionsToReplicate.Count > 0)
				{
					var commaDelimitedCollections = String.Join(";", destination.CollectionsToReplicate);
					sourceServerUrl += ("&collections=" + commaDelimitedCollections);
				}

				var url = destination.ConnectionStringOptions.Url + "/replication/replicateDocs?from=" + sourceServerUrl
						  + "&dbid=" + docDb.TransactionalStorage.Id +
						  "&count=" + jsonDocuments.Length;

				var sp = Stopwatch.StartNew();

				using (HttpRavenRequestFactory.Expect100Continue(destination.ConnectionStringOptions.Url))
				{
					var request = nonBufferedHttpRavenRequestFactory.Create(url, "POST", destination.ConnectionStringOptions);
					request.Write(jsonDocuments);
					request.ExecuteRequest(docDb.WorkContext.CancellationToken);

					log.Info("Replicated {0} documents to {1} in {2:#,#;;0} ms", jsonDocuments.Length, destination, sp.ElapsedMilliseconds);
					lastError = "";
					return true;
				}
			}
			catch (WebException e)
			{
				var response = e.Response as HttpWebResponse;
				if (response != null)
				{
					var responseStream = response.GetResponseStream();
					if (responseStream != null)
					{
						using (var streamReader = new StreamReader(responseStream))
						{
							var error = streamReader.ReadToEnd();
							log.WarnException("Replication to " + destination + " had failed\r\n" + error, e);
						}
					}
					else
					{
						log.WarnException("Replication to " + destination + " had failed", e);
					}
				}
				else
				{
					log.WarnException("Replication to " + destination + " had failed", e);
				}
				lastError = e.Message;
				return false;
			}
			catch (Exception e)
			{
				log.WarnException("Replication to " + destination + " had failed", e);
				lastError = e.Message;
				return false;
			}
		}


		public void SendLastQueriedTask(object state)
		{
			if (docDb.Disposed)
				return;
			if (Monitor.TryEnter(_lastQueriedTaskLock) == false)
				return;
			try
			{

				var relevantIndexLastQueries = new Dictionary<string, DateTime>();
				var relevantIndexes = docDb.Statistics.Indexes.Where(indexStats => indexStats.IsInvalidIndex == false &&
																				   indexStats.Priority != IndexingPriority.Error &&
																				   indexStats.Priority != IndexingPriority.Disabled &&
																				   indexStats.LastQueryTimestamp.HasValue);
				foreach (var relevantIndex in relevantIndexes)
				{
					relevantIndexLastQueries[relevantIndex.Name] = relevantIndex.LastQueryTimestamp.GetValueOrDefault();
				}

				if (relevantIndexLastQueries.Count == 0)
					return;

				var destinations = GetReplicationDestinations(x => x.SkipIndexReplication == false);
				foreach (var destination in destinations)
				{
					try
					{
						string url = destination.ConnectionStringOptions.Url + "/indexes/last-queried";

						var replicationRequest = nonBufferedHttpRavenRequestFactory.Create(url, "POST", destination.ConnectionStringOptions);
						replicationRequest.Write(RavenJObject.FromObject(relevantIndexLastQueries));
						replicationRequest.ExecuteRequest();
					}
					catch (Exception e)
					{
						log.WarnException("Could not update last query time of " + destination.ConnectionStringOptions.Url, e);
					}
				}
			}
			catch (Exception e)
			{
				log.ErrorException("Failed to send last queried timestamp of indexes", e);
			}
			finally
			{
				Monitor.Exit(_lastQueriedTaskLock);
			}
		}

		public void ReplicateIndexesAndTransformersTask(object state)
		{
			if (docDb.Disposed)
				return;

			if (Monitor.TryEnter(_indexReplicationTaskLock) == false)
				return;
			try
			{
				var replicationDestinations = GetReplicationDestinations(x => x.SkipIndexReplication == false);
				foreach (var destination in replicationDestinations)
				{
					try
					{
						var indexTombstones = GetIndexAndTransformersTombstones(Constants.RavenReplicationIndexesTombstones, 0, 64);
						var replicatedIndexTombstones = new Dictionary<string, int>();

						ReplicateIndexDeletionIfNeeded(indexTombstones, destination, replicatedIndexTombstones);

						var transformerTombstones = GetIndexAndTransformersTombstones(Constants.RavenReplicationTransformerTombstones, 0, 64);
						var replicatedTransformerTombstones = new Dictionary<string, int>();

						ReplicateTransformerDeletionIfNeeded(transformerTombstones, destination, replicatedTransformerTombstones);

						if (docDb.Indexes.Definitions.Length > 0)
						{
							foreach (var definition in docDb.Indexes.Definitions)
							{
								try
								{
									var url = destination.ConnectionStringOptions.Url + "/indexes/" + Uri.EscapeUriString(definition.Name) + "?" + GetDebugInfomration();
									var replicationRequest = nonBufferedHttpRavenRequestFactory.Create(url, "PUT", destination.ConnectionStringOptions);
									replicationRequest.Write(RavenJObject.FromObject(definition));
									replicationRequest.ExecuteRequest();
								}
								catch (Exception e)
								{
									log.WarnException("Could not replicate index " + definition.Name + " to " + destination.ConnectionStringOptions.Url, e);
								}
							}
						}

						if (docDb.Transformers.Definitions.Length > 0)
						{
							foreach (var definition in docDb.Transformers.Definitions)
							{
								try
								{
									var clonedTransformer = definition.Clone();
									clonedTransformer.TransfomerId = 0;

									string url = destination.ConnectionStringOptions.Url + "/transformers/" + Uri.EscapeUriString(definition.Name) + "?" + GetDebugInfomration();
									var replicationRequest = nonBufferedHttpRavenRequestFactory.Create(url, "PUT", destination.ConnectionStringOptions);
									replicationRequest.Write(RavenJObject.FromObject(clonedTransformer));
									replicationRequest.ExecuteRequest();
								}
								catch (Exception e)
								{
									log.WarnException("Could not replicate transformer " + definition.Name + " to " + destination.ConnectionStringOptions.Url, e);
								}
							}
						}

						docDb.TransactionalStorage.Batch(actions =>
						{
							foreach (var indexTombstone in replicatedIndexTombstones)
							{
								if (indexTombstone.Value != replicationDestinations.Length)
									continue;
								actions.Lists.Remove(Constants.RavenReplicationIndexesTombstones, indexTombstone.Key);
							}

							foreach (var transformerTombstone in replicatedTransformerTombstones)
							{
								if (transformerTombstone.Value != replicationDestinations.Length)
									continue;
								actions.Lists.Remove(Constants.RavenReplicationTransformerTombstones, transformerTombstone.Key);
							}
						});
					}
					catch (Exception e)
					{
						log.ErrorException("Failed to replicate indexes and transformers to " + destination, e);
					}
				}
			}
			catch (Exception e)
			{
				log.ErrorException("Failed to replicate indexes and transformers", e);
			}
			finally
			{
				Monitor.Exit(_indexReplicationTaskLock);
			}
		}

		private string GetDebugInfomration()
		{
			return "is-replicated=true&from=" + Uri.EscapeDataString(docDb.ServerUrl);
		}

		private void ReplicateIndexDeletionIfNeeded(List<JsonDocument> indexTombstones, ReplicationStrategy destination, Dictionary<string, int> replicatedIndexTombstones)
		{
			if (indexTombstones.Count == 0)
				return;

			foreach (var tombstone in indexTombstones)
			{
				try
				{
					var url = string.Format("{0}/indexes/{1}?{2}", destination.ConnectionStringOptions.Url, Uri.EscapeUriString(tombstone.Key), GetDebugInfomration());
					var replicationRequest = nonBufferedHttpRavenRequestFactory.Create(url, "DELETE", destination.ConnectionStringOptions);
					replicationRequest.Write(RavenJObject.FromObject(emptyRequestBody));
					replicationRequest.ExecuteRequest();
					log.Info("Replicated index deletion (index name = {0})", tombstone.Key);
					replicatedIndexTombstones[tombstone.Key]++;
				}
				catch (Exception e)
				{
					log.ErrorException(string.Format("Failed to replicate index deletion (index name = {0})", tombstone.Key), e);
				}
			}
		}

		private void ReplicateTransformerDeletionIfNeeded(List<JsonDocument> transformerTombstones, ReplicationStrategy destination, Dictionary<string, int> replicatedTransformerTombstones)
		{
			if (transformerTombstones.Count == 0)
				return;

			foreach (var tombstone in transformerTombstones)
			{
				try
				{
					var url = string.Format("{0}/transformers/{1}?{2}", destination.ConnectionStringOptions.Url, Uri.EscapeUriString(tombstone.Key), GetDebugInfomration());
					var replicationRequest = nonBufferedHttpRavenRequestFactory.Create(url, "DELETE", destination.ConnectionStringOptions);
					replicationRequest.Write(RavenJObject.FromObject(emptyRequestBody));
					replicationRequest.ExecuteRequest();
					log.Info("Replicated transformer deletion (transformer name = {0})", tombstone.Key);
					replicatedTransformerTombstones[tombstone.Key]++;
				}
				catch (Exception e)
				{
					log.ErrorException(string.Format("Failed to replicate transformer deletion (transformer name = {0})", tombstone.Key), e);
				}
			}
		}


		private List<JsonDocument> GetIndexAndTransformersTombstones(string tombstoneListName, int start, int take)
		{
			var now = SystemTime.UtcNow;
			List<JsonDocument> tombstones = null;
			docDb.TransactionalStorage.Batch(actions =>
			{
				tombstones = actions
					.Lists
					.Read(tombstoneListName, start, take)
					// we don't send out deletions immediately, we wait for a bit
					// to make sure that the user didn't reset the index or delete / create
					// things manually
					.Where(x => (now - x.CreatedAt) >= TimeToWaitBeforeSendingDeletesOfIndexesToSiblings )
					.Select(x => new JsonDocument
					{
						Etag = x.Etag,
						Key = x.Key,
						Metadata = x.Data,
						DataAsJson = new RavenJObject()
					})
					.ToList();
			});
			return tombstones ?? new List<JsonDocument>();
		}

		public TimeSpan TimeToWaitBeforeSendingDeletesOfIndexesToSiblings { get; set; }


		private class JsonDocumentsToReplicate
		{
			public Etag LastEtag { get; set; }
			public DateTime LastLastModified { get; set; }
			public RavenJArray Documents { get; set; }
			public int CountOfFilteredDocumentsWhichAreSystemDocuments { get; set; }
			public int CountOfFilteredDocumentsWhichOriginFromDestination { get; set; }
			public List<JsonDocument> LoadedDocs { get; set; }
		}

		private JsonDocumentsToReplicate GetJsonDocuments(SourceReplicationInformationWithBatchInformation destinationsReplicationInformationForSource, ReplicationStrategy destination, PrefetchingBehavior prefetchingBehavior, ReplicationStatisticsRecorder.ReplicationStatisticsRecorderScope scope)
		{
			var timeout = TimeSpan.FromSeconds(docDb.Configuration.Replication.FetchingFromDiskTimeoutInSeconds);
			var duration = Stopwatch.StartNew();
			var result = new JsonDocumentsToReplicate();
			try
			{
				var destinationId = destinationsReplicationInformationForSource.ServerInstanceId.ToString();
				var maxNumberOfItemsToReceiveInSingleBatch = destinationsReplicationInformationForSource.MaxNumberOfItemsToReceiveInSingleBatch;
				
				docDb.TransactionalStorage.Batch(actions =>
				{
					var lastEtag = destinationsReplicationInformationForSource.LastDocumentEtag;

					int docsSinceLastReplEtag = 0;
					List<JsonDocument> docsToReplicate;
					List<JsonDocument> filteredDocsToReplicate;
					result.LastEtag = lastEtag;

					while (true)
					{
						docDb.WorkContext.CancellationToken.ThrowIfCancellationRequested();

						docsToReplicate = GetDocsToReplicate(actions, prefetchingBehavior, result, maxNumberOfItemsToReceiveInSingleBatch);

						filteredDocsToReplicate =
							docsToReplicate
								.Where(document =>
								{
									var info = docDb.Documents.GetRecentTouchesFor(document.Key);
									if (info != null)
									{
										if (info.TouchedEtag.CompareTo(result.LastEtag) > 0)
										{
											log.Debug(
												"Will not replicate document '{0}' to '{1}' because the updates after etag {2} are related document touches",
												document.Key, destinationId, info.TouchedEtag);
											return false;
										}
									}

									string reason;
									return destination.FilterDocuments(destinationId, document.Key, document.Metadata, out reason) &&
										   prefetchingBehavior.FilterDocuments(document);
								})
								.ToList();

						docsSinceLastReplEtag += docsToReplicate.Count;
						result.CountOfFilteredDocumentsWhichAreSystemDocuments +=
							docsToReplicate.Count(doc => destination.IsSystemDocumentId(doc.Key));
						result.CountOfFilteredDocumentsWhichOriginFromDestination +=
							docsToReplicate.Count(doc => destination.OriginsFromDestination(destinationId, doc.Metadata));

						if (docsToReplicate.Count > 0)
						{
							var lastDoc = docsToReplicate.Last();
							Debug.Assert(lastDoc.Etag != null);
							result.LastEtag = lastDoc.Etag;
							if (lastDoc.LastModified.HasValue)
								result.LastLastModified = lastDoc.LastModified.Value;
						}

						if (docsToReplicate.Count == 0 || filteredDocsToReplicate.Count != 0)
						{
							break;
						}

						log.Debug("All the docs were filtered, trying another batch from etag [>{0}]", result.LastEtag);

						if (duration.Elapsed > timeout)
							break;
					}

					log.Debug(() =>
					{
						if (docsSinceLastReplEtag == 0)
							return string.Format("No documents to replicate to {0} - last replicated etag: {1}", destination,
								lastEtag);

						if (docsSinceLastReplEtag == filteredDocsToReplicate.Count)
							return string.Format("Replicating {0} docs [>{1}] to {2}.",
								docsSinceLastReplEtag,
								lastEtag,
								destination);

						var diff = docsToReplicate.Except(filteredDocsToReplicate).Select(x => x.Key);
						return string.Format("Replicating {1} docs (out of {0}) [>{4}] to {2}. [Not replicated: {3}]",
							docsSinceLastReplEtag,
							filteredDocsToReplicate.Count,
							destination,
							string.Join(", ", diff),
							lastEtag);
					});

					scope.Record(new RavenJObject
		            {
		                {"StartEtag", lastEtag.ToString()},
		                {"EndEtag", result.LastEtag.ToString()},
		                {"Count", docsSinceLastReplEtag},
		                {"FilteredCount", filteredDocsToReplicate.Count}
		            });

					result.LoadedDocs = filteredDocsToReplicate;
					docDb.WorkContext.MetricsCounters.GetReplicationBatchSizeMetric(destination).Mark(docsSinceLastReplEtag);
					docDb.WorkContext.MetricsCounters.GetReplicationBatchSizeHistogram(destination).Update(docsSinceLastReplEtag);

					result.Documents = new RavenJArray(filteredDocsToReplicate
						.Select(x =>
						{
							JsonDocument.EnsureIdInMetadata(x);
							EnsureReplicationInformationInMetadata(x.Metadata, docDb);
							return x;
						})
						.Select(x => x.ToJson()));
				});
			}
			catch (Exception e)
			{
				scope.RecordError(e);
				log.WarnException(
					"Could not get documents to replicate after: " +
					destinationsReplicationInformationForSource.LastDocumentEtag, e);
			}
			return result;
		}

		private List<JsonDocument> GetDocsToReplicate(IStorageActionsAccessor actions, PrefetchingBehavior prefetchingBehavior, JsonDocumentsToReplicate result, int? maxNumberOfItemsToReceiveInSingleBatch)
		{
			var docsToReplicate = prefetchingBehavior.GetDocumentsBatchFrom(result.LastEtag, maxNumberOfItemsToReceiveInSingleBatch);
			Etag lastEtag = null;
			if (docsToReplicate.Count > 0)
				lastEtag = docsToReplicate[docsToReplicate.Count - 1].Etag;

			var maxNumberOfTombstones = Math.Max(1024, docsToReplicate.Count);
			var tombstones = actions
				.Lists
				.Read(Constants.RavenReplicationDocsTombstones, result.LastEtag, lastEtag, maxNumberOfTombstones + 1)
				.Select(x => new JsonDocument
				{
					Etag = x.Etag,
					Key = x.Key,
					Metadata = x.Data,
					DataAsJson = new RavenJObject()
				})
				.ToList();

			var results = docsToReplicate.Concat(tombstones);

			if (tombstones.Count >= maxNumberOfTombstones + 1)
			{
				var lastTombstoneEtag = tombstones[tombstones.Count - 1].Etag;
				log.Info("Replication batch trimmed. Found more than '{0}' document tombstones. Last etag from prefetcher: '{1}'. Last tombstone etag: '{2}'.", maxNumberOfTombstones, lastEtag, lastTombstoneEtag);

				results = results.Where(x => EtagUtil.IsGreaterThan(x.Etag, lastTombstoneEtag) == false);
			}

			results = results.OrderBy(x => x.Etag);

			// can't return earlier, because we need to know if there are tombstones that need to be send
			if (maxNumberOfItemsToReceiveInSingleBatch.HasValue)
				results = results.Take(maxNumberOfItemsToReceiveInSingleBatch.Value);

			return results.ToList();
		}

		[Obsolete("Use RavenFS instead.")]
		private Tuple<RavenJArray, Etag> GetAttachments(SourceReplicationInformationWithBatchInformation destinationsReplicationInformationForSource, ReplicationStrategy destination, ReplicationStatisticsRecorder.ReplicationStatisticsRecorderScope scope)
		{
			var timeout = TimeSpan.FromSeconds(docDb.Configuration.Replication.FetchingFromDiskTimeoutInSeconds);
			var duration = Stopwatch.StartNew();

			RavenJArray attachments = null;
			Etag lastAttachmentEtag = Etag.Empty;
			try
			{
				var destinationId = destinationsReplicationInformationForSource.ServerInstanceId.ToString();
				var maxNumberOfItemsToReceiveInSingleBatch = destinationsReplicationInformationForSource.MaxNumberOfItemsToReceiveInSingleBatch;

				docDb.TransactionalStorage.Batch(actions =>
				{
					int attachmentSinceLastEtag = 0;
					List<AttachmentInformation> attachmentsToReplicate;
					List<AttachmentInformation> filteredAttachmentsToReplicate;
					var startEtag = destinationsReplicationInformationForSource.LastAttachmentEtag;
					lastAttachmentEtag = startEtag;
					while (true)
					{
						attachmentsToReplicate = GetAttachmentsToReplicate(actions, lastAttachmentEtag, maxNumberOfItemsToReceiveInSingleBatch);

						filteredAttachmentsToReplicate = attachmentsToReplicate.Where(attachment => destination.FilterAttachments(attachment, destinationId)).ToList();

						attachmentSinceLastEtag += attachmentsToReplicate.Count;

						if (attachmentsToReplicate.Count == 0 ||
							filteredAttachmentsToReplicate.Count != 0)
						{
							break;
						}

						AttachmentInformation jsonDocument = attachmentsToReplicate.Last();
						Etag attachmentEtag = jsonDocument.Etag;
						log.Debug("All the attachments were filtered, trying another batch from etag [>{0}]", attachmentEtag);
						lastAttachmentEtag = attachmentEtag;

						if (duration.Elapsed > timeout)
							break;
					}

					log.Debug(() =>
					{
						if (attachmentSinceLastEtag == 0)
							return string.Format("No attachments to replicate to {0} - last replicated etag: {1}", destination,
												 destinationsReplicationInformationForSource.LastAttachmentEtag);

						if (attachmentSinceLastEtag == filteredAttachmentsToReplicate.Count)
							return string.Format("Replicating {0} attachments [>{1}] to {2}.",
											 attachmentSinceLastEtag,
											 destinationsReplicationInformationForSource.LastAttachmentEtag,
											 destination);

						var diff = attachmentsToReplicate.Except(filteredAttachmentsToReplicate).Select(x => x.Key);
						return string.Format("Replicating {1} attachments (out of {0}) [>{4}] to {2}. [Not replicated: {3}]",
											 attachmentSinceLastEtag,
											 filteredAttachmentsToReplicate.Count,
											 destination,
											 string.Join(", ", diff),
											 destinationsReplicationInformationForSource.LastAttachmentEtag);
					});

					scope.Record(new RavenJObject
					             {
						             {"StartEtag", startEtag.ToString()},
									 {"EndEtag", lastAttachmentEtag.ToString()},
									 {"Count", attachmentSinceLastEtag},
									 {"FilteredCount", filteredAttachmentsToReplicate.Count}
					             });

					attachments = new RavenJArray(filteredAttachmentsToReplicate
													  .Select(x =>
													  {
														  var data = new byte[0];
														  if (x.Size > 0)
														  {
															  data = actions.Attachments.GetAttachment(x.Key).Data().ReadData();
														  }

														  EnsureReplicationInformationInMetadata(x.Metadata, docDb);

														  return new RavenJObject
							                                           {
								                                           {"@metadata", x.Metadata},
								                                           {"@id", x.Key},
								                                           {"@etag", x.Etag.ToByteArray()},
								                                           {"data", data}
							                                           };
													  }));
				});
			}
			catch (InvalidDataException e)
			{
				RecordFailure(String.Empty, string.Format("Data is corrupted, could not proceed with attachment replication. Exception : {0}", e));
				scope.RecordError(e);
				log.ErrorException("Data is corrupted, could not proceed with replication", e);
			}
			catch (Exception e)
			{
				log.WarnException("Could not get attachments to replicate after: " + destinationsReplicationInformationForSource.LastAttachmentEtag, e);
			}
			return Tuple.Create(attachments, lastAttachmentEtag);
		}

		[Obsolete("Use RavenFS instead.")]
		private static List<AttachmentInformation> GetAttachmentsToReplicate(IStorageActionsAccessor actions, Etag lastAttachmentEtag, int? maxNumberOfItemsToReceiveInSingleBatch)
		{
			var maxNumberOfAttachments = 100;
			if (maxNumberOfItemsToReceiveInSingleBatch.HasValue)
				maxNumberOfAttachments = Math.Min(maxNumberOfAttachments, maxNumberOfItemsToReceiveInSingleBatch.Value);

			var attachmentInformations = actions.Attachments.GetAttachmentsAfter(lastAttachmentEtag, maxNumberOfAttachments, 1024 * 1024 * 10).ToList();

			Etag lastEtag = null;
			if (attachmentInformations.Count > 0)
				lastEtag = attachmentInformations[attachmentInformations.Count - 1].Etag;

			var maxNumberOfTombstones = Math.Max(maxNumberOfAttachments, attachmentInformations.Count);
			var tombstones = actions
				.Lists
				.Read(Constants.RavenReplicationAttachmentsTombstones, lastAttachmentEtag, lastEtag, maxNumberOfTombstones + 1)
							.Select(x => new AttachmentInformation
							{
								Key = x.Key,
								Etag = x.Etag,
								Metadata = x.Data,
								Size = 0,
							})
				.ToList();

			var results = attachmentInformations.Concat(tombstones);

			if (tombstones.Count >= maxNumberOfTombstones + 1)
			{
				var lastTombstoneEtag = tombstones[tombstones.Count - 1].Etag;
				log.Info("Replication batch trimmed. Found more than '{0}' attachment tombstones. Last attachment etag: '{1}'. Last tombstone etag: '{2}'.", maxNumberOfTombstones, lastEtag, lastTombstoneEtag);

				results = results.Where(x => EtagUtil.IsGreaterThan(x.Etag, lastTombstoneEtag) == false);
			}

			results = results.OrderBy(x => x.Etag);

			// can't return earlier, because we need to know if there are tombstones that need to be send
			if (maxNumberOfItemsToReceiveInSingleBatch.HasValue)
				results = results.Take(maxNumberOfItemsToReceiveInSingleBatch.Value);

			return results.ToList();
		}

		internal SourceReplicationInformationWithBatchInformation GetLastReplicatedEtagFrom(ReplicationStrategy destination)
		{
			try
			{
				Etag currentEtag = Etag.Empty;
				docDb.TransactionalStorage.Batch(accessor => currentEtag = accessor.Staleness.GetMostRecentDocumentEtag());
				var url = destination.ConnectionStringOptions.Url + "/replication/lastEtag?from=" + UrlEncodedServerUrl() +
						  "&currentEtag=" + currentEtag + "&dbid=" + docDb.TransactionalStorage.Id;

				if (destination.CollectionsToReplicate != null && destination.CollectionsToReplicate.Count > 0)
					url += ("&collections=" + String.Join(";", destination.CollectionsToReplicate));

				var request = httpRavenRequestFactory.Create(url, "GET", destination.ConnectionStringOptions);
				var lastReplicatedEtagFrom = request.ExecuteRequest<SourceReplicationInformationWithBatchInformation>();
				return lastReplicatedEtagFrom;
			}
			catch (WebException e)
			{
				var response = e.Response as HttpWebResponse;
				if (response != null && (response.StatusCode == HttpStatusCode.BadRequest || response.StatusCode == HttpStatusCode.NotFound))
					log.WarnException("Replication is not enabled on: " + destination, e);
				else
					log.WarnException("Failed to contact replication destination: " + destination, e);
				RecordFailure(destination.ConnectionStringOptions.Url, e.Message);
			}
			catch (Exception e)
			{
				log.WarnException("Failed to contact replication destination: " + destination, e);
				RecordFailure(destination.ConnectionStringOptions.Url, e.Message);
			}

			return null;
		}

		private string UrlEncodedServerUrl()
		{
			return Uri.EscapeDataString(docDb.ServerUrl);
		}

		internal ReplicationStrategy[] GetReplicationDestinations(Predicate<ReplicationDestination> predicate = null)
		{
			ConfigurationDocument<ReplicationDocument<ReplicationDestination.ReplicationDestinationWithConfigurationOrigin>> configurationDocument;
			try
			{
				configurationDocument = docDb.ConfigurationRetriever.GetConfigurationDocument<ReplicationDocument<ReplicationDestination.ReplicationDestinationWithConfigurationOrigin>>(Constants.RavenReplicationDestinations);
			}
			catch (Exception e)
			{
				log.Warn("Cannot get replication destinations", e);
				return new ReplicationStrategy[0];
			}

			if (configurationDocument == null)
			{
				return new ReplicationStrategy[0];
			}

			var replicationDocument = configurationDocument.MergedDocument;

			if (configurationDocument.LocalExists && string.IsNullOrWhiteSpace(replicationDocument.Source))
			{
				replicationDocument.Source = docDb.TransactionalStorage.Id.ToString();
				try
				{
					var ravenJObject = RavenJObject.FromObject(replicationDocument);
					ravenJObject.Remove("Id");
					docDb.Documents.Put(Constants.RavenReplicationDestinations, configurationDocument.Etag, ravenJObject, configurationDocument.Metadata, null);
				}
				catch (ConcurrencyException)
				{
					// we will get it next time
				}
			}

			if (replicationDocument.Source != docDb.TransactionalStorage.Id.ToString())
			{
				if (!wrongReplicationSourceAlertSent)
				{
					var dbName = string.IsNullOrEmpty(docDb.Name) ? "<system>" : docDb.Name;

					docDb.AddAlert(new Alert
						{
							AlertLevel = AlertLevel.Error,
							CreatedAt = SystemTime.UtcNow,
							Message = "Source of the ReplicationDestinations document is not the same as the database it is located in",
							Title = "Wrong replication source: " + replicationDocument.Source + " instead of " + docDb.TransactionalStorage.Id + " in database " + dbName,
							UniqueKey = "Wrong source: " + replicationDocument.Source + ", " + docDb.TransactionalStorage.Id
						});

					wrongReplicationSourceAlertSent = true;
				}

				return new ReplicationStrategy[0];
			}

			wrongReplicationSourceAlertSent = false;

			return replicationDocument
				.Destinations
				.Where(x => !x.Disabled)
				.Where(x => predicate == null || predicate(x))
				.Select(GetConnectionOptionsSafe)
				.Where(x => x != null)
				.ToArray();
		}

		private ReplicationStrategy GetConnectionOptionsSafe(ReplicationDestination x)
		{
			try
			{
				return GetConnectionOptions(x, docDb);
			}
			catch (Exception e)
			{
				log.ErrorException(
					string.Format("IGNORING BAD REPLICATION CONFIG!{0}Could not figure out connection options for [Url: {1}, ClientVisibleUrl: {2}]",
					Environment.NewLine, x.Url, x.ClientVisibleUrl),
					e);

				return null;
			}
		}

		public static ReplicationStrategy GetConnectionOptions(ReplicationDestination destination, DocumentDatabase database)
		{
			var replicationStrategy = new ReplicationStrategy
			{
				ReplicationOptionsBehavior = destination.TransitiveReplicationBehavior,
				CurrentDatabaseId = database.TransactionalStorage.Id.ToString()
			};
			return CreateReplicationStrategyFromDocument(destination, replicationStrategy);
		}

		private static ReplicationStrategy CreateReplicationStrategyFromDocument(ReplicationDestination destination, ReplicationStrategy replicationStrategy)
		{
			var url = destination.Url;
			if (string.IsNullOrEmpty(destination.Database) == false)
			{
				url = url + "/databases/" + destination.Database;
			}
			replicationStrategy.ConnectionStringOptions = new RavenConnectionStringOptions
			{
				Url = url,
				ApiKey = destination.ApiKey,
			};

			replicationStrategy.CollectionsToReplicate = (destination.ShouldReplicateFromSpecificCollections) ?
				destination.SourceCollections.ToList() : null;

			if (string.IsNullOrEmpty(destination.Username) == false)
			{
				replicationStrategy.ConnectionStringOptions.Credentials = string.IsNullOrEmpty(destination.Domain)
					? new NetworkCredential(destination.Username, destination.Password)
					: new NetworkCredential(destination.Username, destination.Password, destination.Domain);
			}
			return replicationStrategy;
		}

		public void HandleHeartbeat(string src)
		{
			ResetFailureForHeartbeat(src);

			heartbeatDictionary.AddOrUpdate(src, SystemTime.UtcNow, (_, __) => SystemTime.UtcNow);
		}

		public bool IsHeartbeatAvailable(string src, DateTime lastCheck)
		{
			if (heartbeatDictionary.ContainsKey(src))
			{
				DateTime lastHeartbeat;
				if (heartbeatDictionary.TryGetValue(src, out lastHeartbeat))
				{
					return lastHeartbeat >= lastCheck;
				}
			}

			return false;
		}


		private void ResetFailureForHeartbeat(string src)
		{
			RecordSuccess(src, lastHeartbeatReceived: SystemTime.UtcNow);
			docDb.WorkContext.ShouldNotifyAboutWork(() => "Replication Heartbeat from " + src);
			docDb.WorkContext.NotifyAboutWork();
		}

		public void Dispose()
		{
			_indexReplicationTaskTimer.Dispose();
			_lastQueriedTaskTimer.Dispose();

			Task task;
			while (activeTasks.TryDequeue(out task))
			{
				task.Wait();
			}

			foreach (var prefetchingBehavior in prefetchingBehaviors)
			{
				prefetchingBehavior.Value.Dispose();
			}
		}

		private readonly ConcurrentDictionary<string, DateTime> heartbeatDictionary = new ConcurrentDictionary<string, DateTime>(StringComparer.OrdinalIgnoreCase);

		internal static void EnsureReplicationInformationInMetadata(RavenJObject metadata, DocumentDatabase database)
		{
			Debug.Assert(database != null);

			if (metadata == null)
				return;

			if (metadata.ContainsKey(Constants.RavenReplicationSource))
				return;

			metadata[Constants.RavenReplicationHistory] = new RavenJArray();
			metadata[Constants.RavenReplicationVersion] = 0;
			metadata[Constants.RavenReplicationSource] = RavenJToken.FromObject(database.TransactionalStorage.Id);
		}
	}

	internal class ReplicationStatisticsRecorder : IDisposable
	{
		private readonly ReplicationStrategy destination;

		private readonly ConcurrentDictionary<string, DestinationStats> destinationStats;

		private readonly RavenJObject record;

		private readonly RavenJArray records;

		private readonly Stopwatch watch;

		public ReplicationStatisticsRecorder(ReplicationStrategy destination, ConcurrentDictionary<string, DestinationStats> destinationStats)
		{
			this.destination = destination;
			this.destinationStats = destinationStats;
			watch = Stopwatch.StartNew();
			Started = SystemTime.UtcNow;
			records = new RavenJArray();
			record = new RavenJObject
			         {
				         { "Url", destination.ConnectionStringOptions.Url },
						 { "StartTime", SystemTime.UtcNow},
						 { "Records", records }
			         };
		}

		public DateTime Started { get; private set; }


		public TimeSpan ElapsedTime
		{
			get
			{
				return watch.Elapsed;
			}
		}

		public void Dispose()
		{
			record.Add("TotalExecutionTime", watch.Elapsed.ToString());

			var stats = destinationStats.GetOrDefault(destination.ConnectionStringOptions.Url, new DestinationStats { Url = destination.ConnectionStringOptions.Url });

			stats.LastStats.Insert(0, record);

			while (stats.LastStats.Length > 50)
				stats.LastStats.RemoveAt(stats.LastStats.Length - 1);
		}

		public ReplicationStatisticsRecorderScope StartRecording(string name)
		{
			var scopeRecord = new RavenJObject();
			records.Add(scopeRecord);
			return new ReplicationStatisticsRecorderScope(name, scopeRecord);
		}

		internal class ReplicationStatisticsRecorderScope : IDisposable
		{
			private readonly RavenJObject record;

			private readonly RavenJArray records;

			private readonly Stopwatch watch;

			public ReplicationStatisticsRecorderScope(string name, RavenJObject record)
			{
				this.record = record;
				records = new RavenJArray();

				record.Add("Name", name);
				record.Add("Records", records);

				watch = Stopwatch.StartNew();
			}

			public void Dispose()
			{
				record.Add("ExecutionTime", watch.Elapsed.ToString());
			}

			public void Record(RavenJObject value)
			{
				records.Add(value);
			}

			public void RecordError(Exception exception)
			{
				records.Add(new RavenJObject
				            {
					            { "Error", new RavenJObject
					                       {
						                       { "Type", exception.GetType().Name }, 
											   { "Message", exception.Message }
					                       } }
				            });
			}

			public void RecordError(string error)
			{
				records.Add(new RavenJObject
				            {
					            { "Error", error }
				            });
			}

			public ReplicationStatisticsRecorderScope StartRecording(string name)
			{
				var scopeRecord = new RavenJObject();
				records.Add(scopeRecord);
				return new ReplicationStatisticsRecorderScope(name, scopeRecord);
			}
		}
	}
}<|MERGE_RESOLUTION|>--- conflicted
+++ resolved
@@ -4,19 +4,14 @@
 // </copyright>
 //-----------------------------------------------------------------------
 
-<<<<<<< HEAD
-using Mono.CSharp;
-=======
 using System.Security.Cryptography;
 using System.Text;
->>>>>>> 6d4e6bbe
 using Raven.Abstractions.Exceptions;
 using Raven.Abstractions.Extensions;
 using Raven.Abstractions.Logging;
 using Raven.Abstractions.Replication;
 using Raven.Abstractions.Util;
 using Raven.Bundles.Replication.Data;
-using Raven.Bundles.Replication.Impl;
 using Raven.Database;
 using Raven.Database.Config;
 using Raven.Database.Config.Retriever;
@@ -51,7 +46,6 @@
 	{
 		public bool IsRunning { get; private set; }
 
-		private readonly object emptyRequestBody = new object();
 		private volatile bool shouldPause;
 
 		public const int SystemDocsLimitForRemoteEtagUpdate = 15;
@@ -75,7 +69,7 @@
 		private readonly object _indexReplicationTaskLock = new object();
 		private readonly object _lastQueriedTaskLock = new object();
 
-		private readonly ConcurrentDictionary<string, DateTime> destinationAlertSent = new ConcurrentDictionary<string, DateTime>();
+		private readonly ConcurrentDictionary<string, DateTime> destinationAlertSent = new ConcurrentDictionary<string, DateTime>(); 
 
 		public ConcurrentDictionary<string, DestinationStats> DestinationStats
 		{
@@ -95,19 +89,9 @@
 		private IndependentBatchSizeAutoTuner autoTuner;
 		internal readonly ConcurrentDictionary<string, PrefetchingBehavior> prefetchingBehaviors = new ConcurrentDictionary<string, PrefetchingBehavior>();
 
-		public ReplicationTask()
-		{
-			TimeToWaitBeforeSendingDeletesOfIndexesToSiblings = TimeSpan.FromMinutes(1);
-		}
-
 		public void Execute(DocumentDatabase database)
 		{
 			docDb = database;
-			
-
-			docDb.Notifications.OnIndexChange += OnIndexChange;
-			docDb.Notifications.OnTransformerChange += OnTransformerChange;
-
 			var replicationRequestTimeoutInMs = docDb.Configuration.Replication.ReplicationRequestTimeoutInMilliseconds;
 
 			autoTuner = new IndependentBatchSizeAutoTuner(docDb.WorkContext, PrefetchingUser.Replicator);
@@ -115,7 +99,7 @@
 			nonBufferedHttpRavenRequestFactory = new HttpRavenRequestFactory
 			{
 				RequestTimeoutInMs = replicationRequestTimeoutInMs,
-				AllowWriteStreamBuffering = docDb.Configuration.Replication.ForceReplicationRequestBuffering
+                AllowWriteStreamBuffering = docDb.Configuration.Replication.ForceReplicationRequestBuffering
 			};
 
 			var task = new Task(Execute, TaskCreationOptions.LongRunning);
@@ -132,49 +116,6 @@
 			task.Start();
 		}
 
-		private void OnTransformerChange(DocumentDatabase documentDatabase, TransformerChangeNotification eventArgs)
-		{
-			switch (eventArgs.Type)
-			{
-				case TransformerChangeTypes.TransformerAdded:
-					//if created transformer with the same name as deleted one, we should prevent its deletion replication
-					docDb.TransactionalStorage.Batch(accessor => accessor.Lists.Remove(Constants.RavenReplicationTransformerTombstones, eventArgs.Name));
-					break;
-				case TransformerChangeTypes.TransformerRemoved:
-					var metadata = new RavenJObject
-					{
-						{Constants.RavenTransformerDeleteMarker, true},
-						{Constants.RavenReplicationSource, docDb.TransactionalStorage.Id.ToString()},
-						{Constants.RavenReplicationVersion, ReplicationHiLo.NextId(docDb)}
-					};
-
-					docDb.TransactionalStorage.Batch(accessor => accessor.Lists.Set(Constants.RavenReplicationTransformerTombstones, eventArgs.Name, metadata, UuidType.Transformers));
-					break;
-			}
-		}
-
-		private void OnIndexChange(DocumentDatabase documentDatabase, IndexChangeNotification eventArgs)
-		{
-			switch (eventArgs.Type)
-			{
-				case IndexChangeTypes.IndexAdded:
-					//if created index with the same name as deleted one, we should prevent its deletion replication
-					docDb.TransactionalStorage.Batch(accessor => accessor.Lists.Remove(Constants.RavenReplicationIndexesTombstones, eventArgs.Name));
-					break;
-				case IndexChangeTypes.IndexRemoved:
-					var metadata = new RavenJObject
-					{
-						{Constants.RavenIndexDeleteMarker, true},
-						{Constants.RavenReplicationSource, docDb.TransactionalStorage.Id.ToString()},
-						{Constants.RavenReplicationVersion, ReplicationHiLo.NextId(docDb)}
-					};
-
-					docDb.TransactionalStorage.Batch(accessor => accessor.Lists.Set(Constants.RavenReplicationIndexesTombstones, eventArgs.Name, metadata, UuidType.Indexing));
-
-					break;
-			}
-		}
-
 		public void Pause()
 		{
 			shouldPause = true;
@@ -189,8 +130,6 @@
 		{
 			using (LogContext.WithDatabase(docDb.Name))
 			{
-				log.Debug("Replication task started.");
-
 				var name = GetType().Name;
 
 				var timeToWaitInMinutes = TimeSpan.FromMinutes(5);
@@ -200,8 +139,6 @@
 				while (context.DoWork)
 				{
 					IsRunning = !shouldPause;
-
-					log.Debug("Replication task found work. Running: " + IsRunning);
 
 					if (IsRunning)
 					{
@@ -752,7 +689,7 @@
 		private void RecordFailure(string url, string lastError)
 		{
 			var stats = destinationStats.GetOrAdd(url, new DestinationStats { Url = url });
-			var failureCount = Interlocked.Increment(ref stats.FailureCountInternal);
+			Interlocked.Increment(ref stats.FailureCountInternal);
 			stats.LastFailureTimestamp = SystemTime.UtcNow;
 
 			if (stats.FirstFailureInCycleTimestamp == null)
@@ -766,14 +703,8 @@
 			if (jsonDocument != null)
 			{
 				failureInformation = jsonDocument.DataAsJson.JsonDeserialization<DestinationFailureInformation>();
-				// we only want to update this once a minute, otherwise we have churn with starting replication
-				// because we are writing a failure document
-				if ((SystemTime.UtcNow - jsonDocument.LastModified.GetValueOrDefault()).TotalMinutes < 1)
-				{
-					return;
-				}
-			}
-			failureInformation.FailureCount = failureCount;
+			}
+			failureInformation.FailureCount += 1;
 			docDb.Documents.Put(Constants.RavenReplicationDestinationsBasePath + EscapeDestinationName(url), null,
 					  RavenJObject.FromObject(failureInformation), new RavenJObject(), null);
 		}
@@ -997,80 +928,46 @@
 				return;
 			try
 			{
-				var replicationDestinations = GetReplicationDestinations(x => x.SkipIndexReplication == false);
-				foreach (var destination in replicationDestinations)
-				{
-					try
-					{
-						var indexTombstones = GetIndexAndTransformersTombstones(Constants.RavenReplicationIndexesTombstones, 0, 64);
-						var replicatedIndexTombstones = new Dictionary<string, int>();
-
-						ReplicateIndexDeletionIfNeeded(indexTombstones, destination, replicatedIndexTombstones);
-
-						var transformerTombstones = GetIndexAndTransformersTombstones(Constants.RavenReplicationTransformerTombstones, 0, 64);
-						var replicatedTransformerTombstones = new Dictionary<string, int>();
-
-						ReplicateTransformerDeletionIfNeeded(transformerTombstones, destination, replicatedTransformerTombstones);
-
-						if (docDb.Indexes.Definitions.Length > 0)
-						{
-							foreach (var definition in docDb.Indexes.Definitions)
+				foreach (var destination in GetReplicationDestinations(x => x.SkipIndexReplication == false))
+				{
+					if (docDb.Indexes.Definitions.Length > 0)
+					{
+						foreach (var definition in docDb.Indexes.Definitions)
+						{
+							try
 							{
-								try
-								{
-									var url = destination.ConnectionStringOptions.Url + "/indexes/" + Uri.EscapeUriString(definition.Name) + "?" + GetDebugInfomration();
-									var replicationRequest = nonBufferedHttpRavenRequestFactory.Create(url, "PUT", destination.ConnectionStringOptions);
-									replicationRequest.Write(RavenJObject.FromObject(definition));
-									replicationRequest.ExecuteRequest();
-								}
-								catch (Exception e)
-								{
-									log.WarnException("Could not replicate index " + definition.Name + " to " + destination.ConnectionStringOptions.Url, e);
-								}
+								string url = destination.ConnectionStringOptions.Url + "/indexes/" + Uri.EscapeUriString(definition.Name);
+								var replicationRequest = nonBufferedHttpRavenRequestFactory.Create(url, "PUT", destination.ConnectionStringOptions);
+								replicationRequest.Write(RavenJObject.FromObject(definition));
+								replicationRequest.ExecuteRequest();
+							}
+							catch (Exception e)
+							{
+								log.WarnException("Could not replicate index " + definition.Name + " to " + destination.ConnectionStringOptions.Url, e);
 							}
 						}
-
-						if (docDb.Transformers.Definitions.Length > 0)
-						{
-							foreach (var definition in docDb.Transformers.Definitions)
+					}
+
+					if (docDb.Transformers.Definitions.Length > 0)
+					{
+						foreach (var definition in docDb.Transformers.Definitions)
+						{
+							try
 							{
-								try
-								{
-									var clonedTransformer = definition.Clone();
-									clonedTransformer.TransfomerId = 0;
-
-									string url = destination.ConnectionStringOptions.Url + "/transformers/" + Uri.EscapeUriString(definition.Name) + "?" + GetDebugInfomration();
-									var replicationRequest = nonBufferedHttpRavenRequestFactory.Create(url, "PUT", destination.ConnectionStringOptions);
-									replicationRequest.Write(RavenJObject.FromObject(clonedTransformer));
-									replicationRequest.ExecuteRequest();
-								}
-								catch (Exception e)
-								{
-									log.WarnException("Could not replicate transformer " + definition.Name + " to " + destination.ConnectionStringOptions.Url, e);
-								}
+								var clonedTransformer = definition.Clone();
+								clonedTransformer.TransfomerId = 0;
+
+								string url = destination.ConnectionStringOptions.Url + "/transformers/" + Uri.EscapeUriString(definition.Name);
+								var replicationRequest = nonBufferedHttpRavenRequestFactory.Create(url, "PUT", destination.ConnectionStringOptions);
+								replicationRequest.Write(RavenJObject.FromObject(clonedTransformer));
+								replicationRequest.ExecuteRequest();
+							}
+							catch (Exception e)
+							{
+								log.WarnException("Could not replicate transformer " + definition.Name + " to " + destination.ConnectionStringOptions.Url, e);
+
 							}
 						}
-
-						docDb.TransactionalStorage.Batch(actions =>
-						{
-							foreach (var indexTombstone in replicatedIndexTombstones)
-							{
-								if (indexTombstone.Value != replicationDestinations.Length)
-									continue;
-								actions.Lists.Remove(Constants.RavenReplicationIndexesTombstones, indexTombstone.Key);
-							}
-
-							foreach (var transformerTombstone in replicatedTransformerTombstones)
-							{
-								if (transformerTombstone.Value != replicationDestinations.Length)
-									continue;
-								actions.Lists.Remove(Constants.RavenReplicationTransformerTombstones, transformerTombstone.Key);
-							}
-						});
-					}
-					catch (Exception e)
-					{
-						log.ErrorException("Failed to replicate indexes and transformers to " + destination, e);
 					}
 				}
 			}
@@ -1083,85 +980,6 @@
 				Monitor.Exit(_indexReplicationTaskLock);
 			}
 		}
-
-		private string GetDebugInfomration()
-		{
-			return "is-replicated=true&from=" + Uri.EscapeDataString(docDb.ServerUrl);
-		}
-
-		private void ReplicateIndexDeletionIfNeeded(List<JsonDocument> indexTombstones, ReplicationStrategy destination, Dictionary<string, int> replicatedIndexTombstones)
-		{
-			if (indexTombstones.Count == 0)
-				return;
-
-			foreach (var tombstone in indexTombstones)
-			{
-				try
-				{
-					var url = string.Format("{0}/indexes/{1}?{2}", destination.ConnectionStringOptions.Url, Uri.EscapeUriString(tombstone.Key), GetDebugInfomration());
-					var replicationRequest = nonBufferedHttpRavenRequestFactory.Create(url, "DELETE", destination.ConnectionStringOptions);
-					replicationRequest.Write(RavenJObject.FromObject(emptyRequestBody));
-					replicationRequest.ExecuteRequest();
-					log.Info("Replicated index deletion (index name = {0})", tombstone.Key);
-					replicatedIndexTombstones[tombstone.Key]++;
-				}
-				catch (Exception e)
-				{
-					log.ErrorException(string.Format("Failed to replicate index deletion (index name = {0})", tombstone.Key), e);
-				}
-			}
-		}
-
-		private void ReplicateTransformerDeletionIfNeeded(List<JsonDocument> transformerTombstones, ReplicationStrategy destination, Dictionary<string, int> replicatedTransformerTombstones)
-		{
-			if (transformerTombstones.Count == 0)
-				return;
-
-			foreach (var tombstone in transformerTombstones)
-			{
-				try
-				{
-					var url = string.Format("{0}/transformers/{1}?{2}", destination.ConnectionStringOptions.Url, Uri.EscapeUriString(tombstone.Key), GetDebugInfomration());
-					var replicationRequest = nonBufferedHttpRavenRequestFactory.Create(url, "DELETE", destination.ConnectionStringOptions);
-					replicationRequest.Write(RavenJObject.FromObject(emptyRequestBody));
-					replicationRequest.ExecuteRequest();
-					log.Info("Replicated transformer deletion (transformer name = {0})", tombstone.Key);
-					replicatedTransformerTombstones[tombstone.Key]++;
-				}
-				catch (Exception e)
-				{
-					log.ErrorException(string.Format("Failed to replicate transformer deletion (transformer name = {0})", tombstone.Key), e);
-				}
-			}
-		}
-
-
-		private List<JsonDocument> GetIndexAndTransformersTombstones(string tombstoneListName, int start, int take)
-		{
-			var now = SystemTime.UtcNow;
-			List<JsonDocument> tombstones = null;
-			docDb.TransactionalStorage.Batch(actions =>
-			{
-				tombstones = actions
-					.Lists
-					.Read(tombstoneListName, start, take)
-					// we don't send out deletions immediately, we wait for a bit
-					// to make sure that the user didn't reset the index or delete / create
-					// things manually
-					.Where(x => (now - x.CreatedAt) >= TimeToWaitBeforeSendingDeletesOfIndexesToSiblings )
-					.Select(x => new JsonDocument
-					{
-						Etag = x.Etag,
-						Key = x.Key,
-						Metadata = x.Data,
-						DataAsJson = new RavenJObject()
-					})
-					.ToList();
-			});
-			return tombstones ?? new List<JsonDocument>();
-		}
-
-		public TimeSpan TimeToWaitBeforeSendingDeletesOfIndexesToSiblings { get; set; }
 
 
 		private class JsonDocumentsToReplicate
@@ -1311,13 +1129,13 @@
 			var tombstones = actions
 				.Lists
 				.Read(Constants.RavenReplicationDocsTombstones, result.LastEtag, lastEtag, maxNumberOfTombstones + 1)
-				.Select(x => new JsonDocument
-				{
-					Etag = x.Etag,
-					Key = x.Key,
-					Metadata = x.Data,
-					DataAsJson = new RavenJObject()
-				})
+							.Select(x => new JsonDocument
+							{
+								Etag = x.Etag,
+								Key = x.Key,
+								Metadata = x.Data,
+								DataAsJson = new RavenJObject()
+							})
 				.ToList();
 
 			var results = docsToReplicate.Concat(tombstones);
@@ -1333,7 +1151,7 @@
 			results = results.OrderBy(x => x.Etag);
 
 			// can't return earlier, because we need to know if there are tombstones that need to be send
-			if (maxNumberOfItemsToReceiveInSingleBatch.HasValue)
+			if (maxNumberOfItemsToReceiveInSingleBatch.HasValue) 
 				results = results.Take(maxNumberOfItemsToReceiveInSingleBatch.Value);
 
 			return results.ToList();
@@ -1449,7 +1267,7 @@
 		private static List<AttachmentInformation> GetAttachmentsToReplicate(IStorageActionsAccessor actions, Etag lastAttachmentEtag, int? maxNumberOfItemsToReceiveInSingleBatch)
 		{
 			var maxNumberOfAttachments = 100;
-			if (maxNumberOfItemsToReceiveInSingleBatch.HasValue)
+			if (maxNumberOfItemsToReceiveInSingleBatch.HasValue) 
 				maxNumberOfAttachments = Math.Min(maxNumberOfAttachments, maxNumberOfItemsToReceiveInSingleBatch.Value);
 
 			var attachmentInformations = actions.Attachments.GetAttachmentsAfter(lastAttachmentEtag, maxNumberOfAttachments, 1024 * 1024 * 10).ToList();
