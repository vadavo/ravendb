--- conflicted
+++ resolved
@@ -42,14 +42,7 @@
 
         public Guid StoredServerId { get; set; }
 
-<<<<<<< HEAD
-		public Etag LastDocumentEtag { get; set; }
-=======
-        [Obsolete("Use RavenFS instead.")]
-        public Etag LastAttachmentEtag { get; set; }
-
         public Etag LastDocumentEtag { get; set; }
->>>>>>> 68f1ca50
 
         public TransitiveReplicationOptions ReplicationBehavior { get; set; }
 
