--- conflicted
+++ resolved
@@ -5,24 +5,14 @@
 using System.IO;
 using System.Threading;
 using System.Threading.Tasks;
-<<<<<<< HEAD
-using Amazon;
-using Amazon.Glacier.Transfer;
-using Amazon.S3.Model;
-=======
-
->>>>>>> 9f38bea7
+
 using Raven.Abstractions;
 using Raven.Abstractions.Data;
 using Raven.Abstractions.Extensions;
 using Raven.Abstractions.Logging;
 using Raven.Abstractions.Smuggler;
-<<<<<<< HEAD
-using Raven.Database.Client;
-=======
 using Raven.Database.Client.Aws;
 using Raven.Database.Client.Azure;
->>>>>>> 9f38bea7
 using Raven.Database.Extensions;
 using Raven.Database.Plugins;
 using Raven.Database.Server;
@@ -367,31 +357,6 @@
 			}
 		}
 
-<<<<<<< HEAD
-		private void UploadToAzure(string backupPath, PeriodicBackupSetup localBackupConfigs, bool isFullBackup)
-		{
-			using (var client = new RavenAzureClient(azureStorageAccount, azureStorageKey, false))
-			{
-				client.PutContainer(localBackupConfigs.AzureStorageContainer);
-				using (var fileStream = File.OpenRead(backupPath))
-				{
-					var key = Path.GetFileName(backupPath);
-					client.PutBlob(localBackupConfigs.AzureStorageContainer, key, fileStream, new Dictionary<string, string>
-																							  {
-																								  { "Description", GetArchiveDescription(isFullBackup) }
-																							  });
-
-					logger.Info(string.Format(
-						"Successfully uploaded backup {0} to Azure container {1}, with key {2}",
-						Path.GetFileName(backupPath),
-						localBackupConfigs.AzureStorageContainer,
-						key));
-				}
-			}
-		}
-
-=======
->>>>>>> 9f38bea7
         private string GetArchiveDescription(bool isFullBackup)
 		{
             return (isFullBackup ? "Full" : "Incremental") + "periodic backup for db " + (Database.Name ?? Constants.SystemDatabase) + " at " + SystemTime.UtcNow;
