using System;
using System.IO;
using System.Threading;
using Raven.Abstractions;
using Raven.Abstractions.TimeSeries;
using Raven.Abstractions.Data;
using Raven.Abstractions.Extensions;
using Raven.Abstractions.Logging;
using Raven.Database.Extensions;
using Raven.Database.Storage;
using Raven.Json.Linq;
using Voron;
using Voron.Impl.Backup;

namespace Raven.Database.TimeSeries.Backup
{
<<<<<<< HEAD
	public class BackupOperation
	{
		private readonly DocumentDatabase database;
		private readonly string backupDestinationDirectory;
		private readonly StorageEnvironment env;
		private readonly bool incrementalBackup;
		private readonly TimeSeriesDocument timeSeriesDocument;

		private static readonly ILog _log = LogManager.GetCurrentClassLogger();
		private readonly string backupFilename;
		private readonly string backupSourceDirectory;


		public BackupOperation(DocumentDatabase database, string backupSourceDirectory, string backupDestinationDirectory, StorageEnvironment env, bool incrementalBackup, TimeSeriesDocument timeSeriesDocument)
		{
			this.database = database;
			this.backupDestinationDirectory = backupDestinationDirectory;
			this.env = env;
			this.incrementalBackup = incrementalBackup;
			this.timeSeriesDocument = timeSeriesDocument;
			this.backupSourceDirectory = backupSourceDirectory;
			backupFilename = timeSeriesDocument.Id + ".Voron.Backup";

			if (incrementalBackup)
				PrepareForIncrementalBackup();
		}

		public void Execute()
		{
			try
			{
				_log.Info("Starting backup of '{0}' to '{1}'", backupSourceDirectory, backupDestinationDirectory);
				UpdateBackupStatus(
					string.Format("Started backup process. Backing up data to directory = '{0}'",
								  backupDestinationDirectory), null, BackupStatus.BackupMessageSeverity.Informational);

				if (incrementalBackup)
				{
					var backupDestinationIncrementalDirectory = DirectoryForIncrementalBackup();
					EnsureBackupDestinationExists(backupDestinationIncrementalDirectory);

					BackupMethods.Incremental.ToFile(env, Path.Combine(backupDestinationIncrementalDirectory, backupFilename),
						infoNotify: s => UpdateBackupStatus(s, null, BackupStatus.BackupMessageSeverity.Informational));
				}
				else
				{
					EnsureBackupDestinationExists();
					BackupMethods.Full.ToFile(env, Path.Combine(backupDestinationDirectory, backupFilename),
						infoNotify: s => UpdateBackupStatus(s, null, BackupStatus.BackupMessageSeverity.Informational));
				}
			}
			finally
			{
				CompleteBackup();
			}
		}

		private void PrepareForIncrementalBackup()
		{
			if (Directory.Exists(backupDestinationDirectory) == false)
				Directory.CreateDirectory(backupDestinationDirectory);

			var incrementalBackupState = Path.Combine(backupDestinationDirectory, Constants.IncrementalBackupState);

			if (File.Exists(incrementalBackupState))
			{
				var state = RavenJObject.Parse(File.ReadAllText(incrementalBackupState)).JsonDeserialization<IncrementalBackupState>();

				if (state.ResourceId != database.TransactionalStorage.Id)
					throw new InvalidOperationException(string.Format("Can't perform an incremental backup to a given folder because it already contains incremental backup data of different database. Existing incremental data origins from '{0}' database.", state.ResourceName));
			}
			else
			{
				var state = new IncrementalBackupState()
				{
					ResourceId = database.TransactionalStorage.Id,
					ResourceName = timeSeriesDocument.Id
				};

				File.WriteAllText(incrementalBackupState, RavenJObject.FromObject(state).ToString());
			}
		}

		private string DirectoryForIncrementalBackup()
		{
			while (true)
			{
				var incrementalTag = SystemTime.UtcNow.ToString("Inc yyyy-MM-dd HH-mm-ss");
				var backupDirectory = Path.Combine(backupDestinationDirectory, incrementalTag);

				if (Directory.Exists(backupDirectory) == false)
				{
					return backupDirectory;
				}
				Thread.Sleep(100); // wait until the second changes, should only even happen in tests
			}
		}

		private void CompleteBackup()
		{
			try
			{
				_log.Info("Backup completed");
				var jsonDocument = database.Documents.Get(BackupStatus.RavenBackupStatusDocumentKey);
				if (jsonDocument == null)
					return;

				var backupStatus = jsonDocument.DataAsJson.JsonDeserialization<BackupStatus>();
				backupStatus.IsRunning = false;
				backupStatus.Completed = SystemTime.UtcNow;
				database.Documents.Put(BackupStatus.RavenBackupStatusDocumentKey, null, RavenJObject.FromObject(backupStatus),
							 jsonDocument.Metadata,
							 null);
				database.RaiseBackupComplete();
			}
			catch (Exception e)
			{
				_log.WarnException("Failed to update completed backup status, will try deleting document", e);
				try
				{
					database.Documents.Delete(BackupStatus.RavenBackupStatusDocumentKey, null, null);
				}
				catch (Exception ex)
				{
					_log.WarnException("Failed to remove out of date backup status", ex);
				}
			}
		}

		private void UpdateBackupStatus(string newMsg, string details, BackupStatus.BackupMessageSeverity severity)
		{
			try
			{
				_log.Info(newMsg);
				var jsonDocument = database.Documents.Get(BackupStatus.RavenBackupStatusDocumentKey);
				if (jsonDocument == null)
					return;
				var backupStatus = jsonDocument.DataAsJson.JsonDeserialization<BackupStatus>();
				backupStatus.Messages.Add(new BackupStatus.BackupMessage
				{
					Message = newMsg,
					Timestamp = SystemTime.UtcNow,
					Severity = severity,
					Details = details
				});
				database.Documents.Put(BackupStatus.RavenBackupStatusDocumentKey, null, RavenJObject.FromObject(backupStatus),
							 jsonDocument.Metadata,
							 null);
			}
			catch (Exception e)
			{
				_log.WarnException("Failed to update backup status", e);
			}
		}

		private void EnsureBackupDestinationExists(string backupDestination = null)
		{
			var path = backupDestination ?? backupDestinationDirectory;
			if (Directory.Exists(path))
			{
				var writeTestFile = Path.Combine(path, "write-permission-test");
				try
				{
					File.Create(writeTestFile).Dispose();
				}
				catch (UnauthorizedAccessException)
				{
					throw new UnauthorizedAccessException(string.Format("You don't have write access to the path {0}", path));
				}
				IOExtensions.DeleteFile(writeTestFile);
			}
			else
				Directory.CreateDirectory(path); // will throw UnauthorizedAccessException if a user doesn't have write permission
		}

		public bool BackupAlreadyExists
		{
			get { return Directory.Exists(backupDestinationDirectory) && File.Exists(Path.Combine(backupDestinationDirectory.Trim(), backupFilename)); }
		}
	}
=======
    public class BackupOperation
    {
        private readonly DocumentDatabase database;
        private readonly string backupDestinationDirectory;
        private readonly StorageEnvironment env;
        private readonly bool incrementalBackup;
        private readonly TimeSeriesDocument timeSeriesDocument;

        private static readonly ILog _log = LogManager.GetCurrentClassLogger();
        private readonly string backupFilename;
        private readonly string backupSourceDirectory;


        public BackupOperation(DocumentDatabase database, string backupSourceDirectory, string backupDestinationDirectory, StorageEnvironment env, bool incrementalBackup, TimeSeriesDocument timeSeriesDocument)
        {
            this.database = database;
            this.backupDestinationDirectory = backupDestinationDirectory;
            this.env = env;
            this.incrementalBackup = incrementalBackup;
            this.timeSeriesDocument = timeSeriesDocument;
            this.backupSourceDirectory = backupSourceDirectory;
            backupFilename = timeSeriesDocument.Id + ".Voron.Backup";

            if (incrementalBackup)
                PrepareForIncrementalBackup();
        }

        public void Execute()
        {
            try
            {
                _log.Info("Starting backup of '{0}' to '{1}'", backupSourceDirectory, backupDestinationDirectory);
                UpdateBackupStatus(
                    string.Format("Started backup process. Backing up data to directory = '{0}'",
                                  backupDestinationDirectory), null, BackupStatus.BackupMessageSeverity.Informational);

                if (incrementalBackup)
                {
                    var backupDestinationIncrementalDirectory = DirectoryForIncrementalBackup();
                    EnsureBackupDestinationExists(backupDestinationIncrementalDirectory);

                    BackupMethods.Incremental.ToFile(env, Path.Combine(backupDestinationIncrementalDirectory, backupFilename),
                        infoNotify: s => UpdateBackupStatus(s, null, BackupStatus.BackupMessageSeverity.Informational));
                }
                else
                {
                    EnsureBackupDestinationExists();
                    BackupMethods.Full.ToFile(env, Path.Combine(backupDestinationDirectory, backupFilename),
                        infoNotify: s => UpdateBackupStatus(s, null, BackupStatus.BackupMessageSeverity.Informational));
                }
            }
            finally
            {
                CompleteBackup();
            }
        }

        private void PrepareForIncrementalBackup()
        {
            if (Directory.Exists(backupDestinationDirectory) == false)
                Directory.CreateDirectory(backupDestinationDirectory);

            var incrementalBackupState = Path.Combine(backupDestinationDirectory, Constants.IncrementalBackupState);

            if (File.Exists(incrementalBackupState))
            {
                var state = RavenJObject.Parse(File.ReadAllText(incrementalBackupState)).JsonDeserialization<IncrementalBackupState>();

                if (state.ResourceId != database.TransactionalStorage.Id)
                    throw new InvalidOperationException(string.Format("Can't perform an incremental backup to a given folder because it already contains incremental backup data of different database. Existing incremental data origins from '{0}' database.", state.ResourceName));
            }
            else
            {
                var state = new IncrementalBackupState()
                {
                    ResourceId = database.TransactionalStorage.Id,
                    ResourceName = timeSeriesDocument.Id
                };

                File.WriteAllText(incrementalBackupState, RavenJObject.FromObject(state).ToString());
            }
        }

        private string DirectoryForIncrementalBackup()
        {
            while (true)
            {
                var incrementalTag = SystemTime.UtcNow.ToString("Inc yyyy-MM-dd HH-mm-ss");
                var backupDirectory = Path.Combine(backupDestinationDirectory, incrementalTag);

                if (Directory.Exists(backupDirectory) == false)
                {
                    return backupDirectory;
                }
                Thread.Sleep(100); // wait until the second changes, should only even happen in tests
            }
        }

        private void CompleteBackup()
        {
            try
            {
                _log.Info("Backup completed");
                var jsonDocument = database.Documents.Get(BackupStatus.RavenBackupStatusDocumentKey, null);
                if (jsonDocument == null)
                    return;

                var backupStatus = jsonDocument.DataAsJson.JsonDeserialization<BackupStatus>();
                backupStatus.IsRunning = false;
                backupStatus.Completed = SystemTime.UtcNow;
                database.Documents.Put(BackupStatus.RavenBackupStatusDocumentKey, null, RavenJObject.FromObject(backupStatus),
                             jsonDocument.Metadata,
                             null);
                database.RaiseBackupComplete();
            }
            catch (Exception e)
            {
                _log.WarnException("Failed to update completed backup status, will try deleting document", e);
                try
                {
                    database.Documents.Delete(BackupStatus.RavenBackupStatusDocumentKey, null, null);
                }
                catch (Exception ex)
                {
                    _log.WarnException("Failed to remove out of date backup status", ex);
                }
            }
        }

        private void UpdateBackupStatus(string newMsg, string details, BackupStatus.BackupMessageSeverity severity)
        {
            try
            {
                _log.Info(newMsg);
                var jsonDocument = database.Documents.Get(BackupStatus.RavenBackupStatusDocumentKey, null);
                if (jsonDocument == null)
                    return;
                var backupStatus = jsonDocument.DataAsJson.JsonDeserialization<BackupStatus>();
                backupStatus.Messages.Add(new BackupStatus.BackupMessage
                {
                    Message = newMsg,
                    Timestamp = SystemTime.UtcNow,
                    Severity = severity,
                    Details = details
                });
                database.Documents.Put(BackupStatus.RavenBackupStatusDocumentKey, null, RavenJObject.FromObject(backupStatus),
                             jsonDocument.Metadata,
                             null);
            }
            catch (Exception e)
            {
                _log.WarnException("Failed to update backup status", e);
            }
        }

        private void EnsureBackupDestinationExists(string backupDestination = null)
        {
            var path = backupDestination ?? backupDestinationDirectory;
            if (Directory.Exists(path))
            {
                var writeTestFile = Path.Combine(path, "write-permission-test");
                try
                {
                    File.Create(writeTestFile).Dispose();
                }
                catch (UnauthorizedAccessException)
                {
                    throw new UnauthorizedAccessException(string.Format("You don't have write access to the path {0}", path));
                }
                IOExtensions.DeleteFile(writeTestFile);
            }
            else
                Directory.CreateDirectory(path); // will throw UnauthorizedAccessException if a user doesn't have write permission
        }

        public bool BackupAlreadyExists
        {
            get { return Directory.Exists(backupDestinationDirectory) && File.Exists(Path.Combine(backupDestinationDirectory.Trim(), backupFilename)); }
        }
    }
>>>>>>> 68f1ca50
}<|MERGE_RESOLUTION|>--- conflicted
+++ resolved
@@ -14,188 +14,6 @@
 
 namespace Raven.Database.TimeSeries.Backup
 {
-<<<<<<< HEAD
-	public class BackupOperation
-	{
-		private readonly DocumentDatabase database;
-		private readonly string backupDestinationDirectory;
-		private readonly StorageEnvironment env;
-		private readonly bool incrementalBackup;
-		private readonly TimeSeriesDocument timeSeriesDocument;
-
-		private static readonly ILog _log = LogManager.GetCurrentClassLogger();
-		private readonly string backupFilename;
-		private readonly string backupSourceDirectory;
-
-
-		public BackupOperation(DocumentDatabase database, string backupSourceDirectory, string backupDestinationDirectory, StorageEnvironment env, bool incrementalBackup, TimeSeriesDocument timeSeriesDocument)
-		{
-			this.database = database;
-			this.backupDestinationDirectory = backupDestinationDirectory;
-			this.env = env;
-			this.incrementalBackup = incrementalBackup;
-			this.timeSeriesDocument = timeSeriesDocument;
-			this.backupSourceDirectory = backupSourceDirectory;
-			backupFilename = timeSeriesDocument.Id + ".Voron.Backup";
-
-			if (incrementalBackup)
-				PrepareForIncrementalBackup();
-		}
-
-		public void Execute()
-		{
-			try
-			{
-				_log.Info("Starting backup of '{0}' to '{1}'", backupSourceDirectory, backupDestinationDirectory);
-				UpdateBackupStatus(
-					string.Format("Started backup process. Backing up data to directory = '{0}'",
-								  backupDestinationDirectory), null, BackupStatus.BackupMessageSeverity.Informational);
-
-				if (incrementalBackup)
-				{
-					var backupDestinationIncrementalDirectory = DirectoryForIncrementalBackup();
-					EnsureBackupDestinationExists(backupDestinationIncrementalDirectory);
-
-					BackupMethods.Incremental.ToFile(env, Path.Combine(backupDestinationIncrementalDirectory, backupFilename),
-						infoNotify: s => UpdateBackupStatus(s, null, BackupStatus.BackupMessageSeverity.Informational));
-				}
-				else
-				{
-					EnsureBackupDestinationExists();
-					BackupMethods.Full.ToFile(env, Path.Combine(backupDestinationDirectory, backupFilename),
-						infoNotify: s => UpdateBackupStatus(s, null, BackupStatus.BackupMessageSeverity.Informational));
-				}
-			}
-			finally
-			{
-				CompleteBackup();
-			}
-		}
-
-		private void PrepareForIncrementalBackup()
-		{
-			if (Directory.Exists(backupDestinationDirectory) == false)
-				Directory.CreateDirectory(backupDestinationDirectory);
-
-			var incrementalBackupState = Path.Combine(backupDestinationDirectory, Constants.IncrementalBackupState);
-
-			if (File.Exists(incrementalBackupState))
-			{
-				var state = RavenJObject.Parse(File.ReadAllText(incrementalBackupState)).JsonDeserialization<IncrementalBackupState>();
-
-				if (state.ResourceId != database.TransactionalStorage.Id)
-					throw new InvalidOperationException(string.Format("Can't perform an incremental backup to a given folder because it already contains incremental backup data of different database. Existing incremental data origins from '{0}' database.", state.ResourceName));
-			}
-			else
-			{
-				var state = new IncrementalBackupState()
-				{
-					ResourceId = database.TransactionalStorage.Id,
-					ResourceName = timeSeriesDocument.Id
-				};
-
-				File.WriteAllText(incrementalBackupState, RavenJObject.FromObject(state).ToString());
-			}
-		}
-
-		private string DirectoryForIncrementalBackup()
-		{
-			while (true)
-			{
-				var incrementalTag = SystemTime.UtcNow.ToString("Inc yyyy-MM-dd HH-mm-ss");
-				var backupDirectory = Path.Combine(backupDestinationDirectory, incrementalTag);
-
-				if (Directory.Exists(backupDirectory) == false)
-				{
-					return backupDirectory;
-				}
-				Thread.Sleep(100); // wait until the second changes, should only even happen in tests
-			}
-		}
-
-		private void CompleteBackup()
-		{
-			try
-			{
-				_log.Info("Backup completed");
-				var jsonDocument = database.Documents.Get(BackupStatus.RavenBackupStatusDocumentKey);
-				if (jsonDocument == null)
-					return;
-
-				var backupStatus = jsonDocument.DataAsJson.JsonDeserialization<BackupStatus>();
-				backupStatus.IsRunning = false;
-				backupStatus.Completed = SystemTime.UtcNow;
-				database.Documents.Put(BackupStatus.RavenBackupStatusDocumentKey, null, RavenJObject.FromObject(backupStatus),
-							 jsonDocument.Metadata,
-							 null);
-				database.RaiseBackupComplete();
-			}
-			catch (Exception e)
-			{
-				_log.WarnException("Failed to update completed backup status, will try deleting document", e);
-				try
-				{
-					database.Documents.Delete(BackupStatus.RavenBackupStatusDocumentKey, null, null);
-				}
-				catch (Exception ex)
-				{
-					_log.WarnException("Failed to remove out of date backup status", ex);
-				}
-			}
-		}
-
-		private void UpdateBackupStatus(string newMsg, string details, BackupStatus.BackupMessageSeverity severity)
-		{
-			try
-			{
-				_log.Info(newMsg);
-				var jsonDocument = database.Documents.Get(BackupStatus.RavenBackupStatusDocumentKey);
-				if (jsonDocument == null)
-					return;
-				var backupStatus = jsonDocument.DataAsJson.JsonDeserialization<BackupStatus>();
-				backupStatus.Messages.Add(new BackupStatus.BackupMessage
-				{
-					Message = newMsg,
-					Timestamp = SystemTime.UtcNow,
-					Severity = severity,
-					Details = details
-				});
-				database.Documents.Put(BackupStatus.RavenBackupStatusDocumentKey, null, RavenJObject.FromObject(backupStatus),
-							 jsonDocument.Metadata,
-							 null);
-			}
-			catch (Exception e)
-			{
-				_log.WarnException("Failed to update backup status", e);
-			}
-		}
-
-		private void EnsureBackupDestinationExists(string backupDestination = null)
-		{
-			var path = backupDestination ?? backupDestinationDirectory;
-			if (Directory.Exists(path))
-			{
-				var writeTestFile = Path.Combine(path, "write-permission-test");
-				try
-				{
-					File.Create(writeTestFile).Dispose();
-				}
-				catch (UnauthorizedAccessException)
-				{
-					throw new UnauthorizedAccessException(string.Format("You don't have write access to the path {0}", path));
-				}
-				IOExtensions.DeleteFile(writeTestFile);
-			}
-			else
-				Directory.CreateDirectory(path); // will throw UnauthorizedAccessException if a user doesn't have write permission
-		}
-
-		public bool BackupAlreadyExists
-		{
-			get { return Directory.Exists(backupDestinationDirectory) && File.Exists(Path.Combine(backupDestinationDirectory.Trim(), backupFilename)); }
-		}
-	}
-=======
     public class BackupOperation
     {
         private readonly DocumentDatabase database;
@@ -299,7 +117,7 @@
             try
             {
                 _log.Info("Backup completed");
-                var jsonDocument = database.Documents.Get(BackupStatus.RavenBackupStatusDocumentKey, null);
+                var jsonDocument = database.Documents.Get(BackupStatus.RavenBackupStatusDocumentKey);
                 if (jsonDocument == null)
                     return;
 
@@ -330,7 +148,7 @@
             try
             {
                 _log.Info(newMsg);
-                var jsonDocument = database.Documents.Get(BackupStatus.RavenBackupStatusDocumentKey, null);
+                var jsonDocument = database.Documents.Get(BackupStatus.RavenBackupStatusDocumentKey);
                 if (jsonDocument == null)
                     return;
                 var backupStatus = jsonDocument.DataAsJson.JsonDeserialization<BackupStatus>();
@@ -376,5 +194,4 @@
             get { return Directory.Exists(backupDestinationDirectory) && File.Exists(Path.Combine(backupDestinationDirectory.Trim(), backupFilename)); }
         }
     }
->>>>>>> 68f1ca50
 }