--- conflicted
+++ resolved
@@ -24,12 +24,6 @@
 using System.Collections.Generic;
 using System.Security.Cryptography;
 using System.Text;
-<<<<<<< HEAD
-=======
-using System.Threading;
-using System.Threading.Tasks;
-using Raven.Abstractions.Exceptions;
->>>>>>> 2c1332ab
 
 namespace Raven.Database.Server.Tenancy
 {
@@ -240,7 +234,7 @@
                     throw new ConcurrentLoadTimeoutException("Too much filesystems loading concurrently, timed out waiting for them to load.");
 
                 hasAcquired = true;
-                fileSystem = ResourcesStoresCache.GetOrAdd(tenantId, __ => Task.Factory.StartNew(() =>
+            fileSystem = ResourcesStoresCache.GetOrAdd(tenantId, __ => Task.Factory.StartNew(() =>
             {
                 var transportState = ResourseTransportStates.GetOrAdd(tenantId, s => new TransportState());
 
@@ -259,8 +253,8 @@
                 }
                 return task;
             }).Unwrap());
-                return true;
-            }
+            return true;
+        }
             finally
             {
                 if (hasAcquired)
@@ -295,25 +289,13 @@
             }
 
             Authentication.AssertLicensedBundles(config.ActiveBundles);
-        }
+                }
 
         protected override DateTime LastWork(RavenFileSystem resource)
         {
             return resource.SynchronizationTask.Context.LastSuccessfulSynchronizationTime;
         }
 
-<<<<<<< HEAD
-=======
-        public async Task<RavenFileSystem> GetFileSystemInternal(string name)
-        {
-            Task<RavenFileSystem> db;
-
-            if (TryGetOrCreateResourceStore(name, out db))
-                return await db;
-            return null;
-        }
-
->>>>>>> 2c1332ab
         public void ForAllFileSystems(Action<RavenFileSystem> action)
         {
             foreach (var value in ResourcesStoresCache
