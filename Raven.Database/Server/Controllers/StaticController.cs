--- conflicted
+++ resolved
@@ -10,7 +10,6 @@
 {
     [RoutePrefix("")]
     [Obsolete("Use RavenFS instead.")]
-<<<<<<< HEAD
 	public class StaticController : ClusterAwareRavenDbApiController
 	{
 		[HttpGet]
@@ -135,130 +134,4 @@
 			return GetEmptyMessage(HttpStatusCode.NoContent);
 		}
 	}
-=======
-    public class StaticController : RavenDbApiController
-    {
-        [HttpGet]
-        [RavenRoute("static/")]
-        [RavenRoute("databases/{databaseName}/static/")]
-        public HttpResponseMessage StaticGet()
-        {
-            var array = Database.Attachments.GetAttachments(GetStart(),
-                                           GetPageSize(Database.Configuration.MaxPageSize),
-                                           GetEtagFromQueryString(),
-                                           GetQueryStringValue("startsWith"),
-                                           long.MaxValue);
-
-            return GetMessageWithObject(array);
-        }
-
-        [HttpGet]
-        [RavenRoute("static/{*id}")]
-        [RavenRoute("databases/{databaseName}/static/{*id}")]
-        public HttpResponseMessage StaticGet(string id)
-        {
-            if (id == null)
-                return StaticGet();
-
-            var filename = id;
-            var result = GetEmptyMessage();
-            Database.TransactionalStorage.Batch(_ => // have to keep the session open for reading of the attachment stream
-            {
-                var attachmentAndHeaders = Database.Attachments.GetStatic(filename);
-                if (attachmentAndHeaders == null)
-                {
-                    result = GetEmptyMessage(HttpStatusCode.NotFound);
-                    return;
-                }
-
-                if (MatchEtag(attachmentAndHeaders.Etag))
-                {
-                    result = GetEmptyMessage(HttpStatusCode.NotModified);
-                    return;
-                }
-
-                result.Content = new PushStreamContent((outputStream, __, ___) =>
-                    Database.TransactionalStorage.Batch(accessor =>
-                    {
-                        using(outputStream)
-                        using (var stream = attachmentAndHeaders.Data())
-                        {
-                            stream.CopyTo(outputStream);
-                            outputStream.Flush();
-                        }
-                    }));
-
-                WriteHeaders(attachmentAndHeaders.Metadata, attachmentAndHeaders.Etag, result);
-
-            });
-
-            return result;
-        }
-
-        [HttpHead]
-        [RavenRoute("static/{*id}")]
-        [RavenRoute("databases/{databaseName}/static/{*id}")]
-        public HttpResponseMessage StaticHead(string id)
-        {
-            var filename = id;
-            var result = GetEmptyMessage();
-            Database.TransactionalStorage.Batch(_ => // have to keep the session open for reading of the attachment stream
-            {
-                var attachmentAndHeaders = Database.Attachments.GetStatic(filename);
-                if (attachmentAndHeaders == null)
-                {
-                    result = GetEmptyMessage(HttpStatusCode.NotFound);
-                    return;
-                }
-                if (MatchEtag(attachmentAndHeaders.Etag))
-                {
-                    result = GetEmptyMessage(HttpStatusCode.NotModified);
-                    return;
-                }
-
-                result.Content = new StaticHeadContent(attachmentAndHeaders.Size);
-                WriteHeaders(attachmentAndHeaders.Metadata, attachmentAndHeaders.Etag, result);
-            });
-
-            return result;
-        }
-
-        [HttpPut]
-        [RavenRoute("static/{*filename}")]
-        [RavenRoute("databases/{databaseName}/static/{*filename}")]
-        public async Task<HttpResponseMessage> StaticPut(string filename)
-        {
-            var newEtag = Database.Attachments.PutStatic(filename, GetEtag(), await InnerRequest.Content.ReadAsStreamAsync(), ReadInnerHeaders.FilterHeadersAttachment());
-
-            var msg = GetEmptyMessage(HttpStatusCode.Created);
-            msg.Headers.Location = Database.Configuration.GetFullUrl("static/" + filename);
-
-            WriteETag(newEtag, msg);
-            return msg;
-        }
-
-        [HttpPost]
-        [RavenRoute("static/{*id}")]
-        [RavenRoute("databases/{databaseName}/static/{*id}")]
-        public HttpResponseMessage StaticPost(string id)
-        {
-            var filename = id;
-            var newEtagPost = Database.Attachments.PutStatic(filename, GetEtag(), null, ReadInnerHeaders.FilterHeadersAttachment());
-
-            var msg = GetMessageWithObject(newEtagPost);
-            WriteETag(newEtagPost, msg);
-            return msg;
-        }
-
-        [HttpDelete]
-        [RavenRoute("static/{*id}")]
-        [RavenRoute("databases/{databaseName}/static/{*id}")]
-        public HttpResponseMessage StaticDelete(string id)
-        {
-            var filename = id;
-            Database.Attachments.DeleteStatic(filename, GetEtag());
-            return GetEmptyMessage(HttpStatusCode.NoContent);
-        }
-    }
->>>>>>> b19bf61a
 }