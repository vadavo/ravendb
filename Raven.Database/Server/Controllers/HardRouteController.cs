--- conflicted
+++ resolved
@@ -10,25 +10,14 @@
 
 namespace Raven.Database.Server.Controllers
 {
-<<<<<<< HEAD
-	[RoutePrefix("")]
-	public class HardRouteController : BaseDatabaseApiController
-	{
-		[HttpGet][RavenRoute("favicon.ico")]
-		public HttpResponseMessage FaviconGet()
-		{
-			return WriteEmbeddedFile(DatabasesLandlord.SystemConfiguration.Core.WebDir, "Raven.Database.Server.WebUI", null, "favicon.ico");
-		}
-=======
     [RoutePrefix("")]
     public class HardRouteController : BaseDatabaseApiController
     {
         [HttpGet][RavenRoute("favicon.ico")]
         public HttpResponseMessage FaviconGet()
         {
-            return WriteEmbeddedFile(DatabasesLandlord.SystemConfiguration.WebDir, "Raven.Database.Server.WebUI", null, "favicon.ico");
+            return WriteEmbeddedFile(DatabasesLandlord.SystemConfiguration.Core.WebDir, "Raven.Database.Server.WebUI", null, "favicon.ico");
         }
->>>>>>> 68f1ca50
 
         [HttpGet][RavenRoute("clientaccesspolicy.xml")]
         public HttpResponseMessage ClientaccessPolicyGet()
