using System;
using System.Collections.Generic;
using System.Collections.Specialized;
using System.Diagnostics;
using System.IO;
using System.Linq;
using System.Text;
using System.Threading;
using Raven.Abstractions;
using Raven.Abstractions.Counters;
using Raven.Abstractions.Counters.Notifications;
using Raven.Abstractions.Data;
using Raven.Abstractions.Logging;
using Raven.Abstractions.Util;
using Raven.Database.Config;
using Raven.Database.Counters.Controllers;
using Raven.Database.Counters.Notifications;
using Raven.Database.Extensions;
using Raven.Database.Impl;
using Raven.Database.Server.Abstractions;
using Raven.Database.Server.Connections;
using Raven.Database.Util;
using Raven.Imports.Newtonsoft.Json;
using Voron;
using Voron.Impl;
using Voron.Trees;
using Voron.Util;
using Voron.Util.Conversion;
using Constants = Raven.Abstractions.Data.Constants;

namespace Raven.Database.Counters
{
	public class CounterStorage : IResourceStore, IDisposable
	{
		private static readonly ILog Log = LogManager.GetCurrentClassLogger();

		private readonly StorageEnvironment storageEnvironment;
		private readonly TransportState transportState;
		private readonly CountersMetricsManager metricsCounters;
		private readonly NotificationPublisher notificationPublisher;
		private readonly ReplicationTask replicationTask;
		private readonly JsonSerializer jsonSerializer;
		private readonly Guid tombstoneId = Guid.Empty;
		private readonly int sizeOfGuid;
		private readonly Timer purgeTombstonesTimer;
		private readonly TimeSpan tombstoneRetentionTime;
		private readonly int deletedTombstonesInBatch;

		private long lastEtag;
		private long lastCounterId;
		public event Action CounterUpdated = () => { };

		public string CounterStorageUrl { get; private set; }

		public DateTime LastWrite { get; private set; }

		public Guid ServerId { get; private set; }

		public string Name { get; private set; }

		public string ResourceName { get; private set; }

		public int ReplicationTimeoutInMs { get; private set; }

		public unsafe CounterStorage(string serverUrl, string storageName, InMemoryRavenConfiguration configuration, TransportState receivedTransportState = null)
		{			
			CounterStorageUrl = string.Format("{0}cs/{1}", serverUrl, storageName);
			Name = storageName;
			ResourceName = string.Concat(Constants.Counter.UrlPrefix, "/", storageName);

			var options = configuration.RunInMemory ? StorageEnvironmentOptions.CreateMemoryOnly()
				: CreateStorageOptionsFromConfiguration(configuration.Counter.DataDirectory, configuration.Settings);

			storageEnvironment = new StorageEnvironment(options);
			transportState = receivedTransportState ?? new TransportState();
			notificationPublisher = new NotificationPublisher(transportState);
			replicationTask = new ReplicationTask(this);
			ReplicationTimeoutInMs = configuration.Replication.ReplicationRequestTimeoutInMilliseconds;
			tombstoneRetentionTime = configuration.Counter.TombstoneRetentionTime;
			deletedTombstonesInBatch = configuration.Counter.DeletedTombstonesInBatch;
			metricsCounters = new CountersMetricsManager();
			Configuration = configuration;
			ExtensionsState = new AtomicDictionary<object>();
			jsonSerializer = new JsonSerializer();
			sizeOfGuid = sizeof(Guid);

			Initialize();
			//purgeTombstonesTimer = new Timer(BackgroundActionsCallback, null, TimeSpan.Zero, TimeSpan.FromHours(1));
		}

		private void Initialize()
		{
<<<<<<< HEAD
			using (var tx = Environment.NewTransaction(TransactionFlags.ReadWrite))
			{
				storageEnvironment.CreateTree(tx, TreeNames.ServersLastEtag);
				storageEnvironment.CreateTree(tx, TreeNames.ReplicationSources);
				storageEnvironment.CreateTree(tx, TreeNames.Counters);
				storageEnvironment.CreateTree(tx, TreeNames.DateToTombstones);
				storageEnvironment.CreateTree(tx, TreeNames.GroupToCounters);
				storageEnvironment.CreateTree(tx, TreeNames.TombstonesGroupToCounters);
				storageEnvironment.CreateTree(tx, TreeNames.CounterIdWithNameToGroup);
				storageEnvironment.CreateTree(tx, TreeNames.CountersToEtag);
				
				var etags = Environment.CreateTree(tx, TreeNames.EtagsToCounters);
				var metadata = Environment.CreateTree(tx, TreeNames.Metadata);
				var id = metadata.Read("id");
				var lastCounterIdRead = metadata.Read("lastCounterId");
=======
            var idSlice = new Slice("id");
            var nameSlice = new Slice("name");

			using (var tx = storageEnvironment.NewTransaction(TransactionFlags.ReadWrite))
			{
				var serverNamesToIds = storageEnvironment.CreateTree(tx, "serverNames->Ids");
				var serverIdsToNames = storageEnvironment.CreateTree(tx, "Ids->serverNames");
				storageEnvironment.CreateTree(tx, "servers->lastEtag");
				storageEnvironment.CreateTree(tx, "counters");
				storageEnvironment.CreateTree(tx, "countersGroups");
				var etags = storageEnvironment.CreateTree(tx, "etags->counters");
				storageEnvironment.CreateTree(tx, "counters->etags");

                var metadata = storageEnvironment.CreateTree(tx, "$metadata");
                var id = metadata.Read(idSlice);
>>>>>>> 799bb2f8

				if (id == null) // new counter db
				{
					ServerId = Guid.NewGuid();
					var serverIdBytes = ServerId.ToByteArray();
					metadata.Add("id", serverIdBytes);
				}
				else // existing counter db
				{
					int used;
					ServerId = new Guid(id.Reader.ReadBytes(sizeOfGuid, out used));
					

					using (var it = etags.Iterate())
					{
						if (it.Seek(Slice.AfterAllKeys))
						{
							lastEtag = it.CurrentKey.CreateReader().ReadBigEndianInt64();
						}
					}
				}

				if (lastCounterIdRead == null)
				{
					var buffer = new byte[sizeof (long)];
					var slice = new Slice(buffer);
					metadata.Add("lastCounterId", slice);
					lastCounterId = 0;
				}
				else
				{
					lastCounterId = lastCounterIdRead.Reader.ReadBigEndianInt64();
				}

				tx.Commit();

				replicationTask.StartReplication();
			}
		}

		private void BackgroundActionsCallback(object state)
		{
			while (true)
			{
				using (var writer = CreateWriter())
				{
					if (writer.PurgeOutdatedTombstones() == false)
						break;

					writer.Commit();
				}
			}
		}

		string IResourceStore.Name
		{
			get { return Name; }
		}

		[CLSCompliant(false)]
		public CountersMetricsManager MetricsCounters
		{
			get { return metricsCounters; }
		}

		public TransportState TransportState
		{
			get { return transportState; }
		}

		public NotificationPublisher Publisher
		{
			get { return notificationPublisher; }
		}

		public ReplicationTask ReplicationTask
		{
			get { return replicationTask; }
		}

		public StorageEnvironment Environment
		{
			get { return storageEnvironment; }
		}

		private JsonSerializer JsonSerializer
		{
			get { return jsonSerializer; }
		}

		public AtomicDictionary<object> ExtensionsState { get; private set; }

		public InMemoryRavenConfiguration Configuration { get; private set; }

		public CounterStorageStats CreateStats()
		{
			using (var reader = CreateReader())
			{
				var stats = new CounterStorageStats
				{
					Name = Name,
					Url = CounterStorageUrl,
					CountersCount = reader.GetCountersCount(),
					GroupsCount = reader.GetGroupsCount(),
					LastCounterEtag = lastEtag,
					ReplicationTasksCount = replicationTask.GetActiveTasksCount(),
					CounterStorageSize = SizeHelper.Humane(Environment.Stats().UsedDataFileSizeInBytes),
					ReplicatedServersCount = 0, //TODO: get the correct number
					RequestsPerSecond = Math.Round(metricsCounters.RequestsPerSecondCounter.CurrentValue, 3),
				};
				return stats;
			}
		}

		public CountersStorageMetrics CreateMetrics()
		{
			var metrics = metricsCounters;

			return new CountersStorageMetrics
			{
				RequestsPerSecond = Math.Round(metrics.RequestsPerSecondCounter.CurrentValue, 3),
				Resets = metrics.Resets.CreateMeterData(),
				Increments = metrics.Increments.CreateMeterData(),
				Decrements = metrics.Decrements.CreateMeterData(),
				ClientRequests = metrics.ClientRequests.CreateMeterData(),
				IncomingReplications = metrics.IncomingReplications.CreateMeterData(),
				OutgoingReplications = metrics.OutgoingReplications.CreateMeterData(),

				RequestsDuration = metrics.RequestDurationMetric.CreateHistogramData(),
				IncSizes = metrics.IncSizeMetrics.CreateHistogramData(),
				DecSizes = metrics.DecSizeMetrics.CreateHistogramData(),

				ReplicationBatchSizeMeter = metrics.ReplicationBatchSizeMeter.ToMeterDataDictionary(),
				ReplicationBatchSizeHistogram = metrics.ReplicationBatchSizeHistogram.ToHistogramDataDictionary(),
				ReplicationDurationHistogram = metrics.ReplicationDurationHistogram.ToHistogramDataDictionary()
			};
		}

		private static StorageEnvironmentOptions CreateStorageOptionsFromConfiguration(string path, NameValueCollection settings)
		{
			bool result;
			if (bool.TryParse(settings[Constants.RunInMemory] ?? "false", out result) && result)
				return StorageEnvironmentOptions.CreateMemoryOnly();

			bool allowIncrementalBackupsSetting;
			if (bool.TryParse(settings[Constants.Voron.AllowIncrementalBackups] ?? "false", out allowIncrementalBackupsSetting) == false)
				throw new ArgumentException(Constants.Voron.AllowIncrementalBackups + " settings key contains invalid value");

			var directoryPath = path ?? AppDomain.CurrentDomain.BaseDirectory;
			var filePathFolder = new DirectoryInfo(directoryPath);
			if (filePathFolder.Exists == false)
				filePathFolder.Create();

			var tempPath = settings[Constants.Voron.TempPath];
			var journalPath = settings[Constants.RavenTxJournalPath];
			var options = StorageEnvironmentOptions.ForPath(directoryPath, tempPath, journalPath);
			options.IncrementalBackupEnabled = allowIncrementalBackupsSetting;
			return options;
		}

		[CLSCompliant(false)]
		public Reader CreateReader()
		{
			return new Reader(this, Environment.NewTransaction(TransactionFlags.Read));
		}

		[CLSCompliant(false)]
		public Writer CreateWriter()
		{
			return new Writer(this, Environment.NewTransaction(TransactionFlags.ReadWrite));
		}

		private void Notify()
		{
			CounterUpdated();
		}

		public void Dispose()
		{
			var exceptionAggregator = new ExceptionAggregator(Log, "Could not properly dispose of CounterStorage: " + Name);

			if (replicationTask != null)
				exceptionAggregator.Execute(replicationTask.Dispose);

			if (storageEnvironment != null)
				exceptionAggregator.Execute(storageEnvironment.Dispose);

			if (metricsCounters != null)
				exceptionAggregator.Execute(metricsCounters.Dispose);

			if (purgeTombstonesTimer != null)
				exceptionAggregator.Execute(purgeTombstonesTimer.Dispose);

			exceptionAggregator.ThrowIfNeeded();
		}

		[CLSCompliant(false)]
		public class Reader : IDisposable
		{
			private readonly Transaction transaction;
			private readonly Tree counters, tombstonesByDate, groupToCounters, tombstonesGroupToCounters, counterIdWithNameToGroup, etagsToCounters, countersToEtag, serversLastEtag, replicationSources, metadata;
			private readonly CounterStorage parent;

			[CLSCompliant(false)]
<<<<<<< HEAD
			public Reader(CounterStorage parent, Transaction transaction)
			{
				this.transaction = transaction;
				this.parent = parent;
				counters = transaction.State.GetTree(transaction, TreeNames.Counters);
				tombstonesByDate = transaction.State.GetTree(transaction, TreeNames.DateToTombstones);
				groupToCounters = transaction.State.GetTree(transaction, TreeNames.GroupToCounters);
				tombstonesGroupToCounters = transaction.State.GetTree(transaction, TreeNames.TombstonesGroupToCounters);
				counterIdWithNameToGroup = transaction.State.GetTree(transaction, TreeNames.CounterIdWithNameToGroup);
				countersToEtag = transaction.State.GetTree(transaction, TreeNames.CountersToEtag);
				etagsToCounters = transaction.State.GetTree(transaction, TreeNames.EtagsToCounters);
				serversLastEtag = transaction.State.GetTree(transaction, TreeNames.ServersLastEtag);
				replicationSources = transaction.State.GetTree(transaction, TreeNames.ReplicationSources);
				metadata = transaction.State.GetTree(transaction, TreeNames.Metadata);
			}

			public long GetCountersCount()
			{
				long countersCount = 0;
				using (var it = groupToCounters.Iterate())
				{
					if (it.Seek(Slice.BeforeAllKeys) == false)
						return countersCount;

					do
					{
						countersCount += groupToCounters.MultiCount(it.CurrentKey);
					} while (it.MoveNext());
				}
				return countersCount;
			}

			public long GetGroupsCount()
			{
				return groupToCounters.State.EntriesCount;
			}

			internal IEnumerable<CounterDetails> GetCountersDetails(string groupName, int skip)
			{
				using (var it = groupToCounters.Iterate())
				{
					it.RequiredPrefix = groupName;
=======
            public Reader(CounterStorage parent, Transaction t)
            {
                this.parent = parent;
                transaction = t;
				serverNamesToIds = parent.storageEnvironment.CreateTree(transaction, "serverNames->Ids");
                serverIdsToNames = parent.storageEnvironment.CreateTree(transaction, "Ids->serverNames");
                serversLastEtag = parent.storageEnvironment.CreateTree(transaction, "servers->lastEtag");
                counters = parent.storageEnvironment.CreateTree(transaction, "counters");
                countersGroups = parent.storageEnvironment.CreateTree(transaction, "countersGroups");
                countersEtags = parent.storageEnvironment.CreateTree(transaction, "counters->etags");
                etagsCounters = parent.storageEnvironment.CreateTree(transaction, "etags->counters");
				metadata = parent.storageEnvironment.CreateTree(transaction, "$metadata");
            }

		    public long GetCountersCount()
		    {
		        return countersEtags.State.EntriesCount;
		    }

            public long GetGroupsCount()
            {
                return countersGroups.State.EntriesCount;
            }

            public long GetServersCount()
            {
                return serverNamesToIds.State.EntriesCount;
            }

			public IEnumerable<string> GetCounterNames(string prefix)
			{
				using (var it = countersEtags.Iterate())
				{
					it.RequiredPrefix = (Slice)prefix;
>>>>>>> 799bb2f8
					if (it.Seek(it.RequiredPrefix) == false)
						yield break;

					do
					{
						var countersInGroup = groupToCounters.MultiCount(it.CurrentKey);
						if (skip - countersInGroup <= 0)
							break;
						skip -= (int)countersInGroup; //TODO: is there a better way?
					} while (it.MoveNext());

					var isEmptyGroup = groupName.Equals(string.Empty);
					do
					{
						using (var iterator = groupToCounters.MultiRead(it.CurrentKey))
						{
							if (iterator.Seek(Slice.BeforeAllKeys) == false || (skip > 0 && iterator.Skip(skip) == false))
							{
								skip = 0;
								continue;
							}
							skip = 0;

							do
							{
								var counterDetails = new CounterDetails
								{
									Group = isEmptyGroup ? it.CurrentKey.ToString() : groupName
								};

								var valueReader = iterator.CurrentKey.CreateReader();
								var requiredNameBufferSize = iterator.CurrentKey.Size - sizeof(long);

								int used;
								var counterNameBuffer = valueReader.ReadBytes(requiredNameBufferSize, out used);
								counterDetails.Name = Encoding.UTF8.GetString(counterNameBuffer, 0, requiredNameBufferSize);

								var counterIdBuffer = valueReader.ReadBytes(sizeof (long), out used);
								counterDetails.IdSlice = new Slice(counterIdBuffer, sizeof(long));

								yield return counterDetails;
							} while (iterator.MoveNext());
						}
					} while (isEmptyGroup && it.MoveNext());
				}
			}			

			public List<CounterSummary> GetCountersSummary(string groupName, int skip = 0, int take = int.MaxValue)
			{
				var countersDetails = GetCountersDetails(groupName, skip).Take(take);
				var serverIdBuffer = new byte[parent.sizeOfGuid];
				return countersDetails.Select(counterDetails => new CounterSummary
				{
					GroupName = counterDetails.Group,
					CounterName = counterDetails.Name,
					Increments = CalculateCounterTotalChangeBySign(counterDetails.IdSlice, serverIdBuffer,ValueSign.Positive),
					Decrements = CalculateCounterTotalChangeBySign(counterDetails.IdSlice, serverIdBuffer, ValueSign.Negative)
				}).ToList();
			}

			private long CalculateCounterTotalChangeBySign(Slice counterIdSlice, byte[] serverIdBuffer, char signToCalculate)
			{
				using (var it = counters.Iterate())
				{
					it.RequiredPrefix = counterIdSlice;
					var seekResult = it.Seek(it.RequiredPrefix);
					//should always be true
					Debug.Assert(seekResult == true);

					long totalChangeBySign = 0;
					do
					{
						var reader = it.CurrentKey.CreateReader();
						reader.Skip(sizeof(long));
						reader.Read(serverIdBuffer, 0, parent.sizeOfGuid);
						var serverId = new Guid(serverIdBuffer);
						//this means that this is a tombstone of a counter
						if (serverId.Equals(parent.tombstoneId))
							continue;

						var lastByte = it.CurrentKey[it.CurrentKey.Size - 1];
						var sign = Convert.ToChar(lastByte);
						Debug.Assert(sign == ValueSign.Positive || sign == ValueSign.Negative);
						var value = it.CreateReaderForCurrent().ReadLittleEndianInt64();
						if (sign == signToCalculate)
							totalChangeBySign += value;
					} while (it.MoveNext());

					return totalChangeBySign;
				}				
			}

			private long CalculateCounterTotal(Slice counterIdSlice, byte[] serverIdBuffer)
			{
				using (var it = counters.Iterate())
				{
					it.RequiredPrefix = counterIdSlice;
					var seekResult = it.Seek(it.RequiredPrefix);
					//should always be true
					Debug.Assert(seekResult == true);

					long total = 0;
					do
					{
						var reader = it.CurrentKey.CreateReader();
						reader.Skip(sizeof(long));
						reader.Read(serverIdBuffer, 0, parent.sizeOfGuid);
						var serverId = new Guid(serverIdBuffer);
						//this means that this is a tombstone of a counter
						if (serverId.Equals(parent.tombstoneId))
							continue;

						var lastByte = it.CurrentKey[it.CurrentKey.Size - 1];
						var sign = Convert.ToChar(lastByte);
						Debug.Assert(sign == ValueSign.Positive || sign == ValueSign.Negative);
						var value = it.CreateReaderForCurrent().ReadLittleEndianInt64();
						if (sign == ValueSign.Positive)
							total += value;
						else
							total -= value;
					} while (it.MoveNext());

					return total;
				}
			}

			public long GetCounterTotal(string groupName, string counterName)
			{
				using (var it = groupToCounters.MultiRead(groupName))
				{
					it.RequiredPrefix = counterName;
					if (it.Seek(it.RequiredPrefix) == false || it.CurrentKey.Size != it.RequiredPrefix.Size + sizeof (long))
						throw new Exception("Counter doesn't exist!");

					var valueReader = it.CurrentKey.CreateReader();
					valueReader.Skip(it.RequiredPrefix.Size);
					int used;
					var counterIdBuffer = valueReader.ReadBytes(sizeof(long), out used);
					var slice = new Slice(counterIdBuffer, sizeof(long));
					return CalculateCounterTotal(slice, new byte[parent.sizeOfGuid]);
				}
			}

			public IEnumerable<CounterGroup> GetCounterGroups()
			{
				using (var it = groupToCounters.Iterate())
				{
					if (it.Seek(Slice.BeforeAllKeys) == false)
						yield break;

					do
					{
						yield return new CounterGroup
						{
							Name = it.CurrentKey.ToString(),
							Count = groupToCounters.MultiCount(it.CurrentKey)
						};
					} while (it.MoveNext());
				}
			}

			//{counterId}{serverId}{sign}
			internal long GetSingleCounterValue(Slice singleCounterName)
			{
				var readResult = counters.Read(singleCounterName);
				if (readResult == null)
					return -1;

				return readResult.Reader.ReadLittleEndianInt64();
			}

			private Counter GetCounterByCounterId(Slice counterIdSlice)
			{
				var counter = new Counter {LocalServerId = parent.ServerId};
				using (var it = counters.Iterate())
				{
					it.RequiredPrefix = counterIdSlice;
					var seekResult = it.Seek(it.RequiredPrefix);
					//should always be true
					Debug.Assert(seekResult == true);

					var serverIdBuffer = new byte[parent.sizeOfGuid];
					long lastEtag = 0;
					do
					{
						var reader = it.CurrentKey.CreateReader();
						reader.Skip(sizeof(long));
						reader.Read(serverIdBuffer, 0, parent.sizeOfGuid);
						var serverId = new Guid(serverIdBuffer);
						//this means that this is a tombstone of a counter
						if (serverId.Equals(parent.tombstoneId))
							continue;

						var serverValue = new ServerValue {ServerId = serverId};
						var etagResult = countersToEtag.Read(it.CurrentKey);
						Debug.Assert(etagResult != null);
						serverValue.Etag = etagResult.Reader.ReadBigEndianInt64();
						if (lastEtag < serverValue.Etag)
						{
							counter.LastUpdateByServer = serverId;
							lastEtag = serverValue.Etag;
						}

						var lastByte = it.CurrentKey[it.CurrentKey.Size - 1];
						var sign = Convert.ToChar(lastByte);
						Debug.Assert(sign == ValueSign.Positive || sign == ValueSign.Negative);
						var value = it.CreateReaderForCurrent().ReadLittleEndianInt64();
						if (sign == ValueSign.Negative)
							value = -value;
						serverValue.Value += value;
						counter.ServerValues.Add(serverValue);
					} while (it.MoveNext());
				}

				return counter;
			} 

			public Counter GetCounter(string groupName, string counterName)
			{
				using (var it = groupToCounters.MultiRead(groupName))
				{
					it.RequiredPrefix = counterName;
					if (it.Seek(it.RequiredPrefix) == false || it.CurrentKey.Size != it.RequiredPrefix.Size + sizeof(long))
						throw new Exception("Counter doesn't exist!");

					var valueReader = it.CurrentKey.CreateReader();
					valueReader.Skip(it.RequiredPrefix.Size);
					int used;
					var counterIdBuffer = valueReader.ReadBytes(sizeof(long), out used);
					var counterIdSlice = new Slice(counterIdBuffer, sizeof(long));

					return GetCounterByCounterId(counterIdSlice);
				}
			}

			public IEnumerable<ServerEtag> GetServerEtags()
			{
				using (var it = serversLastEtag.Iterate())
				{
					if (it.Seek(Slice.BeforeAllKeys) == false)
						yield break;

					do
					{
						//should never ever happen :)
						/*Debug.Assert(buffer.Length >= it.GetCurrentDataSize());

						it.CreateReaderForCurrent().Read(buffer, 0, buffer.Length);*/
						yield return new ServerEtag
						{
							ServerId = Guid.Parse(it.CurrentKey.ToString()),
							Etag = it.CreateReaderForCurrent().ReadBigEndianInt64()
						};

					} while (it.MoveNext());
				}
			}

			public IEnumerable<CounterState> GetCountersSinceEtag(long etag, int skip = 0, int take = int.MaxValue)
			{
				using (var it = etagsToCounters.Iterate())
				{
					var buffer = new byte[sizeof(long)];
					EndianBitConverter.Big.CopyBytes(etag, buffer, 0);
					var slice = new Slice(buffer);
					if (it.Seek(slice) == false || it.Skip(skip) == false)
						yield break;					

					int taken = 0;
					var serverIdBuffer = new byte[parent.sizeOfGuid];
					var signBuffer = new byte[sizeof (char)];
					do
					{
						//{counterId}{serverId}{sign}
						var valueReader = it.CreateReaderForCurrent();
						int used;
						var counterIdBuffer = valueReader.ReadBytes(sizeof (long), out used);
						var counterIdSlice = new Slice(counterIdBuffer, sizeof(long));
						valueReader.Read(serverIdBuffer, 0, parent.sizeOfGuid);
						var serverId = new Guid(serverIdBuffer);

						valueReader.Read(signBuffer, 0, sizeof(char));
						var sign = EndianBitConverter.Big.ToChar(signBuffer, 0);
						Debug.Assert(sign == ValueSign.Positive || sign == ValueSign.Negative);
						
						//single counter names: {counter-id}{server-id}{sign}
						var singleCounterName = valueReader.AsSlice();
						var value = GetSingleCounterValue(singleCounterName);
						
						//read counter name and group
						var counterNameAndGroup = GetCounterNameAndGroupByServerId(counterIdSlice);
						var etagResult = countersToEtag.Read(singleCounterName);
						Debug.Assert(etagResult != null);
						var counterEtag = etagResult.Reader.ReadBigEndianInt64();

						yield return new CounterState
						{
							GroupName = counterNameAndGroup.GroupName,
							CounterName = counterNameAndGroup.CounterName,
							ServerId = serverId,
							Sign = sign,
							Value = value,	
							Etag = counterEtag
						};
						taken++;
					} while (it.MoveNext() && taken < take);
				}
			}

			private class CounterNameAndGroup
			{
				public string CounterName { get; set; }
				public string GroupName { get; set; }
			}

			private CounterNameAndGroup GetCounterNameAndGroupByServerId(Slice counterIdSlice)
			{
				var counterNameAndGroup = new CounterNameAndGroup();
				using (var it = counterIdWithNameToGroup.Iterate())
				{
					it.RequiredPrefix = counterIdSlice;
					if (it.Seek(it.RequiredPrefix) == false)
						throw new InvalidOperationException("Couldn't find counter id!");

					var counterNameSize = it.CurrentKey.Size - sizeof(long);
					var reader = it.CurrentKey.CreateReader();
					reader.Skip(sizeof(long));
					int used;
					var counterNameBuffer = reader.ReadBytes(counterNameSize, out used);
					counterNameAndGroup.CounterName = Encoding.UTF8.GetString(counterNameBuffer, 0, counterNameSize);
					
					var valueReader = it.CreateReaderForCurrent();
					var groupNameBuffer = valueReader.ReadBytes(valueReader.Length, out used);
					counterNameAndGroup.GroupName = Encoding.UTF8.GetString(groupNameBuffer, 0, valueReader.Length);
				}
				return counterNameAndGroup;
			}

			public long GetLastEtagFor(Guid serverId)
			{
				var slice = new Slice(serverId.ToByteArray());
				var readResult = serversLastEtag.Read(slice);
				return readResult != null ? readResult.Reader.ReadBigEndianInt64() : 0;
			}

			public string GetSourceNameFor(Guid serverId)
			{
				var slice = new Slice(serverId.ToByteArray());
				var readResult = replicationSources.Read(slice);
				var reader = readResult.Reader;
				int used;
				var sourceNameBuffer = reader.ReadBytes(reader.Length, out used);
				return Encoding.UTF8.GetString(sourceNameBuffer, 0, reader.Length);
			}

			public CountersReplicationDocument GetReplicationData()
			{
				var readResult = metadata.Read("replication");
				if (readResult == null)
					return null;

				var stream = readResult.Reader.AsStream();
				stream.Position = 0;
				using (var streamReader = new StreamReader(stream))
				using (var jsonTextReader = new JsonTextReader(streamReader))
				{
					return new JsonSerializer().Deserialize<CountersReplicationDocument>(jsonTextReader);
				}
			}

			public BackupStatus GetBackupStatus()
			{
				var readResult = metadata.Read(BackupStatus.RavenBackupStatusDocumentKey);
				if (readResult == null)
					return null;

				var stream = readResult.Reader.AsStream();
				stream.Position = 0;
				using (var streamReader = new StreamReader(stream))
				using (var jsonTextReader = new JsonTextReader(streamReader))
				{
					return new JsonSerializer().Deserialize<BackupStatus>(jsonTextReader);
				}
			}

			public void Dispose()
			{
				if (transaction != null)
					transaction.Dispose();
			}
		}

		[CLSCompliant(false)]
		public class Writer : IDisposable
		{
			private readonly CounterStorage parent;
			private readonly Transaction Tx;
			private readonly Reader reader;
			private readonly Tree counters, 
				dateToTombstones, 
				groupToCounters, 
				tombstonesGroupToCounters, 
				counterIdWithNameToGroup, 
				etagsToCounters, 
				countersToEtag, 
				serversLastEtag,
				replicationSources,
                metadata;
			private readonly Buffer buffer;

			private class Buffer
			{
				public Buffer(int sizeOfGuid)
				{
					FullCounterName = new byte[sizeof(long) + sizeOfGuid + sizeof(char)];
				}

				public readonly byte[] FullCounterName;
				public readonly byte[] CounterValue = new byte[sizeof(long)];
				public readonly byte[] Etag = new byte[sizeof(long)];
				public readonly byte[] CounterId = new byte[sizeof(long)];
				public readonly Lazy<byte[]> TombstoneTicks = new Lazy<byte[]>(() => new byte[sizeof(long)]);

				public byte[] GroupName = new byte[0];
				public byte[] CounterNameWithId = new byte[0];
			}

			public Writer(CounterStorage parent, Transaction tx)
			{
				if (tx.Flags != TransactionFlags.ReadWrite) //precaution
					throw new InvalidOperationException(string.Format("Counters writer cannot be created with read-only transaction. (tx id = {0})", tx.Id));

				this.parent = parent;
<<<<<<< HEAD
				Tx = tx;
				reader = new Reader(parent, tx);
				counters = tx.State.GetTree(tx, TreeNames.Counters);
				dateToTombstones = tx.State.GetTree(tx, TreeNames.DateToTombstones);
				groupToCounters = tx.State.GetTree(tx, TreeNames.GroupToCounters);
				tombstonesGroupToCounters = tx.State.GetTree(tx, TreeNames.TombstonesGroupToCounters);
				counterIdWithNameToGroup = tx.State.GetTree(tx, TreeNames.CounterIdWithNameToGroup);
				countersToEtag = tx.State.GetTree(tx, TreeNames.CountersToEtag);
				etagsToCounters = tx.State.GetTree(tx, TreeNames.EtagsToCounters);
				serversLastEtag = tx.State.GetTree(tx, TreeNames.ServersLastEtag);
				replicationSources = tx.State.GetTree(tx, TreeNames.ReplicationSources);

				metadata = tx.State.GetTree(tx, TreeNames.Metadata);
				buffer = new Buffer(parent.sizeOfGuid);
			}

			public long GetLastEtagFor(Guid serverId)
			{
				return reader.GetLastEtagFor(serverId);
			}

			public long GetCounterTotal(string groupName, string counterName)
			{
				return reader.GetCounterTotal(groupName, counterName);
			}

			internal IEnumerable<CounterDetails> GetCountersDetails(string groupName)
			{
				return reader.GetCountersDetails(groupName, 0);
			}

			//local counters
			public CounterChangeAction Store(string groupName, string counterName, long delta)
			{
				var sign = delta >= 0 ? ValueSign.Positive : ValueSign.Negative;
				var doesCounterExist = Store(groupName, counterName, parent.ServerId, sign, counterKeySlice =>
				{
					if (sign == ValueSign.Negative)
						delta = -Math.Abs(delta);
					counters.Increment(counterKeySlice, delta);
				});

				if (doesCounterExist)
					return sign == ValueSign.Positive ? CounterChangeAction.Increment : CounterChangeAction.Decrement;

				return CounterChangeAction.Add;
			}

			//counters from replication
			public CounterChangeAction Store(string groupName, string counterName, Guid serverId, char sign, long value)
			{
				var doesCounterExist = Store(groupName, counterName, serverId, sign, counterKeySlice =>
				{
					//counter value is little endian
					EndianBitConverter.Little.CopyBytes(value, buffer.CounterValue, 0);
					var counterValueSlice = new Slice(buffer.CounterValue);
					counters.Add(counterKeySlice, counterValueSlice);

					if (serverId.Equals(parent.tombstoneId))
=======
                transaction = storageEnvironment.NewTransaction(TransactionFlags.ReadWrite);
                reader = new Reader(parent, transaction);
                serverNamesToIds = parent.storageEnvironment.CreateTree(transaction, "serverNames->Ids");
                serverIdsToNames = parent.storageEnvironment.CreateTree(transaction, "Ids->serverNames");
                serversLastEtag = parent.storageEnvironment.CreateTree(transaction, "servers->lastEtag");
                counters = parent.storageEnvironment.CreateTree(transaction, "counters");
                countersGroups = parent.storageEnvironment.CreateTree(transaction, "countersGroups");
                etagsCountersIx = parent.storageEnvironment.CreateTree(transaction, "etags->counters");
                countersEtagIx = parent.storageEnvironment.CreateTree(transaction, "counters->etags");
                metadata = parent.storageEnvironment.CreateTree(transaction, "$metadata");

				storeBuffer = new byte[sizeof(long) + //positive
									   sizeof(long)]; // negative

				storeBufferLength = storeBuffer.Length;
			}

            public Counter GetCounter(string name)
            {
                return reader.GetCounter((Slice)name);
            }

			public long GetLastEtagFor(string server)
			{
				return reader.GetLastEtagFor(server);
			}

			public int SourceIdFor(string serverName)
			{
				return reader.SourceIdFor(serverName);
			}

		    public void Store(string server, string counter, long delta)
		    {
		        Store(server, counter, result =>
		        {
                    
		            int valPos = 0;
		            if (delta < 0)
		            {
		                valPos = 8;
		                delta = -delta;
                        parent.MetricsCounters.DecSizeMetrics.Update(delta);
                        parent.MetricsCounters.Decrements.Mark();
		            }
		            else
		            {
                        parent.MetricsCounters.IncSizeMetrics.Update(delta);
                        parent.MetricsCounters.Increments.Mark();                        
		            }

		            if (result == null)
		            {
		                EndianBitConverter.Big.CopyBytes(delta, storeBuffer, valPos);
		                EndianBitConverter.Big.CopyBytes(0L, storeBuffer, valPos == 0 ? 8 : 0);
		            }
		            else
		            {
						result.Reader.Read(storeBuffer, 0, storeBufferLength);
		                delta += EndianBitConverter.Big.ToInt64(storeBuffer, valPos);
		                EndianBitConverter.Big.CopyBytes(delta, storeBuffer, valPos);
		            }
		        });
		    }

            public void Store(string server, string counter, long positive, long negative)
            {
                Store(server, counter, result =>
                {
                    EndianBitConverter.Big.CopyBytes(positive, storeBuffer, 0);
                    EndianBitConverter.Big.CopyBytes(negative, storeBuffer, 8);
                });
            }

			public bool Reset(string server, string fullCounterName)
			{
				Counter counter = GetCounter(fullCounterName); //TODO: implement get counter without an etag
				if (counter != null)
				{
					long overallTotalPositive = counter.ServerValues.Sum(x => x.Positive);
					long overallTotalNegative = counter.ServerValues.Sum(x => x.Negative);
					long difference = overallTotalPositive - overallTotalNegative;

					if (difference != 0)
>>>>>>> 799bb2f8
					{
						//tombstone key is big endian
						Array.Reverse(buffer.CounterValue);
						var tombstoneKeySlice = new Slice(buffer.CounterValue);
						dateToTombstones.MultiAdd(tombstoneKeySlice, counterKeySlice);
					}	
				});

				if (serverId.Equals(parent.tombstoneId))
					return CounterChangeAction.Delete;

				if (doesCounterExist)
					return value >= 0 ? CounterChangeAction.Increment : CounterChangeAction.Decrement;

				return CounterChangeAction.Add;
			}

			// full counter name: foo/bar/server-id/+
			private bool Store(string groupName, string counterName, Guid serverId, char sign, Action<Slice> storeAction)
			{
				var groupNameSlice = CreateGroupNameSlice(groupName);
				var counterIdBuffer = GetCounterIdBufferFromTree(groupToCounters, groupNameSlice, counterName);
				var doesCounterExist = counterIdBuffer != null;
				if (doesCounterExist == false)
				{
					counterIdBuffer = GetCounterIdBufferFromTree(tombstonesGroupToCounters, groupNameSlice, counterName);
					if (counterIdBuffer == null)
					{
						parent.lastCounterId++;
						EndianBitConverter.Big.CopyBytes(parent.lastCounterId, buffer.CounterId, 0);
						var slice = new Slice(buffer.CounterId);
						metadata.Add("lastCounterId", slice);
						counterIdBuffer = buffer.CounterId;
					}
				}

				UpdateGroups(counterName, counterIdBuffer, serverId, groupNameSlice);

				var counterKeySlice = GetFullCounterNameSlice(counterIdBuffer, serverId, sign);
				storeAction(counterKeySlice);

				RemoveOldEtagIfNeeded(counterKeySlice);
				UpdateCounterMetadata(counterKeySlice);

				return doesCounterExist;
			}

			private void UpdateGroups(string counterName, byte[] counterId, Guid serverId, Slice groupNameSlice)
			{
				var counterNameWithIdSize = Encoding.UTF8.GetByteCount(counterName) + sizeof(long);
				Debug.Assert(counterNameWithIdSize < ushort.MaxValue);
				EnsureBufferSize(ref buffer.CounterNameWithId, counterNameWithIdSize);
				var sliceWriter = new SliceWriter(buffer.CounterNameWithId);
				sliceWriter.Write(counterName);
				sliceWriter.WriteBytes(counterId);
				var counterNameWithIdSlice = sliceWriter.CreateSlice(counterNameWithIdSize);

				if (serverId.Equals(parent.tombstoneId))
				{
					//if it's a tombstone, we can remove the counter from the groupToCounters Tree
					//and add it to the tombstonesGroupToCounters tree
					groupToCounters.MultiDelete(groupNameSlice, counterNameWithIdSlice);
					tombstonesGroupToCounters.MultiAdd(groupNameSlice, counterNameWithIdSlice);
				}
				else
				{
					//if it's not a tombstone, we need to add it to the groupToCounters Tree
					//and remove it from the tombstonesGroupToCounters tree
					groupToCounters.MultiAdd(groupNameSlice, counterNameWithIdSlice);
					tombstonesGroupToCounters.MultiDelete(groupNameSlice, counterNameWithIdSlice);

					DeleteExistingTombstone(counterId);
				}

				sliceWriter.Reset();
				sliceWriter.WriteBytes(counterId);
				sliceWriter.Write(counterName);
				var idWithCounterNameSlice = sliceWriter.CreateSlice(counterNameWithIdSize);
				counterIdWithNameToGroup.Add(idWithCounterNameSlice, groupNameSlice);
			}
			
			private Slice GetFullCounterNameSlice(byte[] counterIdBytes, Guid serverId, char sign)
			{
				var sliceWriter = new SliceWriter(buffer.FullCounterName);
				sliceWriter.WriteBytes(counterIdBytes);
				sliceWriter.WriteBytes(serverId.ToByteArray());
				sliceWriter.Write(sign);
				return sliceWriter.CreateSlice();
			}

			private byte[] GetCounterIdBufferFromTree(Tree tree, Slice groupNameSlice, string counterName)
			{
				using (var it = tree.MultiRead(groupNameSlice))
				{
					it.RequiredPrefix = counterName;
					if (it.Seek(it.RequiredPrefix) == false || it.CurrentKey.Size != it.RequiredPrefix.Size + sizeof (long))
						return null;

					var valueReader = it.CurrentKey.CreateReader();
					valueReader.Skip(it.RequiredPrefix.Size);
					valueReader.Read(buffer.CounterId, 0, sizeof(long));
					return buffer.CounterId;
				}
			}

			private void DeleteExistingTombstone(byte[] counterIdBuffer)
			{
				var tombstoneNameSlice = GetFullCounterNameSlice(counterIdBuffer, parent.tombstoneId, ValueSign.Positive);
				var tombstone = counters.Read(tombstoneNameSlice);
				if (tombstone == null)
					return;

				//delete the tombstone from the tombstones tree
				tombstone.Reader.Read(buffer.TombstoneTicks.Value, 0, sizeof (long));
				Array.Reverse(buffer.TombstoneTicks.Value);
				var slice = new Slice(buffer.TombstoneTicks.Value);
				dateToTombstones.MultiDelete(slice, tombstoneNameSlice);

				//Update the tombstone in the counters tree
				counters.Delete(tombstoneNameSlice);
				RemoveOldEtagIfNeeded(tombstoneNameSlice);
				countersToEtag.Delete(tombstoneNameSlice);
			}

			private void RemoveOldEtagIfNeeded(Slice counterKey)
			{
				var readResult = countersToEtag.Read(counterKey);
				if (readResult != null) // remove old etag entry
				{
					readResult.Reader.Read(buffer.Etag, 0, sizeof(long));
					var oldEtagSlice = new Slice(buffer.Etag);
					etagsToCounters.Delete(oldEtagSlice);
				}
			}

			private void UpdateCounterMetadata(Slice counterKey)
			{
				parent.lastEtag++;
				EndianBitConverter.Big.CopyBytes(parent.lastEtag, buffer.Etag, 0);
				var newEtagSlice = new Slice(buffer.Etag);
				etagsToCounters.Add(newEtagSlice, counterKey);
				countersToEtag.Add(counterKey, newEtagSlice);
			}

			private bool DoesCounterExist(string groupName, string counterName)
			{
				using (var it = groupToCounters.MultiRead(groupName))
				{
					it.RequiredPrefix = counterName;
					if (it.Seek(it.RequiredPrefix) == false || it.CurrentKey.Size != it.RequiredPrefix.Size + sizeof(long))
						return false;
				}

				return true;
			}

			public long Reset(string groupName, string counterName)
			{
				var doesCounterExist = DoesCounterExist(groupName, counterName);
				if (doesCounterExist == false)
					throw new InvalidOperationException(string.Format("Counter doesn't exist. Group: {0}, Counter Name: {1}", groupName, counterName));

				return ResetCounterInternal(groupName, counterName);
			}

			private long ResetCounterInternal(string groupName, string counterName)
			{
				var difference = GetCounterTotal(groupName, counterName);
				if (difference == 0)
					return 0;

				difference = -difference;
				Store(groupName, counterName, difference);
				return difference;
			}

			public void Delete(string groupName, string counterName)
			{
				var counterExists = DoesCounterExist(groupName, counterName);
				if (counterExists == false)
					throw new InvalidOperationException(string.Format("Counter doesn't exist. Group: {0}, Counter Name: {1}", groupName, counterName));

				DeleteCounterInternal(groupName, counterName);
			}

			internal void DeleteCounterInternal(string groupName, string counterName)
			{
				ResetCounterInternal(groupName, counterName);
				Store(groupName, counterName, parent.tombstoneId, ValueSign.Positive, counterKeySlice =>
				{
					//counter value is little endian
					EndianBitConverter.Little.CopyBytes(DateTime.Now.Ticks, buffer.CounterValue, 0);
					var counterValueSlice = new Slice(buffer.CounterValue);
					counters.Add(counterKeySlice, counterValueSlice);

					//all keys are big endian
					Array.Reverse(buffer.CounterValue);
					var tombstoneKeySlice = new Slice(buffer.CounterValue);
					dateToTombstones.MultiAdd(tombstoneKeySlice, counterKeySlice);
				});
			}

			public bool IsTombstone(Guid serverId)
			{
				return serverId.Equals(parent.tombstoneId);
			}

			public void RecordSourceNameFor(Guid serverId, string sourceName)
			{
				var serverIdSlice = new Slice(serverId.ToByteArray());
				replicationSources.Add(serverIdSlice, new Slice(sourceName));
			}

			public void RecordLastEtagFor(Guid serverId, long lastEtag)
			{
				var serverIdSlice = new Slice(serverId.ToByteArray());
				EndianBitConverter.Big.CopyBytes(lastEtag, buffer.Etag, 0);
				var etagSlice = new Slice(buffer.Etag);
				serversLastEtag.Add(serverIdSlice, etagSlice);
			}

			public class SingleCounterValue
			{
				public SingleCounterValue()
				{
					Value = -1;
				}

				public long Value { get; set; }
				public bool DoesCounterExist { get; set; }
			}

			public SingleCounterValue GetSingleCounterValue(string groupName, string counterName, Guid serverId, char sign)
			{
				var groupNameSlice = CreateGroupNameSlice(groupName);
				var counterIdBuffer = GetCounterIdBufferFromTree(groupToCounters, groupNameSlice, counterName);
				var singleCounterValue = new SingleCounterValue {DoesCounterExist = counterIdBuffer != null};

				if (counterIdBuffer == null)
				{
					//looking for the single counter in the tombstones tree
					counterIdBuffer = GetCounterIdBufferFromTree(tombstonesGroupToCounters, groupNameSlice, counterName);
					if (counterIdBuffer == null)
						return singleCounterValue;
				}

				var fullCounterNameSlice = GetFullCounterNameSlice(counterIdBuffer, serverId, sign);
				singleCounterValue.Value = reader.GetSingleCounterValue(fullCounterNameSlice);
				return singleCounterValue;
			}

			private Slice CreateGroupNameSlice(string groupName)
			{
				var groupSize = Encoding.UTF8.GetByteCount(groupName);
				Debug.Assert(groupSize < ushort.MaxValue);
				EnsureBufferSize(ref buffer.GroupName, groupSize);
				var sliceWriter = new SliceWriter(buffer.GroupName);
				sliceWriter.Write(groupName);
				var groupNameSlice = sliceWriter.CreateSlice(groupSize);
				return groupNameSlice;
			}

			public void UpdateReplications(CountersReplicationDocument newReplicationDocument)
			{
				using (var memoryStream = new MemoryStream())
				using (var streamWriter = new StreamWriter(memoryStream))
				using (var jsonTextWriter = new JsonTextWriter(streamWriter))
				{
					parent.JsonSerializer.Serialize(jsonTextWriter, newReplicationDocument);
					streamWriter.Flush();
					memoryStream.Position = 0;
					metadata.Add("replication", memoryStream);
				}

				parent.replicationTask.SignalCounterUpdate();
			}

			public void SaveBackupStatus(BackupStatus backupStatus)
			{
				using (var memoryStream = new MemoryStream())
				using (var streamWriter = new StreamWriter(memoryStream))
				using (var jsonTextWriter = new JsonTextWriter(streamWriter))
				{
					parent.JsonSerializer.Serialize(jsonTextWriter, backupStatus);
					streamWriter.Flush();
					memoryStream.Position = 0;
					metadata.Add(BackupStatus.RavenBackupStatusDocumentKey, memoryStream);
				}
			}

			public void DeleteBackupStatus()
			{
				metadata.Delete(BackupStatus.RavenBackupStatusDocumentKey);
			}

			public bool PurgeOutdatedTombstones()
			{
				var timeAgo = DateTime.Now.AddTicks(-parent.tombstoneRetentionTime.Ticks);
				EndianBitConverter.Big.CopyBytes(timeAgo.Ticks, buffer.TombstoneTicks.Value, 0);
				var tombstone = new Slice(buffer.TombstoneTicks.Value);
				var deletedTombstonesInBatch = parent.deletedTombstonesInBatch;
				using (var it = dateToTombstones.Iterate())
				{
					it.RequiredPrefix = tombstone;
					if (it.Seek(it.RequiredPrefix) == false)
						return false;

					do
					{
						using (var iterator = dateToTombstones.MultiRead(it.CurrentKey))
						{
							var valueReader = iterator.CurrentKey.CreateReader();
							valueReader.Read(buffer.CounterId, 0, iterator.CurrentKey.Size - sizeof(long));
							DeleteCounterById(buffer.CounterId);
							dateToTombstones.MultiDelete(it.CurrentKey, iterator.CurrentKey);
						}
					} while (it.MoveNext() && --deletedTombstonesInBatch > 0);
				}

				return true;
			}

			private void DeleteCounterById(byte[] counterIdBuffer)
			{
				var counterIdSlice = new Slice(counterIdBuffer);
				using (var it = counterIdWithNameToGroup.Iterate())
				{
					it.RequiredPrefix = counterIdSlice;
					var seek = it.Seek(it.RequiredPrefix);
					Debug.Assert(seek == true);

					var counterNameSlice = GetCounterNameSlice(it.CurrentKey.Size, it.CurrentKey.CreateReader());
					var valueReader = it.CreateReaderForCurrent();
					var groupNameSlice = valueReader.AsSlice();

					tombstonesGroupToCounters.MultiDelete(groupNameSlice, counterNameSlice);
					counterIdWithNameToGroup.Delete(it.CurrentKey);
				}

				//remove all counters values for all servers
				using (var it = counters.Iterate())
				{
					it.RequiredPrefix = counterIdSlice;
					if (it.Seek(it.RequiredPrefix) == false)
						return;

					do
					{
						var counterKey = it.CurrentKey;
						RemoveOldEtagIfNeeded(counterKey);
						countersToEtag.Delete(counterKey);
						counters.Delete(counterKey);
					} while (it.MoveNext());
				}
			}

			private static Slice GetCounterNameSlice(ushort currentKeySize, ValueReader currentReader)
			{
				var counterNameSize = currentKeySize - sizeof(long);
				//EnsureBufferSize(ref buffer.CounterNameBuffer, counterNameSize);
				//var currentReader = it.CurrentKey.CreateReader();
				currentReader.Skip(sizeof(long));
				//currentReader.Read(buffer.CounterNameBuffer, 0, counterNameSize);
				int used;
				var counterNameBuffer = currentReader.ReadBytes(counterNameSize, out used);
				var counterNameSlice = new Slice(counterNameBuffer, (ushort)counterNameSize);
				return counterNameSlice;
			}

			private static void EnsureBufferSize(ref byte[] buffer, int requiredBufferSize)
			{
				if (buffer.Length < requiredBufferSize)
					buffer = new byte[Utils.NearestPowerOfTwo(requiredBufferSize)];
			}

			public void Commit(bool notifyParent = true)
			{
				Tx.Commit();
				parent.LastWrite = SystemTime.UtcNow;
				if (notifyParent)
				{
					parent.Notify();
				}
			}

			public void Dispose()
			{
				if (Tx != null)
					Tx.Dispose();
			}
		}

		internal class CounterDetails
		{
			public Slice IdSlice { get; set; }
			public string Name { get; set; }
			public string Group { get; set; }
		}

		public class ServerEtag
		{
			public Guid ServerId { get; set; }
			public long Etag { get; set; }
		}

		private static class TreeNames
		{
			public const string ReplicationSources = "servers->sourceName";
            public const string ServersLastEtag = "servers->lastEtag";
			public const string Counters = "counters";
			public const string DateToTombstones = "date->tombstones";
			public const string GroupToCounters = "group->counters";
			public const string TombstonesGroupToCounters = "tombstones-group->counters";
			public const string CounterIdWithNameToGroup = "counterIdWithName->group";
			public const string CountersToEtag = "counters->etags";
			public const string EtagsToCounters = "etags->counters";
			public const string Metadata = "$metadata";
		}
	}
}<|MERGE_RESOLUTION|>--- conflicted
+++ resolved
@@ -34,7 +34,7 @@
 	{
 		private static readonly ILog Log = LogManager.GetCurrentClassLogger();
 
-		private readonly StorageEnvironment storageEnvironment;
+        private readonly StorageEnvironment storageEnvironment;
 		private readonly TransportState transportState;
 		private readonly CountersMetricsManager metricsCounters;
 		private readonly NotificationPublisher notificationPublisher;
@@ -48,7 +48,7 @@
 
 		private long lastEtag;
 		private long lastCounterId;
-		public event Action CounterUpdated = () => { };
+        public event Action CounterUpdated = () => { };
 
 		public string CounterStorageUrl { get; private set; }
 
@@ -63,11 +63,11 @@
 		public int ReplicationTimeoutInMs { get; private set; }
 
 		public unsafe CounterStorage(string serverUrl, string storageName, InMemoryRavenConfiguration configuration, TransportState receivedTransportState = null)
-		{			
+		{
 			CounterStorageUrl = string.Format("{0}cs/{1}", serverUrl, storageName);
-			Name = storageName;
+            Name = storageName;
 			ResourceName = string.Concat(Constants.Counter.UrlPrefix, "/", storageName);
-
+                
 			var options = configuration.RunInMemory ? StorageEnvironmentOptions.CreateMemoryOnly()
 				: CreateStorageOptionsFromConfiguration(configuration.Counter.DataDirectory, configuration.Settings);
 
@@ -78,19 +78,18 @@
 			ReplicationTimeoutInMs = configuration.Replication.ReplicationRequestTimeoutInMilliseconds;
 			tombstoneRetentionTime = configuration.Counter.TombstoneRetentionTime;
 			deletedTombstonesInBatch = configuration.Counter.DeletedTombstonesInBatch;
-			metricsCounters = new CountersMetricsManager();
+            metricsCounters = new CountersMetricsManager();
 			Configuration = configuration;
 			ExtensionsState = new AtomicDictionary<object>();
 			jsonSerializer = new JsonSerializer();
 			sizeOfGuid = sizeof(Guid);
 
-			Initialize();
+            Initialize();
 			//purgeTombstonesTimer = new Timer(BackgroundActionsCallback, null, TimeSpan.Zero, TimeSpan.FromHours(1));
 		}
 
 		private void Initialize()
-		{
-<<<<<<< HEAD
+        {
 			using (var tx = Environment.NewTransaction(TransactionFlags.ReadWrite))
 			{
 				storageEnvironment.CreateTree(tx, TreeNames.ServersLastEtag);
@@ -101,61 +100,44 @@
 				storageEnvironment.CreateTree(tx, TreeNames.TombstonesGroupToCounters);
 				storageEnvironment.CreateTree(tx, TreeNames.CounterIdWithNameToGroup);
 				storageEnvironment.CreateTree(tx, TreeNames.CountersToEtag);
-				
+
 				var etags = Environment.CreateTree(tx, TreeNames.EtagsToCounters);
 				var metadata = Environment.CreateTree(tx, TreeNames.Metadata);
 				var id = metadata.Read("id");
 				var lastCounterIdRead = metadata.Read("lastCounterId");
-=======
-            var idSlice = new Slice("id");
-            var nameSlice = new Slice("name");
-
-			using (var tx = storageEnvironment.NewTransaction(TransactionFlags.ReadWrite))
-			{
-				var serverNamesToIds = storageEnvironment.CreateTree(tx, "serverNames->Ids");
-				var serverIdsToNames = storageEnvironment.CreateTree(tx, "Ids->serverNames");
-				storageEnvironment.CreateTree(tx, "servers->lastEtag");
-				storageEnvironment.CreateTree(tx, "counters");
-				storageEnvironment.CreateTree(tx, "countersGroups");
-				var etags = storageEnvironment.CreateTree(tx, "etags->counters");
-				storageEnvironment.CreateTree(tx, "counters->etags");
-
-                var metadata = storageEnvironment.CreateTree(tx, "$metadata");
-                var id = metadata.Read(idSlice);
->>>>>>> 799bb2f8
 
 				if (id == null) // new counter db
-				{
+		{
 					ServerId = Guid.NewGuid();
 					var serverIdBytes = ServerId.ToByteArray();
 					metadata.Add("id", serverIdBytes);
-				}
+		}
 				else // existing counter db
 				{
 					int used;
 					ServerId = new Guid(id.Reader.ReadBytes(sizeOfGuid, out used));
-					
+
 
 					using (var it = etags.Iterate())
-					{
+	    {
 						if (it.Seek(Slice.AfterAllKeys))
-						{
+	        {
 							lastEtag = it.CurrentKey.CreateReader().ReadBigEndianInt64();
 						}
 					}
 				}
 
 				if (lastCounterIdRead == null)
-				{
+	            {
 					var buffer = new byte[sizeof (long)];
 					var slice = new Slice(buffer);
 					metadata.Add("lastCounterId", slice);
 					lastCounterId = 0;
-				}
+	        }
 				else
 				{
 					lastCounterId = lastCounterIdRead.Reader.ReadBigEndianInt64();
-				}
+	    }
 
 				tx.Commit();
 
@@ -164,7 +146,7 @@
 		}
 
 		private void BackgroundActionsCallback(object state)
-		{
+        {
 			while (true)
 			{
 				using (var writer = CreateWriter())
@@ -173,45 +155,45 @@
 						break;
 
 					writer.Commit();
-				}
+        }
 			}
 		}
 
 		string IResourceStore.Name
-		{
+        {
 			get { return Name; }
 		}
 
 		[CLSCompliant(false)]
 		public CountersMetricsManager MetricsCounters
-		{
+            {
 			get { return metricsCounters; }
 		}
 
 		public TransportState TransportState
-		{
+                {
 			get { return transportState; }
 		}
 
 		public NotificationPublisher Publisher
-		{
+                    {
 			get { return notificationPublisher; }
-		}
+                    }
 
 		public ReplicationTask ReplicationTask
-		{
+                    {
 			get { return replicationTask; }
-		}
+                    }
 
 		public StorageEnvironment Environment
-		{
+                    {
 			get { return storageEnvironment; }
-		}
+                    }
 
 		private JsonSerializer JsonSerializer
 		{
 			get { return jsonSerializer; }
-		}
+            }
 
 		public AtomicDictionary<object> ExtensionsState { get; private set; }
 
@@ -234,32 +216,32 @@
 					RequestsPerSecond = Math.Round(metricsCounters.RequestsPerSecondCounter.CurrentValue, 3),
 				};
 				return stats;
-			}
-		}
-
-		public CountersStorageMetrics CreateMetrics()
-		{
-			var metrics = metricsCounters;
-
-			return new CountersStorageMetrics
-			{
-				RequestsPerSecond = Math.Round(metrics.RequestsPerSecondCounter.CurrentValue, 3),
-				Resets = metrics.Resets.CreateMeterData(),
-				Increments = metrics.Increments.CreateMeterData(),
-				Decrements = metrics.Decrements.CreateMeterData(),
+        }
+		}
+
+	    public CountersStorageMetrics CreateMetrics()
+	    {
+            var metrics = metricsCounters;
+
+            return new CountersStorageMetrics
+            {
+                RequestsPerSecond = Math.Round(metrics.RequestsPerSecondCounter.CurrentValue, 3),
+                Resets = metrics.Resets.CreateMeterData(),
+                Increments = metrics.Increments.CreateMeterData(),
+                Decrements = metrics.Decrements.CreateMeterData(),
 				ClientRequests = metrics.ClientRequests.CreateMeterData(),
-				IncomingReplications = metrics.IncomingReplications.CreateMeterData(),
-				OutgoingReplications = metrics.OutgoingReplications.CreateMeterData(),
+                IncomingReplications = metrics.IncomingReplications.CreateMeterData(),
+                OutgoingReplications = metrics.OutgoingReplications.CreateMeterData(),
 
 				RequestsDuration = metrics.RequestDurationMetric.CreateHistogramData(),
-				IncSizes = metrics.IncSizeMetrics.CreateHistogramData(),
-				DecSizes = metrics.DecSizeMetrics.CreateHistogramData(),
-
-				ReplicationBatchSizeMeter = metrics.ReplicationBatchSizeMeter.ToMeterDataDictionary(),
-				ReplicationBatchSizeHistogram = metrics.ReplicationBatchSizeHistogram.ToHistogramDataDictionary(),
-				ReplicationDurationHistogram = metrics.ReplicationDurationHistogram.ToHistogramDataDictionary()
-			};
-		}
+                IncSizes = metrics.IncSizeMetrics.CreateHistogramData(),
+                DecSizes = metrics.DecSizeMetrics.CreateHistogramData(),
+                
+                ReplicationBatchSizeMeter = metrics.ReplicationBatchSizeMeter.ToMeterDataDictionary(),
+                ReplicationBatchSizeHistogram = metrics.ReplicationBatchSizeHistogram.ToHistogramDataDictionary(),
+                ReplicationDurationHistogram = metrics.ReplicationDurationHistogram.ToHistogramDataDictionary()
+            };
+	    }
 
 		private static StorageEnvironmentOptions CreateStorageOptionsFromConfiguration(string path, NameValueCollection settings)
 		{
@@ -268,7 +250,7 @@
 				return StorageEnvironmentOptions.CreateMemoryOnly();
 
 			bool allowIncrementalBackupsSetting;
-			if (bool.TryParse(settings[Constants.Voron.AllowIncrementalBackups] ?? "false", out allowIncrementalBackupsSetting) == false)
+            if (bool.TryParse(settings[Constants.Voron.AllowIncrementalBackups] ?? "false", out allowIncrementalBackupsSetting) == false)
 				throw new ArgumentException(Constants.Voron.AllowIncrementalBackups + " settings key contains invalid value");
 
 			var directoryPath = path ?? AppDomain.CurrentDomain.BaseDirectory;
@@ -276,7 +258,7 @@
 			if (filePathFolder.Exists == false)
 				filePathFolder.Create();
 
-			var tempPath = settings[Constants.Voron.TempPath];
+            var tempPath = settings[Constants.Voron.TempPath];
 			var journalPath = settings[Constants.RavenTxJournalPath];
 			var options = StorageEnvironmentOptions.ForPath(directoryPath, tempPath, journalPath);
 			options.IncrementalBackupEnabled = allowIncrementalBackupsSetting;
@@ -295,10 +277,10 @@
 			return new Writer(this, Environment.NewTransaction(TransactionFlags.ReadWrite));
 		}
 
-		private void Notify()
-		{
-			CounterUpdated();
-		}
+	    private void Notify()
+	    {
+	        CounterUpdated();
+	    }
 
 		public void Dispose()
 		{
@@ -322,16 +304,15 @@
 		[CLSCompliant(false)]
 		public class Reader : IDisposable
 		{
-			private readonly Transaction transaction;
+		    private readonly Transaction transaction;
 			private readonly Tree counters, tombstonesByDate, groupToCounters, tombstonesGroupToCounters, counterIdWithNameToGroup, etagsToCounters, countersToEtag, serversLastEtag, replicationSources, metadata;
 			private readonly CounterStorage parent;
 
 			[CLSCompliant(false)]
-<<<<<<< HEAD
 			public Reader(CounterStorage parent, Transaction transaction)
-			{
+            {
 				this.transaction = transaction;
-				this.parent = parent;
+                this.parent = parent;
 				counters = transaction.State.GetTree(transaction, TreeNames.Counters);
 				tombstonesByDate = transaction.State.GetTree(transaction, TreeNames.DateToTombstones);
 				groupToCounters = transaction.State.GetTree(transaction, TreeNames.GroupToCounters);
@@ -342,10 +323,10 @@
 				serversLastEtag = transaction.State.GetTree(transaction, TreeNames.ServersLastEtag);
 				replicationSources = transaction.State.GetTree(transaction, TreeNames.ReplicationSources);
 				metadata = transaction.State.GetTree(transaction, TreeNames.Metadata);
-			}
-
-			public long GetCountersCount()
-			{
+            }
+
+		    public long GetCountersCount()
+		    {
 				long countersCount = 0;
 				using (var it = groupToCounters.Iterate())
 				{
@@ -353,59 +334,23 @@
 						return countersCount;
 
 					do
-					{
+            {
 						countersCount += groupToCounters.MultiCount(it.CurrentKey);
 					} while (it.MoveNext());
-				}
+            }
 				return countersCount;
 			}
 
 			public long GetGroupsCount()
-			{
+            {
 				return groupToCounters.State.EntriesCount;
-			}
+            }
 
 			internal IEnumerable<CounterDetails> GetCountersDetails(string groupName, int skip)
 			{
 				using (var it = groupToCounters.Iterate())
 				{
 					it.RequiredPrefix = groupName;
-=======
-            public Reader(CounterStorage parent, Transaction t)
-            {
-                this.parent = parent;
-                transaction = t;
-				serverNamesToIds = parent.storageEnvironment.CreateTree(transaction, "serverNames->Ids");
-                serverIdsToNames = parent.storageEnvironment.CreateTree(transaction, "Ids->serverNames");
-                serversLastEtag = parent.storageEnvironment.CreateTree(transaction, "servers->lastEtag");
-                counters = parent.storageEnvironment.CreateTree(transaction, "counters");
-                countersGroups = parent.storageEnvironment.CreateTree(transaction, "countersGroups");
-                countersEtags = parent.storageEnvironment.CreateTree(transaction, "counters->etags");
-                etagsCounters = parent.storageEnvironment.CreateTree(transaction, "etags->counters");
-				metadata = parent.storageEnvironment.CreateTree(transaction, "$metadata");
-            }
-
-		    public long GetCountersCount()
-		    {
-		        return countersEtags.State.EntriesCount;
-		    }
-
-            public long GetGroupsCount()
-            {
-                return countersGroups.State.EntriesCount;
-            }
-
-            public long GetServersCount()
-            {
-                return serverNamesToIds.State.EntriesCount;
-            }
-
-			public IEnumerable<string> GetCounterNames(string prefix)
-			{
-				using (var it = countersEtags.Iterate())
-				{
-					it.RequiredPrefix = (Slice)prefix;
->>>>>>> 799bb2f8
 					if (it.Seek(it.RequiredPrefix) == false)
 						yield break;
 
@@ -419,9 +364,9 @@
 
 					var isEmptyGroup = groupName.Equals(string.Empty);
 					do
-					{
+			{
 						using (var iterator = groupToCounters.MultiRead(it.CurrentKey))
-						{
+				{
 							if (iterator.Seek(Slice.BeforeAllKeys) == false || (skip > 0 && iterator.Skip(skip) == false))
 							{
 								skip = 0;
@@ -429,12 +374,12 @@
 							}
 							skip = 0;
 
-							do
-							{
+					do
+					{
 								var counterDetails = new CounterDetails
-								{
+						{
 									Group = isEmptyGroup ? it.CurrentKey.ToString() : groupName
-								};
+						};
 
 								var valueReader = iterator.CurrentKey.CreateReader();
 								var requiredNameBufferSize = iterator.CurrentKey.Size - sizeof(long);
@@ -448,9 +393,9 @@
 
 								yield return counterDetails;
 							} while (iterator.MoveNext());
-						}
+				}
 					} while (isEmptyGroup && it.MoveNext());
-				}
+			}
 			}			
 
 			public List<CounterSummary> GetCountersSummary(string groupName, int skip = 0, int take = int.MaxValue)
@@ -467,7 +412,7 @@
 			}
 
 			private long CalculateCounterTotalChangeBySign(Slice counterIdSlice, byte[] serverIdBuffer, char signToCalculate)
-			{
+					{
 				using (var it = counters.Iterate())
 				{
 					it.RequiredPrefix = counterIdSlice;
@@ -499,7 +444,7 @@
 			}
 
 			private long CalculateCounterTotal(Slice counterIdSlice, byte[] serverIdBuffer)
-			{
+						{
 				using (var it = counters.Iterate())
 				{
 					it.RequiredPrefix = counterIdSlice;
@@ -531,15 +476,15 @@
 					return total;
 				}
 			}
-
+            
 			public long GetCounterTotal(string groupName, string counterName)
-			{
+		    {
 				using (var it = groupToCounters.MultiRead(groupName))
 				{
 					it.RequiredPrefix = counterName;
 					if (it.Seek(it.RequiredPrefix) == false || it.CurrentKey.Size != it.RequiredPrefix.Size + sizeof (long))
 						throw new Exception("Counter doesn't exist!");
-
+                
 					var valueReader = it.CurrentKey.CreateReader();
 					valueReader.Skip(it.RequiredPrefix.Size);
 					int used;
@@ -550,14 +495,14 @@
 			}
 
 			public IEnumerable<CounterGroup> GetCounterGroups()
-			{
+                {
 				using (var it = groupToCounters.Iterate())
 				{
 					if (it.Seek(Slice.BeforeAllKeys) == false)
-						yield break;
-
-					do
-					{
+                        yield break;
+
+                    do
+                    {
 						yield return new CounterGroup
 						{
 							Name = it.CurrentKey.ToString(),
@@ -569,14 +514,14 @@
 
 			//{counterId}{serverId}{sign}
 			internal long GetSingleCounterValue(Slice singleCounterName)
-			{
+	                    {
 				var readResult = counters.Read(singleCounterName);
 				if (readResult == null)
 					return -1;
 
 				return readResult.Reader.ReadLittleEndianInt64();
-			}
-
+	                    }
+	                    
 			private Counter GetCounterByCounterId(Slice counterIdSlice)
 			{
 				var counter = new Counter {LocalServerId = parent.ServerId};
@@ -590,7 +535,7 @@
 					var serverIdBuffer = new byte[parent.sizeOfGuid];
 					long lastEtag = 0;
 					do
-					{
+                        {
 						var reader = it.CurrentKey.CreateReader();
 						reader.Skip(sizeof(long));
 						reader.Read(serverIdBuffer, 0, parent.sizeOfGuid);
@@ -604,7 +549,7 @@
 						Debug.Assert(etagResult != null);
 						serverValue.Etag = etagResult.Reader.ReadBigEndianInt64();
 						if (lastEtag < serverValue.Etag)
-						{
+                            {
 							counter.LastUpdateByServer = serverId;
 							lastEtag = serverValue.Etag;
 						}
@@ -617,11 +562,11 @@
 							value = -value;
 						serverValue.Value += value;
 						counter.ServerValues.Add(serverValue);
-					} while (it.MoveNext());
-				}
+                    } while (it.MoveNext());    
+                }
 
 				return counter;
-			} 
+            }
 
 			public Counter GetCounter(string groupName, string counterName)
 			{
@@ -641,28 +586,28 @@
 				}
 			}
 
-			public IEnumerable<ServerEtag> GetServerEtags()
-			{
-				using (var it = serversLastEtag.Iterate())
-				{
-					if (it.Seek(Slice.BeforeAllKeys) == false)
-						yield break;
-
-					do
-					{
+		    public IEnumerable<ServerEtag> GetServerEtags()
+		    {
+                using (var it = serversLastEtag.Iterate())
+                {
+                    if (it.Seek(Slice.BeforeAllKeys) == false)
+                        yield break;
+
+                    do
+                    {
 						//should never ever happen :)
 						/*Debug.Assert(buffer.Length >= it.GetCurrentDataSize());
 
 						it.CreateReaderForCurrent().Read(buffer, 0, buffer.Length);*/
-						yield return new ServerEtag
-						{
+                        yield return new ServerEtag
+                        {
 							ServerId = Guid.Parse(it.CurrentKey.ToString()),
 							Etag = it.CreateReaderForCurrent().ReadBigEndianInt64()
-						};
-
-					} while (it.MoveNext());
-				}
-			}
+                        };
+
+                    } while (it.MoveNext());
+                }
+		    }
 
 			public IEnumerable<CounterState> GetCountersSinceEtag(long etag, int skip = 0, int take = int.MaxValue)
 			{
@@ -694,7 +639,7 @@
 						//single counter names: {counter-id}{server-id}{sign}
 						var singleCounterName = valueReader.AsSlice();
 						var value = GetSingleCounterValue(singleCounterName);
-						
+
 						//read counter name and group
 						var counterNameAndGroup = GetCounterNameAndGroupByServerId(counterIdSlice);
 						var etagResult = countersToEtag.Read(singleCounterName);
@@ -702,7 +647,7 @@
 						var counterEtag = etagResult.Reader.ReadBigEndianInt64();
 
 						yield return new CounterState
-						{
+				{
 							GroupName = counterNameAndGroup.GroupName,
 							CounterName = counterNameAndGroup.CounterName,
 							ServerId = serverId,
@@ -745,11 +690,11 @@
 			}
 
 			public long GetLastEtagFor(Guid serverId)
-			{
+				{
 				var slice = new Slice(serverId.ToByteArray());
 				var readResult = serversLastEtag.Read(slice);
 				return readResult != null ? readResult.Reader.ReadBigEndianInt64() : 0;
-			}
+				}
 
 			public string GetSourceNameFor(Guid serverId)
 			{
@@ -767,31 +712,31 @@
 				if (readResult == null)
 					return null;
 
+					var stream = readResult.Reader.AsStream();
+					stream.Position = 0;
+					using (var streamReader = new StreamReader(stream))
+					using (var jsonTextReader = new JsonTextReader(streamReader))
+					{
+					return new JsonSerializer().Deserialize<CountersReplicationDocument>(jsonTextReader);
+					}
+				}
+
+			public BackupStatus GetBackupStatus()
+			{
+				var readResult = metadata.Read(BackupStatus.RavenBackupStatusDocumentKey);
+				if (readResult == null)
+					return null;
+
 				var stream = readResult.Reader.AsStream();
 				stream.Position = 0;
 				using (var streamReader = new StreamReader(stream))
 				using (var jsonTextReader = new JsonTextReader(streamReader))
 				{
-					return new JsonSerializer().Deserialize<CountersReplicationDocument>(jsonTextReader);
-				}
-			}
-
-			public BackupStatus GetBackupStatus()
-			{
-				var readResult = metadata.Read(BackupStatus.RavenBackupStatusDocumentKey);
-				if (readResult == null)
-					return null;
-
-				var stream = readResult.Reader.AsStream();
-				stream.Position = 0;
-				using (var streamReader = new StreamReader(stream))
-				using (var jsonTextReader = new JsonTextReader(streamReader))
-				{
 					return new JsonSerializer().Deserialize<BackupStatus>(jsonTextReader);
 				}
 			}
 
-			public void Dispose()
+            public void Dispose()
 			{
 				if (transaction != null)
 					transaction.Dispose();
@@ -803,7 +748,7 @@
 		{
 			private readonly CounterStorage parent;
 			private readonly Transaction Tx;
-			private readonly Reader reader;
+		    private readonly Reader reader;
 			private readonly Tree counters, 
 				dateToTombstones, 
 				groupToCounters, 
@@ -839,7 +784,6 @@
 					throw new InvalidOperationException(string.Format("Counters writer cannot be created with read-only transaction. (tx id = {0})", tx.Id));
 
 				this.parent = parent;
-<<<<<<< HEAD
 				Tx = tx;
 				reader = new Reader(parent, tx);
 				counters = tx.State.GetTree(tx, TreeNames.Counters);
@@ -862,9 +806,9 @@
 			}
 
 			public long GetCounterTotal(string groupName, string counterName)
-			{
+            {
 				return reader.GetCounterTotal(groupName, counterName);
-			}
+            }
 
 			internal IEnumerable<CounterDetails> GetCountersDetails(string groupName)
 			{
@@ -890,107 +834,21 @@
 
 			//counters from replication
 			public CounterChangeAction Store(string groupName, string counterName, Guid serverId, char sign, long value)
-			{
+		    {
 				var doesCounterExist = Store(groupName, counterName, serverId, sign, counterKeySlice =>
-				{
+		        {
 					//counter value is little endian
 					EndianBitConverter.Little.CopyBytes(value, buffer.CounterValue, 0);
 					var counterValueSlice = new Slice(buffer.CounterValue);
 					counters.Add(counterKeySlice, counterValueSlice);
-
+                    
 					if (serverId.Equals(parent.tombstoneId))
-=======
-                transaction = storageEnvironment.NewTransaction(TransactionFlags.ReadWrite);
-                reader = new Reader(parent, transaction);
-                serverNamesToIds = parent.storageEnvironment.CreateTree(transaction, "serverNames->Ids");
-                serverIdsToNames = parent.storageEnvironment.CreateTree(transaction, "Ids->serverNames");
-                serversLastEtag = parent.storageEnvironment.CreateTree(transaction, "servers->lastEtag");
-                counters = parent.storageEnvironment.CreateTree(transaction, "counters");
-                countersGroups = parent.storageEnvironment.CreateTree(transaction, "countersGroups");
-                etagsCountersIx = parent.storageEnvironment.CreateTree(transaction, "etags->counters");
-                countersEtagIx = parent.storageEnvironment.CreateTree(transaction, "counters->etags");
-                metadata = parent.storageEnvironment.CreateTree(transaction, "$metadata");
-
-				storeBuffer = new byte[sizeof(long) + //positive
-									   sizeof(long)]; // negative
-
-				storeBufferLength = storeBuffer.Length;
-			}
-
-            public Counter GetCounter(string name)
-            {
-                return reader.GetCounter((Slice)name);
-            }
-
-			public long GetLastEtagFor(string server)
-			{
-				return reader.GetLastEtagFor(server);
-			}
-
-			public int SourceIdFor(string serverName)
-			{
-				return reader.SourceIdFor(serverName);
-			}
-
-		    public void Store(string server, string counter, long delta)
-		    {
-		        Store(server, counter, result =>
-		        {
-                    
-		            int valPos = 0;
-		            if (delta < 0)
 		            {
-		                valPos = 8;
-		                delta = -delta;
-                        parent.MetricsCounters.DecSizeMetrics.Update(delta);
-                        parent.MetricsCounters.Decrements.Mark();
-		            }
-		            else
-		            {
-                        parent.MetricsCounters.IncSizeMetrics.Update(delta);
-                        parent.MetricsCounters.Increments.Mark();                        
-		            }
-
-		            if (result == null)
-		            {
-		                EndianBitConverter.Big.CopyBytes(delta, storeBuffer, valPos);
-		                EndianBitConverter.Big.CopyBytes(0L, storeBuffer, valPos == 0 ? 8 : 0);
-		            }
-		            else
-		            {
-						result.Reader.Read(storeBuffer, 0, storeBufferLength);
-		                delta += EndianBitConverter.Big.ToInt64(storeBuffer, valPos);
-		                EndianBitConverter.Big.CopyBytes(delta, storeBuffer, valPos);
-		            }
-		        });
-		    }
-
-            public void Store(string server, string counter, long positive, long negative)
-            {
-                Store(server, counter, result =>
-                {
-                    EndianBitConverter.Big.CopyBytes(positive, storeBuffer, 0);
-                    EndianBitConverter.Big.CopyBytes(negative, storeBuffer, 8);
-                });
-            }
-
-			public bool Reset(string server, string fullCounterName)
-			{
-				Counter counter = GetCounter(fullCounterName); //TODO: implement get counter without an etag
-				if (counter != null)
-				{
-					long overallTotalPositive = counter.ServerValues.Sum(x => x.Positive);
-					long overallTotalNegative = counter.ServerValues.Sum(x => x.Negative);
-					long difference = overallTotalPositive - overallTotalNegative;
-
-					if (difference != 0)
->>>>>>> 799bb2f8
-					{
 						//tombstone key is big endian
 						Array.Reverse(buffer.CounterValue);
 						var tombstoneKeySlice = new Slice(buffer.CounterValue);
 						dateToTombstones.MultiAdd(tombstoneKeySlice, counterKeySlice);
-					}	
+		            }
 				});
 
 				if (serverId.Equals(parent.tombstoneId))
@@ -1004,7 +862,7 @@
 
 			// full counter name: foo/bar/server-id/+
 			private bool Store(string groupName, string counterName, Guid serverId, char sign, Action<Slice> storeAction)
-			{
+		            {
 				var groupNameSlice = CreateGroupNameSlice(groupName);
 				var counterIdBuffer = GetCounterIdBufferFromTree(groupToCounters, groupNameSlice, counterName);
 				var doesCounterExist = counterIdBuffer != null;
@@ -1018,7 +876,7 @@
 						var slice = new Slice(buffer.CounterId);
 						metadata.Add("lastCounterId", slice);
 						counterIdBuffer = buffer.CounterId;
-					}
+		            }
 				}
 
 				UpdateGroups(counterName, counterIdBuffer, serverId, groupNameSlice);
@@ -1033,7 +891,7 @@
 			}
 
 			private void UpdateGroups(string counterName, byte[] counterId, Guid serverId, Slice groupNameSlice)
-			{
+		            {
 				var counterNameWithIdSize = Encoding.UTF8.GetByteCount(counterName) + sizeof(long);
 				Debug.Assert(counterNameWithIdSize < ushort.MaxValue);
 				EnsureBufferSize(ref buffer.CounterNameWithId, counterNameWithIdSize);
@@ -1048,32 +906,32 @@
 					//and add it to the tombstonesGroupToCounters tree
 					groupToCounters.MultiDelete(groupNameSlice, counterNameWithIdSlice);
 					tombstonesGroupToCounters.MultiAdd(groupNameSlice, counterNameWithIdSlice);
-				}
-				else
-				{
+		            }
+		            else
+		            {
 					//if it's not a tombstone, we need to add it to the groupToCounters Tree
 					//and remove it from the tombstonesGroupToCounters tree
 					groupToCounters.MultiAdd(groupNameSlice, counterNameWithIdSlice);
 					tombstonesGroupToCounters.MultiDelete(groupNameSlice, counterNameWithIdSlice);
 
 					DeleteExistingTombstone(counterId);
-				}
+		            }
 
 				sliceWriter.Reset();
 				sliceWriter.WriteBytes(counterId);
 				sliceWriter.Write(counterName);
 				var idWithCounterNameSlice = sliceWriter.CreateSlice(counterNameWithIdSize);
 				counterIdWithNameToGroup.Add(idWithCounterNameSlice, groupNameSlice);
-			}
-			
+		    }
+
 			private Slice GetFullCounterNameSlice(byte[] counterIdBytes, Guid serverId, char sign)
-			{
+            {
 				var sliceWriter = new SliceWriter(buffer.FullCounterName);
 				sliceWriter.WriteBytes(counterIdBytes);
 				sliceWriter.WriteBytes(serverId.ToByteArray());
 				sliceWriter.Write(sign);
 				return sliceWriter.CreateSlice();
-			}
+            }
 
 			private byte[] GetCounterIdBufferFromTree(Tree tree, Slice groupNameSlice, string counterName)
 			{
@@ -1091,7 +949,7 @@
 			}
 
 			private void DeleteExistingTombstone(byte[] counterIdBuffer)
-			{
+					{
 				var tombstoneNameSlice = GetFullCounterNameSlice(counterIdBuffer, parent.tombstoneId, ValueSign.Positive);
 				var tombstone = counters.Read(tombstoneNameSlice);
 				if (tombstone == null)
@@ -1107,7 +965,7 @@
 				counters.Delete(tombstoneNameSlice);
 				RemoveOldEtagIfNeeded(tombstoneNameSlice);
 				countersToEtag.Delete(tombstoneNameSlice);
-			}
+					}
 
 			private void RemoveOldEtagIfNeeded(Slice counterKey)
 			{
@@ -1135,8 +993,8 @@
 				{
 					it.RequiredPrefix = counterName;
 					if (it.Seek(it.RequiredPrefix) == false || it.CurrentKey.Size != it.RequiredPrefix.Size + sizeof(long))
-						return false;
-				}
+				return false;
+			}
 
 				return true;
 			}
@@ -1171,32 +1029,32 @@
 			}
 
 			internal void DeleteCounterInternal(string groupName, string counterName)
-			{
+				{
 				ResetCounterInternal(groupName, counterName);
 				Store(groupName, counterName, parent.tombstoneId, ValueSign.Positive, counterKeySlice =>
-				{
+				    {
 					//counter value is little endian
 					EndianBitConverter.Little.CopyBytes(DateTime.Now.Ticks, buffer.CounterValue, 0);
 					var counterValueSlice = new Slice(buffer.CounterValue);
 					counters.Add(counterKeySlice, counterValueSlice);
-
+                        
 					//all keys are big endian
 					Array.Reverse(buffer.CounterValue);
 					var tombstoneKeySlice = new Slice(buffer.CounterValue);
 					dateToTombstones.MultiAdd(tombstoneKeySlice, counterKeySlice);
 				});
-			}
+				    }
 
 			public bool IsTombstone(Guid serverId)
-			{
+				    {
 				return serverId.Equals(parent.tombstoneId);
-			}
+				    }
 
 			public void RecordSourceNameFor(Guid serverId, string sourceName)
 			{
 				var serverIdSlice = new Slice(serverId.ToByteArray());
 				replicationSources.Add(serverIdSlice, new Slice(sourceName));
-			}
+				}
 
 			public void RecordLastEtagFor(Guid serverId, long lastEtag)
 			{
@@ -1216,9 +1074,9 @@
 				public long Value { get; set; }
 				public bool DoesCounterExist { get; set; }
 			}
-
+				
 			public SingleCounterValue GetSingleCounterValue(string groupName, string counterName, Guid serverId, char sign)
-			{
+				{
 				var groupNameSlice = CreateGroupNameSlice(groupName);
 				var counterIdBuffer = GetCounterIdBufferFromTree(groupToCounters, groupNameSlice, counterName);
 				var singleCounterValue = new SingleCounterValue {DoesCounterExist = counterIdBuffer != null};
@@ -1230,7 +1088,7 @@
 					if (counterIdBuffer == null)
 						return singleCounterValue;
 				}
-
+                
 				var fullCounterNameSlice = GetFullCounterNameSlice(counterIdBuffer, serverId, sign);
 				singleCounterValue.Value = reader.GetSingleCounterValue(fullCounterNameSlice);
 				return singleCounterValue;
@@ -1272,7 +1130,7 @@
 					streamWriter.Flush();
 					memoryStream.Position = 0;
 					metadata.Add(BackupStatus.RavenBackupStatusDocumentKey, memoryStream);
-				}
+			}
 			}
 
 			public void DeleteBackupStatus()
@@ -1293,14 +1151,14 @@
 						return false;
 
 					do
-					{
+				{
 						using (var iterator = dateToTombstones.MultiRead(it.CurrentKey))
-						{
+				{
 							var valueReader = iterator.CurrentKey.CreateReader();
 							valueReader.Read(buffer.CounterId, 0, iterator.CurrentKey.Size - sizeof(long));
 							DeleteCounterById(buffer.CounterId);
 							dateToTombstones.MultiDelete(it.CurrentKey, iterator.CurrentKey);
-						}
+				}
 					} while (it.MoveNext() && --deletedTombstonesInBatch > 0);
 				}
 
@@ -1384,14 +1242,14 @@
 			public string Group { get; set; }
 		}
 
-		public class ServerEtag
-		{
+	    public class ServerEtag
+	    {
 			public Guid ServerId { get; set; }
-			public long Etag { get; set; }
-		}
+	        public long Etag { get; set; }
+	    }
 
 		private static class TreeNames
-		{
+        {
 			public const string ReplicationSources = "servers->sourceName";
             public const string ServersLastEtag = "servers->lastEtag";
 			public const string Counters = "counters";
@@ -1402,6 +1260,6 @@
 			public const string CountersToEtag = "counters->etags";
 			public const string EtagsToCounters = "etags->counters";
 			public const string Metadata = "$metadata";
-		}
-	}
+        }
+    }
 }