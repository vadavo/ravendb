--- conflicted
+++ resolved
@@ -35,17 +35,10 @@
 		    if (string.IsNullOrWhiteSpace(op))
 			    return GetMessageWithString("mandatory 'op' query parameter is missing", HttpStatusCode.BadRequest);
 
-<<<<<<< HEAD
-			if (op.Equals("groups-names", StringComparison.InvariantCultureIgnoreCase))
+		    if (op.Equals("groups-names", StringComparison.InvariantCultureIgnoreCase))
 				return await GetNamesAndGroups(CounterName).ConfigureAwait(false);
-			if (op.Equals("summary", StringComparison.InvariantCultureIgnoreCase))
+		    if (op.Equals("summary", StringComparison.InvariantCultureIgnoreCase))
 				return await GetSummary(CounterName).ConfigureAwait(false);
-=======
-		    if (op.Equals("groups-names", StringComparison.InvariantCultureIgnoreCase))
-				return await GetNamesAndGroups(CounterName);
-		    if (op.Equals("summary", StringComparison.InvariantCultureIgnoreCase))
-				return await GetSummary(CounterName);
->>>>>>> 6a1df2f4
 
 			return GetMessageWithString("'op' query parameter is invalid - must be either group-names or summary", HttpStatusCode.BadRequest);
 	    }
@@ -164,17 +157,10 @@
 				return GetMessageWithString(string.Format("Counter Storage {0} already exists!", id), HttpStatusCode.Conflict);
             }
 
-<<<<<<< HEAD
 			var dbDoc = await ReadJsonObjectAsync<CounterStorageDocument>().ConfigureAwait(false);
 			CountersLandlord.Protect(dbDoc);
 			var json = RavenJObject.FromObject(dbDoc);
 			json.Remove("Id");
-=======
-            var dbDoc = await ReadJsonObjectAsync<CounterStorageDocument>();
-            CountersLandlord.Protect(dbDoc);
-            var json = RavenJObject.FromObject(dbDoc);
-            json.Remove("Id");
->>>>>>> 6a1df2f4
 
 			SystemDatabase.Documents.Put(docKey, null, json, new RavenJObject(), null);
 
