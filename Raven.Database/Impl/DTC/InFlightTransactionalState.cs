﻿// -----------------------------------------------------------------------
//  <copyright file="InFlightTransactionalState.cs" company="Hibernating Rhinos LTD">
//      Copyright (c) Hibernating Rhinos LTD. All rights reserved.
//  </copyright>
// -----------------------------------------------------------------------
using System;
using System.Collections.Concurrent;
using System.Collections.Generic;
using System.Diagnostics;
using System.Threading;
using Raven.Abstractions;
using Raven.Abstractions.Data;
using Raven.Abstractions.Exceptions;
using Raven.Abstractions.Extensions;
using Raven.Abstractions.Logging;
using Raven.Database.Storage;
using Raven.Json.Linq;
using System.Linq;
using TransactionInformation = Raven.Abstractions.Data.TransactionInformation;

namespace Raven.Database.Impl.DTC
{
	public abstract class InFlightTransactionalState
	{
		protected static readonly ILog log = LogManager.GetCurrentClassLogger();

		protected readonly Func<string, Etag, RavenJObject, RavenJObject, TransactionInformation, PutResult> DatabasePut;
		protected readonly Func<string, Etag, TransactionInformation, bool> DatabaseDelete;

		protected class TransactionState
		{
			public readonly List<DocumentInTransactionData> Changes = new List<DocumentInTransactionData>();
			public volatile Reference<DateTime> LastSeen = new Reference<DateTime>();
			private TimeSpan timeout;
			public TimeSpan Timeout
			{
				get
				{
					if (timeout < TimeSpan.FromSeconds(30))
						return TimeSpan.FromSeconds(30);
					return timeout;
				}

				set { timeout = value; }
			}

			public TransactionState()
			{
				Timeout = TimeSpan.FromMinutes(3);
			}
		}

		protected class ChangedDoc
		{
			public string transactionId;
			public Etag currentEtag;
			public Etag committedEtag;
		}

		protected readonly ConcurrentDictionary<string, ChangedDoc> changedInTransaction = new ConcurrentDictionary<string, ChangedDoc>();

		protected readonly ConcurrentDictionary<string, TransactionState> transactionStates = new ConcurrentDictionary<string, TransactionState>();

		public object GetInFlightTransactionsInternalStateForDebugOnly()
		{
			return new { changedInTransaction, transactionStates };
		}

		protected InFlightTransactionalState(Func<string, Etag, RavenJObject, RavenJObject, TransactionInformation, PutResult> databasePut, Func<string, Etag, TransactionInformation, bool> databaseDelete)
		{
			this.DatabasePut = databasePut;
			this.DatabaseDelete = databaseDelete;
		}

		public Etag AddDocumentInTransaction(
			string key,
			Etag etag,
			RavenJObject data,
			RavenJObject metadata,
			TransactionInformation transactionInformation,
			Etag committedEtag,
			IUuidGenerator uuidGenerator)
		{
			metadata.EnsureCannotBeChangeAndEnableSnapshotting();
			data.EnsureCannotBeChangeAndEnableSnapshotting();
			return AddToTransactionState(key, etag,
								  transactionInformation,
								  committedEtag,
								  new DocumentInTransactionData
								  {
									  Metadata = metadata,
									  Data = data,
									  Delete = false,
									  Key = key,
									  LastModified = SystemTime.UtcNow,
									  Etag = uuidGenerator.CreateSequentialUuid(UuidType.DocumentTransactions)
								  });
		}

		public void DeleteDocumentInTransaction(
			TransactionInformation transactionInformation,
			string key,
			Etag etag,
			Etag committedEtag,
			IUuidGenerator uuidGenerator)
		{
			AddToTransactionState(key, etag, transactionInformation, committedEtag, new DocumentInTransactionData
			{
				Delete = true,
				Key = key,
				LastModified = SystemTime.UtcNow
			});
		}

		public bool IsModified(string key)
		{
			var value = currentlyCommittingTransaction.Value;
			if (string.IsNullOrEmpty(value))
				return changedInTransaction.ContainsKey(key);
			ChangedDoc doc;
			if (changedInTransaction.TryGetValue(key, out doc) == false)
				return false;
			return doc.transactionId != value;
		}

		public Func<TDocument, TDocument> GetNonAuthoritativeInformationBehavior<TDocument>(TransactionInformation tx, string key) where TDocument : class, IJsonDocumentMetadata, new()
		{
			ChangedDoc existing;
			if (changedInTransaction.TryGetValue(key, out existing) == false || (tx != null && tx.Id == existing.transactionId))
				return null;

<<<<<<< HEAD
			if (currentlyCommittingTransaction.Value == existing.transactionId)
				return null;
=======
			if (transactionStates.ContainsKey(existing.transactionId) == false)
			{
				changedInTransaction.TryRemove(key, out existing);
				return null;// shouldn't happen, but we have better be on the safe side
			}
>>>>>>> 42c6e6db

			return document =>
			{
				if (document == null)
				{
					return new TDocument
					{
						Key = key,
						Metadata = new RavenJObject { { Constants.RavenDocumentDoesNotExists, true } },
						LastModified = DateTime.MinValue,
						NonAuthoritativeInformation = true,
						Etag = Etag.Empty
					};
				}

				document.NonAuthoritativeInformation = true;
				return document;
			};
		}

		public virtual void Rollback(string id)
		{
			TransactionState value;
			if (transactionStates.TryRemove(id, out value) == false)
				return;
			lock (value)
			{
				foreach (var change in value.Changes)
				{
					ChangedDoc guid;
					changedInTransaction.TryRemove(change.Key, out guid);
				}
				value.Changes.Clear();
			}
		}

		protected readonly ThreadLocal<string> currentlyCommittingTransaction = new ThreadLocal<string>();

		public abstract void Commit(string id);

		public abstract void Prepare(string id, Guid? resourceManagerId, byte[] recoveryInformation);

		private Etag AddToTransactionState(string key,
			Etag etag,
			TransactionInformation transactionInformation,
			Etag committedEtag,
			DocumentInTransactionData item)
		{
			try
			{
				var state = transactionStates.GetOrAdd(transactionInformation.Id, id => new TransactionState());
				lock (state)
				{
					state.LastSeen = new Reference<DateTime>
					{
						Value = SystemTime.UtcNow
					};
					state.Timeout = transactionInformation.Timeout;

					var currentTxVal = state.Changes.LastOrDefault(x => string.Equals(x.Key, key, StringComparison.InvariantCultureIgnoreCase));
					if (currentTxVal != null)
					{
						EnsureValidEtag(key, etag, committedEtag, currentTxVal);
						state.Changes.Remove(currentTxVal);
					}
					var result = changedInTransaction.AddOrUpdate(key, s =>
					{
						EnsureValidEtag(key, etag, committedEtag, currentTxVal);

						return new ChangedDoc
						{
							transactionId = transactionInformation.Id,
							committedEtag = committedEtag,
							currentEtag = item.Etag
						};
					}, (_, existing) =>
					{
						if (existing.transactionId == transactionInformation.Id)
						{
							EnsureValidEtag(key, etag, committedEtag, currentTxVal);
							existing.currentEtag = item.Etag;
							return existing;
						}

						throw new ConcurrencyException("Document " + key + " is being modified by another transaction: " + existing);
					});

					state.Changes.Add(item);

					return result.currentEtag;
				}
			}
			catch (Exception)
			{
				Rollback(transactionInformation.Id);
				throw;
			}
		}

		private static void EnsureValidEtag(string key, Etag etag, Etag committedEtag, DocumentInTransactionData currentTxVal)
		{
			if (etag == null)
				return;
			if (currentTxVal != null && currentTxVal.Delete)
			{
				if (etag != Etag.Empty)
					throw new ConcurrencyException("Transaction operation attempted on : " + key + " using a non current etag (delete)");
				return;
			}

			if (currentTxVal != null)
			{
				if (currentTxVal.Etag != etag)
				{
					throw new ConcurrencyException("Transaction operation attempted on : " + key +
												   " using a non current etag");
				}
				return;
			}

			if (etag != committedEtag)
				throw new ConcurrencyException("Transaction operation attempted on : " + key + " using a non current etag");
		}

		public bool TryGet(string key, TransactionInformation transactionInformation, out JsonDocument document)
		{
			return TryGetInternal(key, transactionInformation, (theKey, change) => new JsonDocument
			{
				DataAsJson = (RavenJObject)change.Data.CreateSnapshot(),
				Metadata = (RavenJObject)change.Metadata.CreateSnapshot(),
				Key = theKey,
				Etag = change.Etag,
				NonAuthoritativeInformation = false,
				LastModified = change.LastModified
			}, out document);
		}

		public bool TryGet(string key, TransactionInformation transactionInformation, out JsonDocumentMetadata document)
		{
			return TryGetInternal(key, transactionInformation, (theKey, change) => new JsonDocumentMetadata
			{
				Metadata = (RavenJObject)change.Metadata.CreateSnapshot(),
				Key = theKey,
				Etag = change.Etag,
				NonAuthoritativeInformation = false,
				LastModified = change.LastModified
			}, out document);
		}

		private bool TryGetInternal<T>(string key, TransactionInformation transactionInformation, Func<string, DocumentInTransactionData, T> createDoc, out T document)
			where T : class
		{
			TransactionState state;
			if (transactionStates.TryGetValue(transactionInformation.Id, out state) == false)
			{
				document = null;
				return false;
			}
			var change = state.Changes.LastOrDefault(x => string.Equals(x.Key, key, StringComparison.InvariantCultureIgnoreCase));
			if (change == null)
			{
				document = null;
				return false;
			}
			if (change.Delete)
			{
				document = null;
				return true;
			}
			document = createDoc(key, change);
			return true;
		}

		public bool HasTransaction(string txId)
		{
			return transactionStates.ContainsKey(txId);
		}

		protected HashSet<string> RunOperationsInTransaction(string id, out List<DocumentInTransactionData> changes)
		{
			changes = null;
			TransactionState value;
			if (transactionStates.TryGetValue(id, out value) == false)
				return null; // no transaction, cannot do anything to this

			changes = value.Changes;
			lock (value)
			{
				value.LastSeen = new Reference<DateTime>
				{
					Value = SystemTime.UtcNow
				};
				currentlyCommittingTransaction.Value = id;
				try
				{
					var documentIdsToTouch = new HashSet<string>();
					foreach (var change in value.Changes)
					{
						var doc = new DocumentInTransactionData
						{
							Metadata = change.Metadata == null ? null : (RavenJObject)change.Metadata.CreateSnapshot(),
							Data = change.Data == null ? null : (RavenJObject)change.Data.CreateSnapshot(),
							Delete = change.Delete,
							Etag = change.Etag,
							LastModified = change.LastModified,
							Key = change.Key
						};

						log.Debug("Prepare of txId {0}: {1} {2}", id, doc.Delete ? "DEL" : "PUT", doc.Key);

						// doc.Etag - represent the _modified_ document etag, and we already
						// checked etags on previous PUT/DELETE, so we don't pass it here
						if (doc.Delete)
						{
							DatabaseDelete(doc.Key, null /* etag might have been changed by a touch */, null);
							documentIdsToTouch.RemoveWhere(x => x.Equals(doc.Key));
						}
						else
						{
							DatabasePut(doc.Key, null /* etag might have been changed by a touch */, doc.Data, doc.Metadata, null);
							documentIdsToTouch.Add(doc.Key);
						}
					}
					return documentIdsToTouch;
				}
				finally
				{
					currentlyCommittingTransaction.Value = null;
				}
			}
		}

		public bool RecoverTransaction(string id, IEnumerable<DocumentInTransactionData> changes)
		{
			var txInfo = new TransactionInformation
			{
				Id = id,
				Timeout = TimeSpan.FromMinutes(5)
			};
			if (changes == null)
			{
				log.Warn("Failed to prepare transaction " + id + " because changes were null, maybe this is a partially committed transaction? Transaction will be rolled back");

				return false;
			}
			foreach (var changedDoc in changes)
			{
				if (changedDoc == null)
				{
					log.Warn("Failed preparing a document change in transaction " + id + " with a null change, maybe this is partiall committed transaction? Transaction will be rolled back");
					return false;
				}

				changedDoc.Metadata.EnsureCannotBeChangeAndEnableSnapshotting();
				changedDoc.Data.EnsureCannotBeChangeAndEnableSnapshotting();

				//we explicitly pass a null for the etag here, because we might have calls for TouchDocument()
				//that happened during the transaction, which changed the committed etag. That is fine when we are just running
				//the transaction, since we can just report the error and abort. But it isn't fine when we recover
				//var etag = changedDoc.CommittedEtag;
				Etag etag = null;
				AddToTransactionState(changedDoc.Key, null, txInfo, etag, changedDoc);
			}
			return true;
		}
	}
}<|MERGE_RESOLUTION|>--- conflicted
+++ resolved
@@ -39,7 +39,7 @@
 					if (timeout < TimeSpan.FromSeconds(30))
 						return TimeSpan.FromSeconds(30);
 					return timeout;
-				}
+		}
 
 				set { timeout = value; }
 			}
@@ -129,16 +129,14 @@
 			if (changedInTransaction.TryGetValue(key, out existing) == false || (tx != null && tx.Id == existing.transactionId))
 				return null;
 
-<<<<<<< HEAD
+			if (transactionStates.ContainsKey(existing.transactionId) == false)
+			{
+				changedInTransaction.TryRemove(key, out existing);
+				return null;// shouldn't happen, but we have better be on the safe side
+			}
+
 			if (currentlyCommittingTransaction.Value == existing.transactionId)
 				return null;
-=======
-			if (transactionStates.ContainsKey(existing.transactionId) == false)
-			{
-				changedInTransaction.TryRemove(key, out existing);
-				return null;// shouldn't happen, but we have better be on the safe side
-			}
->>>>>>> 42c6e6db
 
 			return document =>
 			{
@@ -159,7 +157,7 @@
 			};
 		}
 
-		public virtual void Rollback(string id)
+        public virtual void Rollback(string id)
 		{
 			TransactionState value;
 			if (transactionStates.TryRemove(id, out value) == false)
@@ -175,7 +173,7 @@
 			}
 		}
 
-		protected readonly ThreadLocal<string> currentlyCommittingTransaction = new ThreadLocal<string>();
+        protected readonly ThreadLocal<string> currentlyCommittingTransaction = new ThreadLocal<string>();
 
 		public abstract void Commit(string id);
 
@@ -204,7 +202,7 @@
 						EnsureValidEtag(key, etag, committedEtag, currentTxVal);
 						state.Changes.Remove(currentTxVal);
 					}
-					var result = changedInTransaction.AddOrUpdate(key, s =>
+				    var result = changedInTransaction.AddOrUpdate(key, s =>
 					{
 						EnsureValidEtag(key, etag, committedEtag, currentTxVal);
 
@@ -238,32 +236,32 @@
 			}
 		}
 
-		private static void EnsureValidEtag(string key, Etag etag, Etag committedEtag, DocumentInTransactionData currentTxVal)
-		{
-			if (etag == null)
-				return;
-			if (currentTxVal != null && currentTxVal.Delete)
-			{
-				if (etag != Etag.Empty)
-					throw new ConcurrencyException("Transaction operation attempted on : " + key + " using a non current etag (delete)");
-				return;
-			}
-
-			if (currentTxVal != null)
-			{
-				if (currentTxVal.Etag != etag)
-				{
-					throw new ConcurrencyException("Transaction operation attempted on : " + key +
-												   " using a non current etag");
-				}
-				return;
-			}
+	    private static void EnsureValidEtag(string key, Etag etag, Etag committedEtag, DocumentInTransactionData currentTxVal)
+	    {
+	        if (etag == null)
+	            return;
+            if (currentTxVal != null && currentTxVal.Delete)
+	        {
+                if (etag != Etag.Empty)
+	                throw new ConcurrencyException("Transaction operation attempted on : " + key + " using a non current etag (delete)");
+	            return;
+	        }
+
+	        if (currentTxVal != null)
+	        {
+	            if (currentTxVal.Etag != etag)
+	            {
+	                throw new ConcurrencyException("Transaction operation attempted on : " + key +
+	                                               " using a non current etag");
+	            }
+	            return;
+	        }
 
 			if (etag != committedEtag)
 				throw new ConcurrencyException("Transaction operation attempted on : " + key + " using a non current etag");
-		}
-
-		public bool TryGet(string key, TransactionInformation transactionInformation, out JsonDocument document)
+	    }
+
+	    public bool TryGet(string key, TransactionInformation transactionInformation, out JsonDocument document)
 		{
 			return TryGetInternal(key, transactionInformation, (theKey, change) => new JsonDocument
 			{
@@ -312,17 +310,17 @@
 			return true;
 		}
 
-		public bool HasTransaction(string txId)
+        public bool HasTransaction(string txId)
 		{
 			return transactionStates.ContainsKey(txId);
 		}
 
-		protected HashSet<string> RunOperationsInTransaction(string id, out List<DocumentInTransactionData> changes)
-		{
-			changes = null;
+        protected HashSet<string> RunOperationsInTransaction(string id, out List<DocumentInTransactionData> changes)
+        {
+            changes = null;
 			TransactionState value;
-			if (transactionStates.TryGetValue(id, out value) == false)
-				return null; // no transaction, cannot do anything to this
+		    if (transactionStates.TryGetValue(id, out value) == false)
+		        return null; // no transaction, cannot do anything to this
 
 			changes = value.Changes;
 			lock (value)
@@ -334,7 +332,7 @@
 				currentlyCommittingTransaction.Value = id;
 				try
 				{
-					var documentIdsToTouch = new HashSet<string>();
+				    var documentIdsToTouch = new HashSet<string>();
 					foreach (var change in value.Changes)
 					{
 						var doc = new DocumentInTransactionData
@@ -362,7 +360,7 @@
 							documentIdsToTouch.Add(doc.Key);
 						}
 					}
-					return documentIdsToTouch;
+				    return documentIdsToTouch;
 				}
 				finally
 				{
@@ -371,38 +369,38 @@
 			}
 		}
 
-		public bool RecoverTransaction(string id, IEnumerable<DocumentInTransactionData> changes)
-		{
-			var txInfo = new TransactionInformation
-			{
-				Id = id,
-				Timeout = TimeSpan.FromMinutes(5)
-			};
-			if (changes == null)
-			{
-				log.Warn("Failed to prepare transaction " + id + " because changes were null, maybe this is a partially committed transaction? Transaction will be rolled back");
-
-				return false;
-			}
-			foreach (var changedDoc in changes)
-			{
-				if (changedDoc == null)
-				{
-					log.Warn("Failed preparing a document change in transaction " + id + " with a null change, maybe this is partiall committed transaction? Transaction will be rolled back");
-					return false;
-				}
-
+	    public bool RecoverTransaction(string id, IEnumerable<DocumentInTransactionData> changes)
+	    {
+		    var txInfo = new TransactionInformation
+		    {
+			    Id = id,
+			    Timeout = TimeSpan.FromMinutes(5)
+		    };
+		    if (changes == null)
+		    {
+			    log.Warn("Failed to prepare transaction " + id + " because changes were null, maybe this is a partially committed transaction? Transaction will be rolled back");
+
+			    return false;
+		    }
+		    foreach (var changedDoc in changes)
+		    {
+			    if (changedDoc == null)
+			    {
+				    log.Warn("Failed preparing a document change in transaction " + id + " with a null change, maybe this is partiall committed transaction? Transaction will be rolled back");
+				    return false;
+			    }
+			    
 				changedDoc.Metadata.EnsureCannotBeChangeAndEnableSnapshotting();
-				changedDoc.Data.EnsureCannotBeChangeAndEnableSnapshotting();
-
-				//we explicitly pass a null for the etag here, because we might have calls for TouchDocument()
-				//that happened during the transaction, which changed the committed etag. That is fine when we are just running
-				//the transaction, since we can just report the error and abort. But it isn't fine when we recover
-				//var etag = changedDoc.CommittedEtag;
-				Etag etag = null;
-				AddToTransactionState(changedDoc.Key, null, txInfo, etag, changedDoc);
-			}
-			return true;
-		}
+			    changedDoc.Data.EnsureCannotBeChangeAndEnableSnapshotting();
+
+			    //we explicitly pass a null for the etag here, because we might have calls for TouchDocument()
+			    //that happened during the transaction, which changed the committed etag. That is fine when we are just running
+			    //the transaction, since we can just report the error and abort. But it isn't fine when we recover
+			    //var etag = changedDoc.CommittedEtag;
+			    Etag etag = null;
+			    AddToTransactionState(changedDoc.Key, null, txInfo, etag, changedDoc);
+		    }
+		    return true;
+	    }
 	}
 }