// -----------------------------------------------------------------------
//  <copyright file="ScriptedJsonPatcherOperationScope.cs" company="Hibernating Rhinos LTD">
//      Copyright (c) Hibernating Rhinos LTD. All rights reserved.
//  </copyright>
// -----------------------------------------------------------------------
using System;
using System.Collections.Generic;
using System.Linq;

using Jint;
using Jint.Native;

using Raven.Abstractions.Data;
using Raven.Json.Linq;

namespace Raven.Database.Json
{
<<<<<<< HEAD
	internal abstract class ScriptedJsonPatcherOperationScope : JintOperationScope
	{
		private readonly bool debugMode;

		internal bool DebugMode { get {  return debugMode; } }

		protected DocumentDatabase Database { get; private set; }

		public RavenJObject CustomFunctions { get; set; }

		public RavenJObject DebugActions { get; private set; }

		public int AdditionalStepsPerSize { get; set; }
		public int MaxSteps { get; set; }
		public JsValue ActualPatchResult { get; set; }

		protected ScriptedJsonPatcherOperationScope(DocumentDatabase database, bool debugMode)
		{
			this.debugMode = debugMode;
			DebugActions = debugMode ? new RavenJObject() : null;

			Database = database;

			if (database != null)
			{
				var configurationDocument = database.ConfigurationRetriever.GetConfigurationDocument<RavenJObject>(Constants.RavenJavascriptFunctions);
				if(configurationDocument != null)
					CustomFunctions = configurationDocument.MergedDocument;
			}
		}

		protected virtual void ValidateDocument(JsonDocument newDocument)
		{
		}

		public abstract JsValue LoadDocument(string documentKey, Engine engine, ref int totalStatements);

		public abstract string PutDocument(string documentKey, object data, object meta, Engine jintEngine);

		public abstract void DeleteDocument(string documentKey);

		protected void RecordActionForDebug(string actionName, string documentKey, RavenJObject documentData, RavenJObject documentMetadata)
		{
			if (debugMode == false)
				return;

			var actions = DebugActions[actionName] as RavenJArray;

			switch (actionName)
			{
				case "LoadDocument":
				case "DeleteDocument":
					if (actions == null)
						DebugActions[actionName] = actions = new RavenJArray();

					actions.Add(documentKey);
					break;
				case "PutDocument":
					if (actions == null)
						DebugActions[actionName] = actions = new RavenJArray();

					actions.Add(new RavenJObject
					            {
						            { "Key", documentKey }, 
									{ "Data", documentData }, 
									{ "Metadata", documentMetadata }
					            });
					break;
				default:
					throw new NotSupportedException("Cannot record action: " + actionName);
			}
		}
	}

	internal class DefaultScriptedJsonPatcherOperationScope : ScriptedJsonPatcherOperationScope
	{
		private readonly Dictionary<string, JsonDocument> documentKeyContext = new Dictionary<string, JsonDocument>();
		private readonly List<JsonDocument> incompleteDocumentKeyContext = new List<JsonDocument>();

		private static readonly string[] EtagKeyNames = {
			                                                "etag",
			                                                "@etag",
			                                                "Etag",
			                                                "ETag"
		                                                };

		public DefaultScriptedJsonPatcherOperationScope(DocumentDatabase database = null, bool debugMode = false)
			: base(database, debugMode)
		{
		}

		public override JsValue LoadDocument(string documentKey, Engine engine, ref int totalStatements)
		{
			if (Database == null)
				throw new InvalidOperationException("Cannot load by id without database context");

			RecordActionForDebug("LoadDocument", documentKey, null, null);

			JsonDocument document;
			if (documentKeyContext.TryGetValue(documentKey, out document) == false)
				document = Database.Documents.Get(documentKey, null);
			
			if (document != null)
			{
				totalStatements += (MaxSteps/2 + (document.SerializedSizeOnDisk*AdditionalStepsPerSize));
				engine.Options.MaxStatements(totalStatements);
			}

			var loadedDoc = document == null ? null : document.ToJson();

			if (loadedDoc == null)
				return JsValue.Null;

			loadedDoc[Constants.DocumentIdFieldName] = documentKey;
			return ToJsObject(engine, loadedDoc);
		}

		public override string PutDocument(string key, object documentAsObject, object metadataAsObject, Engine engine)
		{
			if (documentAsObject == null)
			{
				throw new InvalidOperationException(
					string.Format("Created document cannot be null or empty. Document key: '{0}'", key));
			}

			var newDocument = new JsonDocument
			{
				Key = key,
				//DataAsJson = ToRavenJObject(doc)
				DataAsJson = RavenJObject.FromObject(documentAsObject)
			};

			if (metadataAsObject == null)
			{
				RavenJToken value;
				if (newDocument.DataAsJson.TryGetValue("@metadata", out value))
				{
					newDocument.DataAsJson.Remove("@metadata");
					newDocument.Metadata = (RavenJObject)value;
				}
			}
			else
			{
				var metadata = RavenJObject.FromObject(metadataAsObject);

				foreach (var etagKeyName in EtagKeyNames)
				{
					RavenJToken etagValue;
					if (!metadata.TryGetValue(etagKeyName, out etagValue))
						continue;

					metadata.Remove(etagKeyName);

					var etag = etagValue.Value<string>();
					if (string.IsNullOrEmpty(etag))
						continue;

					Etag newDocumentEtag;
					if (Etag.TryParse(etag, out newDocumentEtag) == false)
						throw new InvalidOperationException(string.Format("Invalid ETag value '{0}' for document '{1}'", etag, key));

					newDocument.Etag = newDocumentEtag;
				}

				newDocument.Metadata = metadata;
			}		
			ValidateDocument(newDocument);
=======
    internal abstract class ScriptedJsonPatcherOperationScope : JintOperationScope
    {
        private readonly bool debugMode;

        internal bool DebugMode { get {  return debugMode; } }

        protected DocumentDatabase Database { get; private set; }

        public JsonDocument CustomFunctions { get; set; }

        public RavenJObject DebugActions { get; private set; }

        public int AdditionalStepsPerSize { get; set; }
        public int MaxSteps { get; set; }

        protected ScriptedJsonPatcherOperationScope(DocumentDatabase database, bool debugMode)
        {
            this.debugMode = debugMode;
            DebugActions = debugMode ? new RavenJObject() : null;

            Database = database;

            if (database != null)
                CustomFunctions = database.Documents.Get(Constants.RavenJavascriptFunctions, null);
        }

        protected virtual void ValidateDocument(JsonDocument newDocument)
        {
        }

        public abstract JsValue LoadDocument(string documentKey, Engine engine, ref int totalStatements);

        public abstract string PutDocument(string documentKey, object data, object meta, Engine jintEngine);

        public abstract void DeleteDocument(string documentKey);

        protected void RecordActionForDebug(string actionName, string documentKey, RavenJObject documentData, RavenJObject documentMetadata)
        {
            if (debugMode == false)
                return;

            var actions = DebugActions[actionName] as RavenJArray;

            switch (actionName)
            {
                case "LoadDocument":
                case "DeleteDocument":
                    if (actions == null)
                        DebugActions[actionName] = actions = new RavenJArray();

                    actions.Add(documentKey);
                    break;
                case "PutDocument":
                    if (actions == null)
                        DebugActions[actionName] = actions = new RavenJArray();

                    actions.Add(new RavenJObject
                                {
                                    { "Key", documentKey }, 
                                    { "Data", documentData }, 
                                    { "Metadata", documentMetadata }
                                });
                    break;
                default:
                    throw new NotSupportedException("Cannot record action: " + actionName);
            }
        }
    }

    internal class DefaultScriptedJsonPatcherOperationScope : ScriptedJsonPatcherOperationScope
    {
        private readonly Dictionary<string, JsonDocument> documentKeyContext = new Dictionary<string, JsonDocument>();
        private readonly List<JsonDocument> incompleteDocumentKeyContext = new List<JsonDocument>();

        private static readonly string[] EtagKeyNames = {
                                                            "etag",
                                                            "@etag",
                                                            "Etag",
                                                            "ETag"
                                                        };

        public DefaultScriptedJsonPatcherOperationScope(DocumentDatabase database = null, bool debugMode = false)
            : base(database, debugMode)
        {
        }

        public override JsValue LoadDocument(string documentKey, Engine engine, ref int totalStatements)
        {
            if (Database == null)
                throw new InvalidOperationException("Cannot load by id without database context");

            RecordActionForDebug("LoadDocument", documentKey, null, null);

            JsonDocument document;
            if (documentKeyContext.TryGetValue(documentKey, out document) == false)
                document = Database.Documents.Get(documentKey, null);
            
            if (document != null)
            {
                totalStatements += (MaxSteps/2 + (document.SerializedSizeOnDisk*AdditionalStepsPerSize));
                engine.Options.MaxStatements(totalStatements);
            }

            var loadedDoc = document == null ? null : document.ToJson();

            if (loadedDoc == null)
                return JsValue.Null;

            loadedDoc[Constants.DocumentIdFieldName] = documentKey;
            return ToJsObject(engine, loadedDoc);
        }

        public override string PutDocument(string key, object documentAsObject, object metadataAsObject, Engine engine)
        {
            if (documentAsObject == null)
            {
                throw new InvalidOperationException(
                    string.Format("Created document cannot be null or empty. Document key: '{0}'", key));
            }

            var newDocument = new JsonDocument
            {
                Key = key,
                //DataAsJson = ToRavenJObject(doc)
                DataAsJson = RavenJObject.FromObject(documentAsObject)
            };

            if (metadataAsObject == null)
            {
                RavenJToken value;
                if (newDocument.DataAsJson.TryGetValue("@metadata", out value))
                {
                    newDocument.DataAsJson.Remove("@metadata");
                    newDocument.Metadata = (RavenJObject)value;
                }
            }
            else
            {
                var metadata = RavenJObject.FromObject(metadataAsObject);

                foreach (var etagKeyName in EtagKeyNames)
                {
                    RavenJToken etagValue;
                    if (!metadata.TryGetValue(etagKeyName, out etagValue))
                        continue;

                    metadata.Remove(etagKeyName);

                    var etag = etagValue.Value<string>();
                    if (string.IsNullOrEmpty(etag))
                        continue;

                    Etag newDocumentEtag;
                    if (Etag.TryParse(etag, out newDocumentEtag) == false)
                        throw new InvalidOperationException(string.Format("Invalid ETag value '{0}' for document '{1}'", etag, key));

                    newDocument.Etag = newDocumentEtag;
                }

                newDocument.Metadata = metadata;
            }		
            ValidateDocument(newDocument);
>>>>>>> b19bf61a
            GenerateKeyForPutDocument(key, newDocument);
            RecordActionForDebug("PutDocument", newDocument.Key, newDocument.DataAsJson, newDocument.Metadata);
            AddToContext(newDocument.Key, newDocument);
            return newDocument.Key;
        }

        private void GenerateKeyForPutDocument(string key, JsonDocument newDocument)
        {
            key = string.IsNullOrWhiteSpace(key) ? Guid.NewGuid().ToString() : key.Trim();
            if (key.EndsWith("/"))
            {
                using (Database.DocumentLock.Lock())
                {
                    Database.TransactionalStorage.Batch(actions => {
                        key += Database.Documents.GetNextIdentityValueWithoutOverwritingOnExistingDocuments(key, actions);
                    });
                }
            }
            newDocument.Key = key;
        }

        public override void DeleteDocument(string documentKey)
        {
            throw new NotSupportedException("Deleting documents is not supported.");
        }

        public override void Dispose()
        {
        }

        protected void AddToContext(string key, JsonDocument document)
        {
            if (string.IsNullOrEmpty(key) || key.EndsWith("/"))
                incompleteDocumentKeyContext.Add(document);
            else
                documentKeyContext[key] = document;
        }

        protected void DeleteFromContext(string key)
        {
            documentKeyContext[key] = null;
        }

        public IEnumerable<ScriptedJsonPatcher.Operation> GetOperations()
        {
            return documentKeyContext.Select(x => new ScriptedJsonPatcher.Operation
            {
                Type = x.Value != null ? ScriptedJsonPatcher.OperationType.Put : ScriptedJsonPatcher.OperationType.Delete,
                DocumentKey = x.Key,
                Document = x.Value
            }).Union(incompleteDocumentKeyContext.Select(x => new ScriptedJsonPatcher.Operation
            {
                Type = ScriptedJsonPatcher.OperationType.Put,
                DocumentKey = x.Key,
                Document = x
            }));
        }

        public IEnumerable<JsonDocument> GetPutOperations()
        {
            return GetOperations().Where(x => x.Type == ScriptedJsonPatcher.OperationType.Put).Select(x => x.Document);
        }
    }
}<|MERGE_RESOLUTION|>--- conflicted
+++ resolved
@@ -15,7 +15,6 @@
 
 namespace Raven.Database.Json
 {
-<<<<<<< HEAD
 	internal abstract class ScriptedJsonPatcherOperationScope : JintOperationScope
 	{
 		private readonly bool debugMode;
@@ -183,170 +182,6 @@
 				newDocument.Metadata = metadata;
 			}		
 			ValidateDocument(newDocument);
-=======
-    internal abstract class ScriptedJsonPatcherOperationScope : JintOperationScope
-    {
-        private readonly bool debugMode;
-
-        internal bool DebugMode { get {  return debugMode; } }
-
-        protected DocumentDatabase Database { get; private set; }
-
-        public JsonDocument CustomFunctions { get; set; }
-
-        public RavenJObject DebugActions { get; private set; }
-
-        public int AdditionalStepsPerSize { get; set; }
-        public int MaxSteps { get; set; }
-
-        protected ScriptedJsonPatcherOperationScope(DocumentDatabase database, bool debugMode)
-        {
-            this.debugMode = debugMode;
-            DebugActions = debugMode ? new RavenJObject() : null;
-
-            Database = database;
-
-            if (database != null)
-                CustomFunctions = database.Documents.Get(Constants.RavenJavascriptFunctions, null);
-        }
-
-        protected virtual void ValidateDocument(JsonDocument newDocument)
-        {
-        }
-
-        public abstract JsValue LoadDocument(string documentKey, Engine engine, ref int totalStatements);
-
-        public abstract string PutDocument(string documentKey, object data, object meta, Engine jintEngine);
-
-        public abstract void DeleteDocument(string documentKey);
-
-        protected void RecordActionForDebug(string actionName, string documentKey, RavenJObject documentData, RavenJObject documentMetadata)
-        {
-            if (debugMode == false)
-                return;
-
-            var actions = DebugActions[actionName] as RavenJArray;
-
-            switch (actionName)
-            {
-                case "LoadDocument":
-                case "DeleteDocument":
-                    if (actions == null)
-                        DebugActions[actionName] = actions = new RavenJArray();
-
-                    actions.Add(documentKey);
-                    break;
-                case "PutDocument":
-                    if (actions == null)
-                        DebugActions[actionName] = actions = new RavenJArray();
-
-                    actions.Add(new RavenJObject
-                                {
-                                    { "Key", documentKey }, 
-                                    { "Data", documentData }, 
-                                    { "Metadata", documentMetadata }
-                                });
-                    break;
-                default:
-                    throw new NotSupportedException("Cannot record action: " + actionName);
-            }
-        }
-    }
-
-    internal class DefaultScriptedJsonPatcherOperationScope : ScriptedJsonPatcherOperationScope
-    {
-        private readonly Dictionary<string, JsonDocument> documentKeyContext = new Dictionary<string, JsonDocument>();
-        private readonly List<JsonDocument> incompleteDocumentKeyContext = new List<JsonDocument>();
-
-        private static readonly string[] EtagKeyNames = {
-                                                            "etag",
-                                                            "@etag",
-                                                            "Etag",
-                                                            "ETag"
-                                                        };
-
-        public DefaultScriptedJsonPatcherOperationScope(DocumentDatabase database = null, bool debugMode = false)
-            : base(database, debugMode)
-        {
-        }
-
-        public override JsValue LoadDocument(string documentKey, Engine engine, ref int totalStatements)
-        {
-            if (Database == null)
-                throw new InvalidOperationException("Cannot load by id without database context");
-
-            RecordActionForDebug("LoadDocument", documentKey, null, null);
-
-            JsonDocument document;
-            if (documentKeyContext.TryGetValue(documentKey, out document) == false)
-                document = Database.Documents.Get(documentKey, null);
-            
-            if (document != null)
-            {
-                totalStatements += (MaxSteps/2 + (document.SerializedSizeOnDisk*AdditionalStepsPerSize));
-                engine.Options.MaxStatements(totalStatements);
-            }
-
-            var loadedDoc = document == null ? null : document.ToJson();
-
-            if (loadedDoc == null)
-                return JsValue.Null;
-
-            loadedDoc[Constants.DocumentIdFieldName] = documentKey;
-            return ToJsObject(engine, loadedDoc);
-        }
-
-        public override string PutDocument(string key, object documentAsObject, object metadataAsObject, Engine engine)
-        {
-            if (documentAsObject == null)
-            {
-                throw new InvalidOperationException(
-                    string.Format("Created document cannot be null or empty. Document key: '{0}'", key));
-            }
-
-            var newDocument = new JsonDocument
-            {
-                Key = key,
-                //DataAsJson = ToRavenJObject(doc)
-                DataAsJson = RavenJObject.FromObject(documentAsObject)
-            };
-
-            if (metadataAsObject == null)
-            {
-                RavenJToken value;
-                if (newDocument.DataAsJson.TryGetValue("@metadata", out value))
-                {
-                    newDocument.DataAsJson.Remove("@metadata");
-                    newDocument.Metadata = (RavenJObject)value;
-                }
-            }
-            else
-            {
-                var metadata = RavenJObject.FromObject(metadataAsObject);
-
-                foreach (var etagKeyName in EtagKeyNames)
-                {
-                    RavenJToken etagValue;
-                    if (!metadata.TryGetValue(etagKeyName, out etagValue))
-                        continue;
-
-                    metadata.Remove(etagKeyName);
-
-                    var etag = etagValue.Value<string>();
-                    if (string.IsNullOrEmpty(etag))
-                        continue;
-
-                    Etag newDocumentEtag;
-                    if (Etag.TryParse(etag, out newDocumentEtag) == false)
-                        throw new InvalidOperationException(string.Format("Invalid ETag value '{0}' for document '{1}'", etag, key));
-
-                    newDocument.Etag = newDocumentEtag;
-                }
-
-                newDocument.Metadata = metadata;
-            }		
-            ValidateDocument(newDocument);
->>>>>>> b19bf61a
             GenerateKeyForPutDocument(key, newDocument);
             RecordActionForDebug("PutDocument", newDocument.Key, newDocument.DataAsJson, newDocument.Metadata);
             AddToContext(newDocument.Key, newDocument);
