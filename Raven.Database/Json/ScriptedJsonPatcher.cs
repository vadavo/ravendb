﻿//-----------------------------------------------------------------------
// <copyright file="ScriptedJsonPatcher.cs" company="Hibernating Rhinos LTD">
//     Copyright (c) Hibernating Rhinos LTD. All rights reserved.
// </copyright>
//-----------------------------------------------------------------------
using System;
using System.Collections.Generic;
using System.IO;
using System.Reflection;
using System.Runtime.Serialization;
using System.Text;
using Jint;
using Jint.Native;
using Jint.Runtime;
using Jint.Runtime.Environments;

using Raven.Abstractions.Data;
using Raven.Abstractions.Exceptions;
using Raven.Json.Linq;

namespace Raven.Database.Json
{
	public class ScriptedJsonPatcher
	{
		public enum OperationType
		{
			None,
			Put,
			Delete
		}

		public class Operation
		{
			public OperationType Type { get; set; }
			public string DocumentKey { get; set; }
			public JsonDocument Document { get; set; }
		}

		private static readonly ScriptsCache ScriptsCache = new ScriptsCache();

		public List<string> Debug = new List<string>();
<<<<<<< HEAD
=======
		private readonly Dictionary<string, JsonDocument> createdDocDict = new Dictionary<string, JsonDocument>();

        private readonly List<JsonDocument> createdDocIdentity = new List<JsonDocument>(); 
		public IEnumerable<JsonDocument> CreatedDocs { get { return createdDocDict.Values.Concat(createdDocIdentity); } }
>>>>>>> 2dd178ad
		private readonly int maxSteps;
		private readonly int additionalStepsPerSize;

		public ScriptedJsonPatcher(DocumentDatabase database = null)
		{
			if (database == null)
			{
				maxSteps = 10 * 1000;
				additionalStepsPerSize = 5;
			}
			else
			{
				maxSteps = database.Configuration.MaxStepsForScript;
				additionalStepsPerSize = database.Configuration.AdditionalStepsForScriptBasedOnDocumentSize;
<<<<<<< HEAD
=======
				loadDocument = id =>
				{
					JsonDocument jsonDocument;
					if (!createdDocDict.TryGetValue(id, out jsonDocument))
						jsonDocument = database.Get(id, null);

					return jsonDocument == null ? null : jsonDocument.ToJson();
				};
>>>>>>> 2dd178ad
			}
		}

	    public virtual RavenJObject Apply(ScriptedJsonPatcherOperationScope scope, RavenJObject document, ScriptedPatchRequest patch, int size = 0, string docId = null)
		{
			if (document == null)
				return null;

			if (String.IsNullOrEmpty(patch.Script))
				throw new InvalidOperationException("Patch script must be non-null and not empty");

				var resultDocument = ApplySingleScript(document, patch, size, docId, scope);
				if (resultDocument != null)
					document = resultDocument;
			
			return document;
		}

		private RavenJObject ApplySingleScript(RavenJObject doc, ScriptedPatchRequest patch, int size, string docId, ScriptedJsonPatcherOperationScope scope)
		{
			Engine jintEngine;
			try
			{
				jintEngine = ScriptsCache.CheckoutScript(CreateEngine, patch);
			}
			catch (NotSupportedException e)
			{
				throw new ParseException("Could not parse script", e);
			}
			catch (JavaScriptException e)
			{
				throw new ParseException("Could not parse script", e);
			}
			catch (Exception e)
			{
				throw new ParseException("Could not parse: " + Environment.NewLine + patch.Script, e);
			}

			try
			{
				PrepareEngine(patch, docId, size, scope, jintEngine);

				var jsObject = scope.ToJsObject(jintEngine, doc);
			    jintEngine.Invoke("ExecutePatchScript", jsObject);

			    CleanupEngine(patch, jintEngine, scope);

				OutputLog(jintEngine);

			    ScriptsCache.CheckinScript(patch, jintEngine);

				return scope.ConvertReturnValue(jsObject);
			}
			catch (ConcurrencyException)
			{
			    throw;
			}
			catch (Exception errorEx)
			{
				jintEngine.ResetStatementsCount();

				OutputLog(jintEngine);
				var errorMsg = "Unable to execute JavaScript: " + Environment.NewLine + patch.Script;
				var error = errorEx as JavaScriptException;
				if (error != null)
					errorMsg += Environment.NewLine + "Error: " + Environment.NewLine + string.Join(Environment.NewLine, error.Error);
				if (Debug.Count != 0)
					errorMsg += Environment.NewLine + "Debug information: " + Environment.NewLine +
								string.Join(Environment.NewLine, Debug);

				var targetEx = errorEx as TargetInvocationException;
				if (targetEx != null && targetEx.InnerException != null)
					throw new InvalidOperationException(errorMsg, targetEx.InnerException);

				throw new InvalidOperationException(errorMsg, errorEx);
			}
		}

		private void CleanupEngine(ScriptedPatchRequest patch, Engine jintEngine, ScriptedJsonPatcherOperationScope scope)
		{
			foreach (var kvp in patch.Values)
				jintEngine.Global.Delete(kvp.Key, true);

			jintEngine.Global.Delete("__document_id", true);
			RemoveEngineCustomizations(jintEngine, scope);
		}

		private void PrepareEngine(ScriptedPatchRequest patch, string docId, int size, ScriptedJsonPatcherOperationScope scope, Engine jintEngine)
		{
			jintEngine.Global.Delete("PutDocument", false);
			jintEngine.Global.Delete("LoadDocument", false);
			jintEngine.Global.Delete("DeleteDocument", false);

			CustomizeEngine(jintEngine, scope);

			jintEngine.SetValue("PutDocument", (Action<string, object, object>)((key, document, metadata) => scope.PutDocument(key, document, metadata, jintEngine)));
			jintEngine.SetValue("LoadDocument", (Func<string, JsValue>)(key => scope.LoadDocument(key, jintEngine)));
			jintEngine.SetValue("DeleteDocument", (Action<string>)(scope.DeleteDocument));
			jintEngine.SetValue("__document_id", docId);

			foreach (var kvp in patch.Values)
			{
				var token = kvp.Value as RavenJToken;
				if (token != null)
				{
					jintEngine.SetValue(kvp.Key, scope.ToJsInstance(jintEngine, token));
				}
				else
				{
					var rjt = RavenJToken.FromObject(kvp.Value);
					var jsInstance = scope.ToJsInstance(jintEngine, rjt);
					jintEngine.SetValue(kvp.Key, jsInstance);
				}
			}

			jintEngine.ResetStatementsCount();
			if (size != 0)
				jintEngine.Options.MaxStatements(maxSteps + (size * additionalStepsPerSize));
		}

		private Engine CreateEngine(ScriptedPatchRequest patch)
		{
			var scriptWithProperLines = NormalizeLineEnding(patch.Script);
			var wrapperScript = String.Format(@"
function ExecutePatchScript(docInner){{
  (function(doc){{
	{0}
  }}).apply(docInner);
}};
", scriptWithProperLines);

			var jintEngine = new Engine(cfg =>
			{
#if DEBUG
				cfg.AllowDebuggerStatement();
#else
				cfg.AllowDebuggerStatement(false);
#endif
				cfg.MaxStatements(maxSteps);
			});

            AddScript(jintEngine, "Raven.Database.Json.lodash.js");
            AddScript(jintEngine, "Raven.Database.Json.ToJson.js");
            AddScript(jintEngine, "Raven.Database.Json.RavenDB.js");

            jintEngine.Execute(wrapperScript);

			return jintEngine;
		}

<<<<<<< HEAD
=======
        private static readonly string[] EtagKeyNames = new[]
	    {
	        "etag",
	        "@etag",
	        "Etag",
	        "ETag",
	    };

	    private void PutDocument(string key, JsObject doc, JsObject meta)
	    {
	        if (doc == null)
	        {
	            throw new InvalidOperationException(
	                string.Format("Created document cannot be null or empty. Document key: '{0}'", key));
	        }

            var newDocument = new JsonDocument
            {
                Key = key,
                DataAsJson = ToRavenJObject(doc)
            };
            
	        if (meta == null)
	        {
	            RavenJToken value;
	            if (newDocument.DataAsJson.TryGetValue("@metadata", out value))
	            {
	                newDocument.DataAsJson.Remove("@metadata");
	                newDocument.Metadata = (RavenJObject) value;
	            }
	        }
	        else
	        {
	            foreach (var etagKeyName in EtagKeyNames)
	            {
	                JsInstance result;
	                if (!meta.TryGetProperty(etagKeyName, out result))
	                    continue;
	                string etag = result.ToString();
	                meta.Delete(etagKeyName);
	                if (string.IsNullOrEmpty(etag))
	                    continue;
	                Etag newDocumentEtag;
	                if (Etag.TryParse(etag, out newDocumentEtag) == false)
	                {
	                    throw new InvalidOperationException(string.Format("Invalid ETag value '{0}' for document '{1}'",
	                                                                      etag, key));
	                }
	                newDocument.Etag = newDocumentEtag;
	            }
	            newDocument.Metadata = ToRavenJObject(meta);
	        }
	        ValidateDocument(newDocument);

            if(key == null || key.EndsWith("/"))
                createdDocIdentity.Add(newDocument);
            else 
                createdDocDict[key] = newDocument;
	    }

	    protected virtual void ValidateDocument(JsonDocument newDocument)
	    {
	    }

>>>>>>> 2dd178ad
	    private static string NormalizeLineEnding(string script)
		{
			var sb = new StringBuilder();
			using (var reader = new StringReader(script))
			{
				while (true)
				{
					var line = reader.ReadLine();
					if (line == null)
						return sb.ToString();
					sb.AppendLine(line);
				}
			}
		}

		private static void AddScript(Engine jintEngine, string ravenDatabaseJsonMapJs)
		{
			jintEngine.Execute(GetFromResources(ravenDatabaseJsonMapJs));
		}

		protected virtual void CustomizeEngine(Engine engine, ScriptedJsonPatcherOperationScope scope)
		{
			RavenJToken functions;
			if (scope.CustomFunctions == null || scope.CustomFunctions.DataAsJson.TryGetValue("Functions", out functions) == false)
				return;

			engine.Execute(string.Format(@"
var customFunctions = function() {{ 
	var exports = {{ }};
	{0};
	return exports;
}}();
for(var customFunction in customFunctions) {{
	this[customFunction] = customFunctions[customFunction];
}};", functions));
		}

		protected virtual void RemoveEngineCustomizations(Engine engine, ScriptedJsonPatcherOperationScope scope)
		{
		    RavenJToken functions;
		    if (scope.CustomFunctions == null || scope.CustomFunctions.DataAsJson.TryGetValue("Functions", out functions) == false)
                return;

			engine.Execute(@"
if(customFunctions) { 
	for(var customFunction in customFunctions) { 
		delete this[customFunction]; 
	}; 
};");
			engine.SetValue("customFunctions", JsValue.Undefined);
		}

		private void OutputLog(Engine engine)
		{
			var arr = engine.GetValue("debug_outputs");
			if (arr == JsValue.Null || arr.IsArray() == false)
				return;

			foreach (var property in arr.AsArray().Properties)
			{
				if (property.Key == "length")
					continue;

				var jsInstance = property.Value.Value;
				if (!jsInstance.HasValue)
					continue;

				var output = jsInstance.Value.IsNumber() ? jsInstance.Value.AsNumber().ToString() : jsInstance.Value.AsString();

				Debug.Add(output);
			}

			engine.Invoke("clear_debug_outputs");
		}

		private static string GetFromResources(string resourceName)
		{
			Assembly assem = typeof(ScriptedJsonPatcher).Assembly;
			using (Stream stream = assem.GetManifestResourceStream(resourceName))
			{
				using (var reader = new StreamReader(stream))
				{
					return reader.ReadToEnd();
				}
			}
		}
	}

	[Serializable]
	public class ParseException : Exception
	{
		public ParseException()
		{
		}

		public ParseException(string message) : base(message)
		{
		}

		public ParseException(string message, Exception inner) : base(message, inner)
		{
		}

		protected ParseException(
			SerializationInfo info,
			StreamingContext context) : base(info, context)
		{
		}
	}
}<|MERGE_RESOLUTION|>--- conflicted
+++ resolved
@@ -39,13 +39,6 @@
 		private static readonly ScriptsCache ScriptsCache = new ScriptsCache();
 
 		public List<string> Debug = new List<string>();
-<<<<<<< HEAD
-=======
-		private readonly Dictionary<string, JsonDocument> createdDocDict = new Dictionary<string, JsonDocument>();
-
-        private readonly List<JsonDocument> createdDocIdentity = new List<JsonDocument>(); 
-		public IEnumerable<JsonDocument> CreatedDocs { get { return createdDocDict.Values.Concat(createdDocIdentity); } }
->>>>>>> 2dd178ad
 		private readonly int maxSteps;
 		private readonly int additionalStepsPerSize;
 
@@ -60,17 +53,6 @@
 			{
 				maxSteps = database.Configuration.MaxStepsForScript;
 				additionalStepsPerSize = database.Configuration.AdditionalStepsForScriptBasedOnDocumentSize;
-<<<<<<< HEAD
-=======
-				loadDocument = id =>
-				{
-					JsonDocument jsonDocument;
-					if (!createdDocDict.TryGetValue(id, out jsonDocument))
-						jsonDocument = database.Get(id, null);
-
-					return jsonDocument == null ? null : jsonDocument.ToJson();
-				};
->>>>>>> 2dd178ad
 			}
 		}
 
@@ -83,8 +65,8 @@
 				throw new InvalidOperationException("Patch script must be non-null and not empty");
 
 				var resultDocument = ApplySingleScript(document, patch, size, docId, scope);
-				if (resultDocument != null)
-					document = resultDocument;
+			if (resultDocument != null)
+				document = resultDocument;
 			
 			return document;
 		}
@@ -118,7 +100,7 @@
 
 			    CleanupEngine(patch, jintEngine, scope);
 
-				OutputLog(jintEngine);
+			    OutputLog(jintEngine);
 
 			    ScriptsCache.CheckinScript(patch, jintEngine);
 
@@ -147,7 +129,7 @@
 
 				throw new InvalidOperationException(errorMsg, errorEx);
 			}
-		}
+			}
 
 		private void CleanupEngine(ScriptedPatchRequest patch, Engine jintEngine, ScriptedJsonPatcherOperationScope scope)
 		{
@@ -170,26 +152,26 @@
 			jintEngine.SetValue("LoadDocument", (Func<string, JsValue>)(key => scope.LoadDocument(key, jintEngine)));
 			jintEngine.SetValue("DeleteDocument", (Action<string>)(scope.DeleteDocument));
 			jintEngine.SetValue("__document_id", docId);
-
+					        
 			foreach (var kvp in patch.Values)
-			{
+			    {
 				var token = kvp.Value as RavenJToken;
 				if (token != null)
-				{
+			        {
 					jintEngine.SetValue(kvp.Key, scope.ToJsInstance(jintEngine, token));
-				}
+			        }
 				else
-				{
+			        {
 					var rjt = RavenJToken.FromObject(kvp.Value);
 					var jsInstance = scope.ToJsInstance(jintEngine, rjt);
 					jintEngine.SetValue(kvp.Key, jsInstance);
-				}
+			        }
 			}
 
 			jintEngine.ResetStatementsCount();
 			if (size != 0)
 				jintEngine.Options.MaxStatements(maxSteps + (size * additionalStepsPerSize));
-		}
+			}
 
 		private Engine CreateEngine(ScriptedPatchRequest patch)
 		{
@@ -213,81 +195,14 @@
 			});
 
             AddScript(jintEngine, "Raven.Database.Json.lodash.js");
-            AddScript(jintEngine, "Raven.Database.Json.ToJson.js");
-            AddScript(jintEngine, "Raven.Database.Json.RavenDB.js");
+			AddScript(jintEngine, "Raven.Database.Json.ToJson.js");
+			AddScript(jintEngine, "Raven.Database.Json.RavenDB.js");
 
             jintEngine.Execute(wrapperScript);
 
 			return jintEngine;
 		}
 
-<<<<<<< HEAD
-=======
-        private static readonly string[] EtagKeyNames = new[]
-	    {
-	        "etag",
-	        "@etag",
-	        "Etag",
-	        "ETag",
-	    };
-
-	    private void PutDocument(string key, JsObject doc, JsObject meta)
-	    {
-	        if (doc == null)
-	        {
-	            throw new InvalidOperationException(
-	                string.Format("Created document cannot be null or empty. Document key: '{0}'", key));
-	        }
-
-            var newDocument = new JsonDocument
-            {
-                Key = key,
-                DataAsJson = ToRavenJObject(doc)
-            };
-            
-	        if (meta == null)
-	        {
-	            RavenJToken value;
-	            if (newDocument.DataAsJson.TryGetValue("@metadata", out value))
-	            {
-	                newDocument.DataAsJson.Remove("@metadata");
-	                newDocument.Metadata = (RavenJObject) value;
-	            }
-	        }
-	        else
-	        {
-	            foreach (var etagKeyName in EtagKeyNames)
-	            {
-	                JsInstance result;
-	                if (!meta.TryGetProperty(etagKeyName, out result))
-	                    continue;
-	                string etag = result.ToString();
-	                meta.Delete(etagKeyName);
-	                if (string.IsNullOrEmpty(etag))
-	                    continue;
-	                Etag newDocumentEtag;
-	                if (Etag.TryParse(etag, out newDocumentEtag) == false)
-	                {
-	                    throw new InvalidOperationException(string.Format("Invalid ETag value '{0}' for document '{1}'",
-	                                                                      etag, key));
-	                }
-	                newDocument.Etag = newDocumentEtag;
-	            }
-	            newDocument.Metadata = ToRavenJObject(meta);
-	        }
-	        ValidateDocument(newDocument);
-
-            if(key == null || key.EndsWith("/"))
-                createdDocIdentity.Add(newDocument);
-            else 
-                createdDocDict[key] = newDocument;
-	    }
-
-	    protected virtual void ValidateDocument(JsonDocument newDocument)
-	    {
-	    }
-
->>>>>>> 2dd178ad
 	    private static string NormalizeLineEnding(string script)
 		{
 			var sb = new StringBuilder();
@@ -329,7 +244,7 @@
 		{
 		    RavenJToken functions;
 		    if (scope.CustomFunctions == null || scope.CustomFunctions.DataAsJson.TryGetValue("Functions", out functions) == false)
-                return;
+				return;
 
 			engine.Execute(@"
 if(customFunctions) { 
@@ -341,7 +256,7 @@
 		}
 
 		private void OutputLog(Engine engine)
-		{
+			{
 			var arr = engine.GetValue("debug_outputs");
 			if (arr == JsValue.Null || arr.IsArray() == false)
 				return;
