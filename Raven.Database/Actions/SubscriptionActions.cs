--- conflicted
+++ resolved
@@ -46,7 +46,6 @@
                     SubscriptionId = id,
                     Criteria = criteria,
                     AckEtag = criteria.StartEtag ?? Etag.Empty,
-<<<<<<< HEAD
 				};
 
 				SaveSubscriptionConfig(id, config);
@@ -302,260 +301,4 @@
 			return subscriptions;
 		}
 	}
-=======
-                };
-
-                SaveSubscriptionConfig(id, config);
-            });
-
-            return id;
-        }
-
-        private IDisposable LockSubscription(long  id)
-        {
-            return locks.GetOrAdd(id, new PutSerialLock()).Lock();
-        }
-
-        public void DeleteSubscription(long id)
-        {
-            using (LockSubscription(id))
-            {
-                Database.TransactionalStorage.Batch(accessor => accessor.Lists.Remove(Constants.RavenSubscriptionsPrefix, id.ToString("D19")));
-            }
-        }
-
-        private void SaveSubscriptionConfig(long id, SubscriptionConfig config)
-        {
-            Database.TransactionalStorage.Batch(accessor => 
-                accessor.Lists.Set(Constants.RavenSubscriptionsPrefix, id.ToString("D19"), RavenJObject.FromObject(config), UuidType.Subscriptions));
-        }
-
-        public void OpenSubscription(long id, SubscriptionConnectionOptions options)
-        {
-            SizeLimitedConcurrentSet<string> releasedConnections;
-            if (forciblyReleasedSubscriptions.TryGetValue(id, out releasedConnections) && releasedConnections.Contains(options.ConnectionId))
-                throw new SubscriptionClosedException("Subscription " + id + " was forcibly released. Cannot reopen it.");
-
-            if (openSubscriptions.TryAdd(id, options))
-            {
-                UpdateClientActivityDate(id);
-                return;
-            }
-
-            SubscriptionConnectionOptions existingOptions;
-
-            if(openSubscriptions.TryGetValue(id, out existingOptions) == false)
-                throw new SubscriptionDoesNotExistException("Didn't get existing open subscription while it's expected. Subscription id: " + id);
-
-            if (existingOptions.ConnectionId.Equals(options.ConnectionId, StringComparison.OrdinalIgnoreCase))
-            {
-                // reopen subscription on already existing connection - might happen after network connection problems the client tries to reopen
-                UpdateClientActivityDate(id);
-                return; 
-            }
-
-            var config = GetSubscriptionConfig(id);
-
-            var now = SystemTime.UtcNow;
-            var timeSinceBatchSent = now - config.TimeOfSendingLastBatch;
-
-            if (timeSinceBatchSent > existingOptions.BatchOptions.AcknowledgmentTimeout && 
-                SystemTime.UtcNow - config.TimeOfLastClientActivity > TimeSpan.FromTicks(existingOptions.ClientAliveNotificationInterval.Ticks * 3))
-            {
-                // last connected client exceeded ACK timeout and didn't send at least two 'client-alive' notifications - let the requesting client to open it
-                ForceReleaseAndOpenForNewClient(id, options);
-                return;
-            }
-
-            switch (options.Strategy)
-            {
-                case SubscriptionOpeningStrategy.TakeOver:
-                    if (existingOptions.Strategy != SubscriptionOpeningStrategy.ForceAndKeep)
-                    {
-                        ForceReleaseAndOpenForNewClient(id, options);
-                        return;
-                    }
-                    break;
-                case SubscriptionOpeningStrategy.ForceAndKeep:
-                    ForceReleaseAndOpenForNewClient(id, options);
-                    return;
-            }
-
-            throw new SubscriptionInUseException("Subscription is already in use. There can be only a single open subscription connection per subscription.");
-        }
-
-        private void ForceReleaseAndOpenForNewClient(long id, SubscriptionConnectionOptions options)
-        {
-            ReleaseSubscription(id);
-            openSubscriptions.TryAdd(id, options);
-            UpdateClientActivityDate(id);
-        }
-
-        public void ReleaseSubscription(long id, bool forced = false)
-        {
-            SubscriptionConnectionOptions options;
-            openSubscriptions.TryRemove(id, out options);
-
-            if (forced && options != null)
-            {
-                forciblyReleasedSubscriptions.GetOrAdd(id, new SizeLimitedConcurrentSet<string>(50, StringComparer.OrdinalIgnoreCase)).Add(options.ConnectionId);
-            }
-        }
-
-        public void AcknowledgeBatchProcessed(long id, Etag lastEtag)
-        {
-            TransactionalStorage.Batch(accessor =>
-            {
-                var config = GetSubscriptionConfig(id);
-                var options = GetBatchOptions(id);
-
-                var timeSinceBatchSent = SystemTime.UtcNow - config.TimeOfSendingLastBatch;
-                if(timeSinceBatchSent > options.AcknowledgmentTimeout)
-                    throw new TimeoutException("The subscription cannot be acknowledged because the timeout has been reached.");
-
-                config.AckEtag = lastEtag;
-                config.TimeOfLastClientActivity = SystemTime.UtcNow;
-
-                SaveSubscriptionConfig(id, config);
-            });
-        }
-
-        public void AssertOpenSubscriptionConnection(long id, string connection)
-        {
-            SubscriptionConnectionOptions options;
-            if (openSubscriptions.TryGetValue(id, out options) == false)
-                throw new SubscriptionClosedException("There is no subscription with id: " + id + " being opened");
-
-            if (options.ConnectionId.Equals(connection, StringComparison.OrdinalIgnoreCase) == false)
-            {
-                // prevent from concurrent work of multiple clients against the same subscription
-                throw new SubscriptionInUseException("Subscription is being opened for a different connection.");
-            }
-        }
-
-        public SubscriptionBatchOptions GetBatchOptions(long id)
-        {
-            SubscriptionConnectionOptions options;
-            if (openSubscriptions.TryGetValue(id, out options) == false)
-                throw new SubscriptionClosedException("There is no open subscription with id: " + id);
-
-            return options.BatchOptions;
-        }
-
-        public SubscriptionConfig GetSubscriptionConfig(long id)
-        {
-            SubscriptionConfig config = null;
-
-            TransactionalStorage.Batch(accessor =>
-            {
-                var listItem = accessor.Lists.Read(Constants.RavenSubscriptionsPrefix, id.ToString("D19"));
-
-                if(listItem == null)
-                    throw new SubscriptionDoesNotExistException("There is no subscription configuration for specified identifier (id: " + id + ")");
-
-                config = listItem.Data.JsonDeserialization<SubscriptionConfig>();
-            });
-
-            return config;
-        }
-
-        public void UpdateBatchSentTime(long id)
-        {
-            using (LockSubscription(id))
-            {
-                TransactionalStorage.Batch(accessor =>
-                {
-                    var config = GetSubscriptionConfig(id);
-
-                    config.TimeOfSendingLastBatch = SystemTime.UtcNow;
-                    config.TimeOfLastClientActivity = SystemTime.UtcNow;
-
-                    SaveSubscriptionConfig(id, config);
-                });
-            }
-        }
-
-        public void UpdateClientActivityDate(long id)
-        {
-            using (LockSubscription(id))
-            {
-                TransactionalStorage.Batch(accessor =>
-                {
-                    var config = GetSubscriptionConfig(id);
-
-                    config.TimeOfLastClientActivity = SystemTime.UtcNow;
-
-                    SaveSubscriptionConfig(id, config);
-                });
-            }
-        }
-
-        public List<SubscriptionConfig> GetSubscriptions(int start, int take)
-        {
-            var subscriptions = new List<SubscriptionConfig>();
-
-            TransactionalStorage.Batch(accessor =>
-            {
-                foreach (var listItem in accessor.Lists.Read(Constants.RavenSubscriptionsPrefix, start, take))
-                {
-                    var config = listItem.Data.JsonDeserialization<SubscriptionConfig>();
-                    subscriptions.Add(config);
-                }
-            });
-
-            return subscriptions;
-        }
-
-        public class SubscriptionDebugInfo : SubscriptionConfig
-        {
-            public bool IsOpen { get; set; }
-            public SubscriptionConnectionOptions ConnectionOptions { get; set; }
-        }
-
-        public List<object> GetDebugInfo()
-        {
-            var subscriptions = new List<object>();
-
-            TransactionalStorage.Batch(accessor =>
-            {
-                foreach (var listItem in accessor.Lists.Read(Constants.RavenSubscriptionsPrefix, 0, int.MaxValue))
-                {
-                    var config = listItem.Data.JsonDeserialization<SubscriptionConfig>();
-
-                    SubscriptionConnectionOptions options = null;
-                    openSubscriptions.TryGetValue(config.SubscriptionId, out options);
-
-                    var debugInfo = new
-                    {
-                        config.SubscriptionId,
-                        config.AckEtag,
-                        TimeOfLastClientActivity = config.TimeOfLastClientActivity != default(DateTime) ? config.TimeOfLastClientActivity : (DateTime?)null,
-                        TimeOfSendingLastBatch = config.TimeOfSendingLastBatch != default(DateTime) ? config.TimeOfSendingLastBatch : (DateTime?)null,
-                        Criteria = new
-                        {
-                            config.Criteria.KeyStartsWith,
-                            config.Criteria.BelongsToAnyCollection,
-                            PropertiesMatch = config.Criteria.PropertiesMatch == null ? null : config.Criteria.PropertiesMatch.Select(x => new
-                            {
-                                x.Key,x.Value
-                            }).ToList(),
-                            PropertiesNotMatch = config.Criteria.PropertiesNotMatch == null ? null : config.Criteria.PropertiesNotMatch.Select(x => new
-                            {
-                                x.Key, x.Value
-                            }).ToList()
-                        },
-                        IsOpen = options != null,
-                        ConnectionOptions = options
-                    };
-
-                    
-                    
-                    subscriptions.Add(debugInfo);
-                }
-            });
-
-            return subscriptions;
-        }
-    }
->>>>>>> b19bf61a
 }