--- conflicted
+++ resolved
@@ -54,7 +54,7 @@
 				Status = "AGPL - Open Source",
 				Error = false,
 				Message = "No license file was found.\r\n" +
-						  "The AGPL license restrictions apply, only Open Source / Development work is permitted.",
+				          "The AGPL license restrictions apply, only Open Source / Development work is permitted.",
 				Attributes = new Dictionary<string, string>(alwaysOnAttributes, StringComparer.OrdinalIgnoreCase)
 			};
 		}
@@ -70,78 +70,23 @@
 		{
 			var licensePath = GetLicensePath(config);
 			var licenseText = GetLicenseText(config);
-
+			
 			if (TryLoadLicense(config) == false)
 				return;
-<<<<<<< HEAD
-            
+
             string errorMessage = string.Empty;
-            try
-            {
+			try
+			{
 
 		        try
 		        {
-		            licenseValidator.AssertValidLicense(() =>
-		            {
-		                string value;
+				licenseValidator.AssertValidLicense(() =>
+				{
+					string value;
 
 		                errorMessage = AssertLicenseAttributes(licenseValidator.LicenseAttributes, licenseValidator.LicenseType);
-		                if (licenseValidator.LicenseAttributes.TryGetValue("OEM", out value) &&
-		                    "true".Equals(value, StringComparison.OrdinalIgnoreCase))
-		                {
-		                    licenseValidator.MultipleLicenseUsageBehavior = AbstractLicenseValidator.MultipleLicenseUsage.AllowSameLicense;
-		                }
-		                string allowExternalBundles;
-		                if (licenseValidator.LicenseAttributes.TryGetValue("allowExternalBundles", out allowExternalBundles) &&
-		                    bool.Parse(allowExternalBundles) == false)
-		                {
-		                    var directoryCatalogs = config.Catalog.Catalogs.OfType<DirectoryCatalog>().ToArray();
-		                    foreach (var catalog in directoryCatalogs)
-		                    {
-		                        config.Catalog.Catalogs.Remove(catalog);
-		                    }
-		                }
-		            });
-		        }
-		        catch (LicenseExpiredException ex)
-		        {
-		            errorMessage = ex.Message;
-		        }
-
-		        var attributes = new Dictionary<string, string>(alwaysOnAttributes, StringComparer.OrdinalIgnoreCase);
-		        foreach (var licenseAttribute in licenseValidator.LicenseAttributes)
-		        {
-		            attributes[licenseAttribute.Key] = licenseAttribute.Value;
-		        }
-
-		        var message = "Valid license at " + licensePath;
-		        var status = "Commercial - " + licenseValidator.LicenseType;
-
-		        if (licenseValidator.IsOemLicense() && licenseValidator.ExpirationDate < SystemTime.UtcNow)
-		        {
-		            message = string.Format("Expired ({0}) OEM license at {1}", licenseValidator.ExpirationDate.ToShortDateString(), licensePath);
-		            status += " (Expired)";
-		        }
-
-		        CurrentLicense = new LicensingStatus
-		        {
-		            Status = status,
-		            Error = !String.IsNullOrEmpty(errorMessage),
-		            Message = String.IsNullOrEmpty(errorMessage) ? message : errorMessage,
-		            Attributes = attributes
-		        };
-		    }
-=======
-
-			try
-			{
-				licenseValidator.AssertValidLicense(() =>
-				{
-					string value;
-
-					AssertForV2(licenseValidator.LicenseAttributes);
 					if (licenseValidator.LicenseAttributes.TryGetValue("OEM", out value) &&
-						"true".Equals(value, StringComparison.OrdinalIgnoreCase))
+					    "true".Equals(value, StringComparison.OrdinalIgnoreCase))
 					{
 						licenseValidator.MultipleLicenseUsageBehavior = AbstractLicenseValidator.MultipleLicenseUsage.AllowSameLicense;
 					}
@@ -156,6 +101,11 @@
 						}
 					}
 				});
+		        }
+		        catch (LicenseExpiredException ex)
+		        {
+		            errorMessage = ex.Message;
+		        }
 
 				var attributes = new Dictionary<string, string>(alwaysOnAttributes, StringComparer.OrdinalIgnoreCase);
 				foreach (var licenseAttribute in licenseValidator.LicenseAttributes)
@@ -177,12 +127,11 @@
 				CurrentLicense = new LicensingStatus
 				{
 					Status = status,
-					Error = false,
-					Message = message,
+		            Error = !String.IsNullOrEmpty(errorMessage),
+		            Message = String.IsNullOrEmpty(errorMessage) ? message : errorMessage,
 					Attributes = attributes
 				};
 			}
->>>>>>> fa3f8a78
 			catch (Exception e)
 			{
 				logger.ErrorException("Could not validate license at " + licensePath + ", " + licenseText, e);
@@ -250,13 +199,8 @@
 				{
 					Status = "AGPL - Open Source",
 					Error = false,
-<<<<<<< HEAD
-					Message = "No license file was found." +
+					Message = "No license file was found at " + fullPath +
 					          "\r\nThe AGPL license restrictions apply, only Open Source / Development work is permitted."
-=======
-					Message = "No license file was found at " + fullPath +
-							  "\r\nThe AGPL license restrictions apply, only Open Source / Development work is permitted."
->>>>>>> fa3f8a78
 				};
 				return false;
 			}
@@ -274,58 +218,15 @@
 		    var errorMessage = string.Empty;
             
 			if (licenseAttributes.TryGetValue("version", out version) == false)
-<<<<<<< HEAD
                 throw new LicenseExpiredException("This is not a license for RavenDB 3.0");
 
             if (version != "3.0")
-            {
+				{
                 if (licenseType != LicenseType.Subscription || (version != "2.0" && version != "2.5"))
-                {
+				{
                     throw new LicenseExpiredException("This is not a license for RavenDB 3.0");
-                }
-            }
-=======
-			{
-				if (licenseValidator.LicenseType != LicenseType.Subscription)
-					throw new LicenseExpiredException("This is not a license for RavenDB 2.0");
-
-				// Add backward compatibility for the subscription licenses of v1
-				licenseAttributes["version"] = "2.5";
-				licenseAttributes["implicit20StandardLicenseBy10Subscription"] = "true";
-				licenseAttributes["allowWindowsClustering"] = "false";
-				licenseAttributes["numberOfDatabases"] = "unlimited";
-				licenseAttributes["periodicBackup"] = "true";
-				licenseAttributes["encryption"] = "false";
-				licenseAttributes["compression"] = "false";
-				licenseAttributes["quotas"] = "false";
-				licenseAttributes["authorization"] = "true";
-				licenseAttributes["documentExpiration"] = "true";
-				licenseAttributes["replication"] = "true";
-				licenseAttributes["versioning"] = "true";
-				licenseAttributes["maxSizeInMb"] = "unlimited";
-
-				string oem;
-				if (licenseValidator.LicenseAttributes.TryGetValue("OEM", out oem) &&
-					"true".Equals(oem, StringComparison.OrdinalIgnoreCase))
-				{
-					licenseAttributes["OEM"] = "true";
-					licenseAttributes["maxRamUtilization"] = "6442450944";
-					licenseAttributes["maxParallelism"] = "3";
-
-				}
-				else
-				{
-					licenseAttributes["OEM"] = "false";
-					licenseAttributes["maxRamUtilization"] = "12884901888";
-					licenseAttributes["maxParallelism"] = "6";
-				}
-			}
-			else
-			{
-				if (version != "1.2" && version != "2.0" && version != "2.5")
-					throw new LicenseExpiredException("This is not a license for RavenDB 2.x");
-			}
->>>>>>> fa3f8a78
+				}                     
+			}
 
 			string maxRam;
 			if (licenseAttributes.TryGetValue("maxRamUtilization", out maxRam))
@@ -335,7 +236,7 @@
 					MemoryStatistics.MemoryLimit = (int)(long.Parse(maxRam) / 1024 / 1024);
 				}
 			}
-
+			
 			string maxParallel;
 			if (licenseAttributes.TryGetValue("maxParallelism", out maxParallel))
 			{
@@ -395,9 +296,9 @@
 
 		private void OnMultipleLicensesWereDiscovered(object sender, DiscoveryHost.ClientDiscoveredEventArgs clientDiscoveredEventArgs)
 		{
-			logger.Error("A duplicate license was found at {0} for user {1}. User Id: {2}. Both licenses were disabled!",
-				clientDiscoveredEventArgs.MachineName,
-				clientDiscoveredEventArgs.UserName,
+			logger.Error("A duplicate license was found at {0} for user {1}. User Id: {2}. Both licenses were disabled!", 
+				clientDiscoveredEventArgs.MachineName, 
+				clientDiscoveredEventArgs.UserName, 
 				clientDiscoveredEventArgs.UserId);
 
 			CurrentLicense = new LicensingStatus
@@ -406,8 +307,8 @@
 				Error = true,
 				Message =
 					string.Format("A duplicate license was found at {0} for user {1}. User Id: {2}.", clientDiscoveredEventArgs.MachineName,
-								  clientDiscoveredEventArgs.UserName,
-								  clientDiscoveredEventArgs.UserId)
+					              clientDiscoveredEventArgs.UserName,
+					              clientDiscoveredEventArgs.UserId)
 			};
 		}
 
