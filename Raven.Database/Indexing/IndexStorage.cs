//-----------------------------------------------------------------------
// <copyright file="IndexStorage.cs" company="Hibernating Rhinos LTD">
//     Copyright (c) Hibernating Rhinos LTD. All rights reserved.
// </copyright>
//-----------------------------------------------------------------------
using System;
using System.Collections.Concurrent;
using System.Collections.Generic;
using System.ComponentModel.Composition;
using System.Diagnostics;
using System.Globalization;
using System.IO;
using System.Linq;
using System.Runtime.ConstrainedExecution;
using System.Text;
using System.Threading;
using System.Threading.Tasks;
using Lucene.Net.Analysis;
using Lucene.Net.Index;
using Lucene.Net.Search;
using Lucene.Net.Store;
using Lucene.Net.Util;
using Raven.Abstractions;
using Raven.Abstractions.Data;
using Raven.Abstractions.Extensions;
using Raven.Abstractions.Indexing;
using Raven.Abstractions.Logging;
using Raven.Abstractions.MEF;
using Raven.Abstractions.Util;
using Raven.Database.Actions;
using Raven.Database.Config;
using Raven.Database.Data;
using Raven.Database.Extensions;
using Raven.Database.Impl;
using Raven.Database.Linq;
using Raven.Database.Plugins;
using Raven.Database.Queries;
using Raven.Database.Storage;
using Raven.Database.Util;
using Raven.Imports.Newtonsoft.Json;
using Raven.Imports.Newtonsoft.Json.Linq;
using Raven.Json.Linq;
using Constants = Raven.Abstractions.Data.Constants;
using Directory = Lucene.Net.Store.Directory;

namespace Raven.Database.Indexing
{
	/// <summary>
	/// 	Thread safe, single instance for the entire application
	/// </summary>
	public class IndexStorage : CriticalFinalizerObject, IDisposable
	{
		private readonly DocumentDatabase documentDatabase;
		private const string IndexVersion = "2.0.0.1";
		private const string MapReduceIndexVersion = "2.5.0.1";

		private readonly IndexDefinitionStorage indexDefinitionStorage;
		private readonly InMemoryRavenConfiguration configuration;
		private readonly string path;
		private static readonly ILog log = LogManager.GetCurrentClassLogger();
		private static readonly ILog startupLog = LogManager.GetLogger(typeof(IndexStorage).FullName + ".Startup");
		private readonly Analyzer dummyAnalyzer = new SimpleAnalyzer();
		private DateTime latestPersistedQueryTime;
		private readonly FileStream crashMarker;
		private ConcurrentDictionary<int, Index> indexes =
			new ConcurrentDictionary<int, Index>();

	    public class RegisterLowMemoryHandler : ILowMemoryHandler
	    {
	        static RegisterLowMemoryHandler _instance;

	        public static void Setup()
	        {
	            if (_instance != null)
	                return;
	            lock (typeof (RegisterLowMemoryHandler))
	            {
	                if (_instance != null)
	                    return;
                    _instance = new RegisterLowMemoryHandler();
                    MemoryStatistics.RegisterLowMemoryHandler(_instance);
	            }
	        }

	        public void HandleLowMemory()
	        {
                FieldCache_Fields.DEFAULT.PurgeAllCaches();
	            
	        }

		    public void SoftMemoryRelease()
		    {
		    }

		    public LowMemoryHandlerStatistics GetStats()
		    {
			    var cacheEntries = FieldCache_Fields.DEFAULT.GetCacheEntries();
			    var memorySum = cacheEntries.Sum(x =>
			    {
				    var curEstimator = new RamUsageEstimator(false);
				    return curEstimator.EstimateRamUsage(x);
			    });
			    return new LowMemoryHandlerStatistics
			    {
					Name = "LuceneLowMemoryHandler",
					EstimatedUsedMemory = memorySum,
					Metadata = new
					{
						CachedEntriesAmount = cacheEntries.Length
					}
			    };
		    }
	    }

		public IndexStorage(IndexDefinitionStorage indexDefinitionStorage, InMemoryRavenConfiguration configuration, DocumentDatabase documentDatabase)
		{
			try
			{
                RegisterLowMemoryHandler.Setup();
				this.indexDefinitionStorage = indexDefinitionStorage;
				this.configuration = configuration;
				this.documentDatabase = documentDatabase;
				path = configuration.IndexStoragePath;

				if (System.IO.Directory.Exists(path) == false && configuration.RunInMemory == false)
					System.IO.Directory.CreateDirectory(path);

				if (configuration.RunInMemory == false)
				{
					var crashMarkerPath = Path.Combine(path, "indexing.crash-marker");

					if (File.Exists(crashMarkerPath))
					{
						// the only way this can happen is if we crashed because of a power outage
						// in this case, we consider all open indexes to be corrupt and force them
						// to be reset. This is because to get better perf, we don't flush the files to disk,
						// so in the case of a power outage, we can't be sure that there wasn't still stuff in
						// the OS buffer that wasn't written yet.
						configuration.ResetIndexOnUncleanShutdown = true;
					}

					// The delete on close ensures that the only way this file will exists is if there was
					// a power outage while the server was running.
					crashMarker = File.Create(crashMarkerPath, 16, FileOptions.DeleteOnClose);
				}

				log.Debug("Start opening indexes. There are {0} indexes that need to be loaded", indexDefinitionStorage.IndexNames.Length);

				BackgroundTaskExecuter.Instance.ExecuteAllInterleaved(documentDatabase.WorkContext, indexDefinitionStorage.IndexNames,
					name =>
					{
						var index = OpenIndex(name, onStartup: true, forceFullIndexCheck: false);

						if(index != null)
							indexes.TryAdd(index.IndexId, index);

						startupLog.Debug("{0}/{1} indexes loaded", indexes.Count, indexDefinitionStorage.IndexNames.Length);
					});

				log.Debug("Index storage initialized. All indexes have been opened.");
			}
			catch (Exception e)
			{
				log.WarnException("Could not create index storage", e);
				try
				{
					Dispose();
				}
				catch (Exception ex)
				{
					log.FatalException("Failed to dispose when already getting an error during ctor", ex);
				}
				throw;
			}
		}

		private Index OpenIndex(string indexName, bool onStartup, bool forceFullIndexCheck)
		{
			if (indexName == null)
				throw new ArgumentNullException("indexName");

			startupLog.Debug("Loading saved index {0}", indexName);

			var indexDefinition = indexDefinitionStorage.GetIndexDefinition(indexName);
			if (indexDefinition == null)
				return null;

			Index indexImplementation = null;
			bool resetTried = false;
			bool recoveryTried = false;
			string[] keysToDeleteAfterRecovery = null;
			while (true)
			{
				Directory luceneDirectory = null;
				try
				{
					luceneDirectory = OpenOrCreateLuceneDirectory(indexDefinition, createIfMissing: resetTried, forceFullExistingIndexCheck: forceFullIndexCheck);
					indexImplementation = CreateIndexImplementation(indexDefinition, luceneDirectory);

					CheckIndexState(luceneDirectory, indexDefinition, indexImplementation, resetTried);

					if (forceFullIndexCheck)
					{
						// the above index check might pass however an index writer creation can still throw an exception
						// so we need to check it here to avoid crashing in runtime
						new IndexWriter(luceneDirectory, dummyAnalyzer, IndexWriter.MaxFieldLength.UNLIMITED).Dispose();
					}

					var simpleIndex = indexImplementation as SimpleIndex; // no need to do this on m/r indexes, since we rebuild them from saved data anyway
					if (simpleIndex != null && keysToDeleteAfterRecovery != null)
					{
						// remove keys from index that were deleted after creating commit point
						simpleIndex.RemoveDirectlyFromIndex(keysToDeleteAfterRecovery, GetLastEtagForIndex(simpleIndex));
					}

					LoadExistingSuggestionsExtentions(indexDefinition.Name, indexImplementation);

					documentDatabase.TransactionalStorage.Batch(accessor =>
					{
						IndexStats indexStats = accessor.Indexing.GetIndexStats(indexDefinition.IndexId);
						if (indexStats != null)
							indexImplementation.Priority = indexStats.Priority;

						var read = accessor.Lists.Read("Raven/Indexes/QueryTime", indexName);
						if (read == null)
						{
							if (IsIdleAutoIndex(indexImplementation))
								indexImplementation.MarkQueried(); // prevent index abandoning right after startup

							return;
						}

						var dateTime = read.Data.Value<DateTime>("LastQueryTime");

						if (IsIdleAutoIndex(indexImplementation) && SystemTime.UtcNow - dateTime > configuration.TimeToWaitBeforeRunningAbandonedIndexes)
							indexImplementation.MarkQueried(); // prevent index abandoning right after startup
						else
							indexImplementation.MarkQueried(dateTime);

						if (dateTime > latestPersistedQueryTime)
							latestPersistedQueryTime = dateTime;
					});

					break;
				}
				catch (Exception e)
				{
					if (resetTried)
						throw new InvalidOperationException("Could not open / create index" + indexName + ", reset already tried", e);

					if (indexImplementation != null)
						indexImplementation.Dispose();

					if (recoveryTried == false && luceneDirectory != null)
					{
						recoveryTried = true;
						startupLog.WarnException("Could not open index " + indexName + ". Trying to recover index", e);

						keysToDeleteAfterRecovery = TryRecoveringIndex(indexDefinition, luceneDirectory);
					}
					else
					{
						resetTried = true;
						startupLog.WarnException("Could not open index " + indexName + ". Recovery operation failed, forcibly resetting index", e);
						TryResettingIndex(indexName, indexDefinition, onStartup);
					}
				}
			}

			return indexImplementation;
		}

		private void CheckIndexState(Directory directory, IndexDefinition indexDefinition, Index index, bool resetTried)
		{
			//if (configuration.ResetIndexOnUncleanShutdown == false)
			//	return;

			// 1. If commitData is null it means that there were no commits, so just in case we are resetting to Etag.Empty
			// 2. If no 'LastEtag' in commitData then we consider it an invalid index
			// 3. If 'LastEtag' is present (and valid), then resetting to it (if it is lower than lastStoredEtag)

			var commitData = IndexReader.GetCommitUserData(directory);

			if (index.IsMapReduce)
				CheckMapReduceIndexState(commitData, resetTried);
			else
				CheckMapIndexState(commitData, indexDefinition, index);
		}

		private void CheckMapIndexState(IDictionary<string, string> commitData, IndexDefinition indexDefinition, Index index)
		{
			string value;
			Etag lastEtag = null;
			if (commitData != null && commitData.TryGetValue("LastEtag", out value))
				Etag.TryParse(value, out lastEtag); // etag will be null if parsing will fail

			var lastStoredEtag = GetLastEtagForIndex(index) ?? Etag.Empty;
			lastEtag = lastEtag ?? Etag.Empty;

			if (EtagUtil.IsGreaterThanOrEqual(lastEtag, lastStoredEtag))
				return;

			log.Info(string.Format("Resetting index '{0} ({1})'. Last stored etag: {2}. Last commit etag: {3}.", indexDefinition.Name, index.indexId, lastStoredEtag, lastEtag));

			var now = SystemTime.UtcNow;
			ResetLastIndexedEtag(indexDefinition, lastEtag, now);
		}

		private static void CheckMapReduceIndexState(IDictionary<string, string> commitData, bool resetTried)
		{
			if (resetTried)
				return;

			string marker;
			long commitMarker;
			var valid = commitData != null
				&& commitData.TryGetValue("Marker", out marker)
				&& long.TryParse(marker, out commitMarker)
				&& commitMarker == RavenIndexWriter.CommitMarker;

			if (valid == false)
				throw new InvalidOperationException("Map-Reduce index corruption detected.");
		}

		private static bool IsIdleAutoIndex(Index index)
		{
			return index.PublicName.StartsWith("Auto/") && index.Priority == IndexingPriority.Idle;
		}

		private void TryResettingIndex(string indexName, IndexDefinition indexDefinition, bool onStartup)
		{
			try
			{
				Action reset = () =>
				{
					try
					{
						documentDatabase.Indexes.DeleteIndex(indexDefinition, removeIndexReplaceDocument: false);
						documentDatabase.Indexes.PutNewIndexIntoStorage(indexName, indexDefinition);

						var indexReplaceDocumentKey = Constants.IndexReplacePrefix + indexName;
						var indexReplaceDocument = documentDatabase.Documents.Get(indexReplaceDocumentKey, null);
						if (indexReplaceDocument == null)
							return;

						documentDatabase.Documents.Put(indexReplaceDocumentKey, null, indexReplaceDocument.DataAsJson, indexReplaceDocument.Metadata, null);
					}
					catch (Exception e)
					{
						throw new InvalidOperationException("Could not finalize reseting of index: " + indexName, e);
					}
				};

				if (onStartup)
				{
					// we have to defer the work here until the database is actually ready for work
					documentDatabase.OnIndexingWiringComplete += reset;
				}
				else
				{
					reset();
				}

				var indexFullPath = Path.Combine(path, indexDefinition.IndexId.ToString(CultureInfo.InvariantCulture));
				IOExtensions.DeleteDirectory(indexFullPath);

				var suggestionsForIndex = Path.Combine(configuration.IndexStoragePath, "Raven-Suggestions", indexName);
				IOExtensions.DeleteDirectory(suggestionsForIndex);

			}
			catch (Exception exception)
			{
				throw new InvalidOperationException("Could not reset index " + indexName, exception);
			}
		}

		private string[] TryRecoveringIndex(IndexDefinition indexDefinition,
											Directory luceneDirectory)
		{
			string[] keysToDeleteAfterRecovery = null;
			if (indexDefinition.IsMapReduce == false)
			{
				IndexCommitPoint commitUsedToRestore;

				if (TryReusePreviousCommitPointsToRecoverIndex(luceneDirectory,
															   indexDefinition, path,
															   out commitUsedToRestore,
															   out keysToDeleteAfterRecovery))
				{
					ResetLastIndexedEtag(indexDefinition, commitUsedToRestore.HighestCommitedETag, commitUsedToRestore.TimeStamp);
				}
			}
			else
			{
				RegenerateMapReduceIndex(luceneDirectory, indexDefinition);
			}
			return keysToDeleteAfterRecovery;
		}

		private void LoadExistingSuggestionsExtentions(string indexName, Index indexImplementation)
		{
			var suggestionsForIndex = Path.Combine(configuration.IndexStoragePath, "Raven-Suggestions", indexName);
			if (!System.IO.Directory.Exists(suggestionsForIndex))
				return;

			try
			{
<<<<<<< HEAD
				var directories = Directory.GetDirectories(suggestionsForIndex);
				if (directories.Any(dir => dir.Contains("-")))
				{
					// Legacy handling:
					// Previously we had separate folder with suggestions for each triple: (field, distanceType, accuracy)
					// Now we have field only.
					// Legacy naming convention was: field-{distanceType}-{accuracy}
					// since when we have - (dash) in SOME folder name it seems to be legacy
					HandleLegacySuggestions(directories);

					// Refresh directories list as handling legacy might rename or delete some of them.					
					directories = Directory.GetDirectories(suggestionsForIndex);
				}

				foreach (var directory in directories)
=======
				foreach (var directory in System.IO.Directory.GetDirectories(suggestionsForIndex))
>>>>>>> 799bb2f8
				{
					IndexSearcher searcher;
					using (indexImplementation.GetSearcher(out searcher))
					{
						var key = Path.GetFileName(directory);
						var field = MonoHttpUtility.UrlDecode(key);
						var extension = new SuggestionQueryIndexExtension(
							indexImplementation,
							documentDatabase.WorkContext,
							Path.Combine(configuration.IndexStoragePath, "Raven-Suggestions", indexName, key),
							searcher.IndexReader.Directory() is RAMDirectory,
							field);
						indexImplementation.SetExtension(key, extension);
					}
				}
			}
			catch (Exception e)
			{
				log.WarnException("Could not open suggestions for index " + indexName + ", resetting the index", e);
				try
				{
					IOExtensions.DeleteDirectory(suggestionsForIndex);
				}
				catch (Exception)
				{
					// ignore the failure
				}
				throw;
			}
		}

		internal static void HandleLegacySuggestions(string[] directories)
		{
			var alreadySeenFields = new HashSet<string>();
			foreach (var directory in directories)
			{
				var key = Path.GetFileName(directory);
				var parentDir = Directory.GetParent(directory).FullName;

				if (key.Contains("-"))
				{
					var tokens = key.Split('-');
					var field = tokens[0];
					if (alreadySeenFields.Contains(field))
					{
						log.Info("Removing legacy suggestions: {0}", directory);
						IOExtensions.DeleteDirectory(directory);
					}
					else
					{
						alreadySeenFields.Add(field);
						var newLocation = Path.Combine(parentDir, field);

						log.Info("Moving suggestions from: {0} to {1}", directory, newLocation);
						Directory.Move(directory, newLocation);
					}
				}
				else
				{
					alreadySeenFields.Add(key);
				}
			}
		}

<<<<<<< HEAD
		protected Lucene.Net.Store.Directory OpenOrCreateLuceneDirectory(IndexDefinition indexDefinition, bool createIfMissing = true, bool forceFullExistingIndexCheck = false)
=======
		protected Directory OpenOrCreateLuceneDirectory(IndexDefinition indexDefinition, bool createIfMissing = true)
>>>>>>> 799bb2f8
		{
			Directory directory;
			if (configuration.RunInMemory ||
				(indexDefinition.IsMapReduce == false &&  // there is no point in creating map/reduce indexes in memory, we write the intermediate results to disk anyway
				 indexDefinitionStorage.IsNewThisSession(indexDefinition) &&
				 indexDefinition.DisableInMemoryIndexing == false &&
				 configuration.DisableInMemoryIndexing == false &&
				 forceFullExistingIndexCheck == false))
			{
				directory = new RAMDirectory();
				new IndexWriter(directory, dummyAnalyzer, IndexWriter.MaxFieldLength.UNLIMITED).Dispose(); // creating index structure
			}
			else
			{
				var indexDirectory = indexDefinition.IndexId.ToString();
				var indexFullPath = Path.Combine(path, indexDirectory);
				directory = new LuceneCodecDirectory(indexFullPath, documentDatabase.IndexCodecs.OfType<AbstractIndexCodec>());

				if (!IndexReader.IndexExists(directory))
				{
					if (createIfMissing == false)
						throw new InvalidOperationException(string.Format("Index directory '{0}' does not exists for '{1}' index.", indexFullPath, indexDefinition.Name));

					WriteIndexVersion(directory, indexDefinition);

					//creating index structure if we need to
					new IndexWriter(directory, dummyAnalyzer, IndexWriter.MaxFieldLength.UNLIMITED).Dispose();
				}
				else
				{
					EnsureIndexVersionMatches(directory, indexDefinition);

					if (forceFullExistingIndexCheck == false)
					{
						if (directory.FileExists("write.lock")) // force lock release, because it was still open when we shut down
						{
							IndexWriter.Unlock(directory);
							// for some reason, just calling unlock doesn't remove this file
							directory.DeleteFile("write.lock");
						}
						if (directory.FileExists("writing-to-index.lock")) // we had an unclean shutdown
						{
							if (configuration.ResetIndexOnUncleanShutdown)
								throw new InvalidOperationException(string.Format("Rude shutdown detected on '{0}' index in '{1}' directory.", indexDefinition.Name, indexFullPath));

							CheckIndexAndTryToFix(directory, indexDefinition);
							directory.DeleteFile("writing-to-index.lock");
						}
					}
					else
					{
						IndexWriter.Unlock(directory);

						if (directory.FileExists("write.lock"))
							directory.DeleteFile("write.lock");

						CheckIndexAndTryToFix(directory, indexDefinition);

						if (directory.FileExists("writing-to-index.lock"))
							directory.DeleteFile("writing-to-index.lock");
					}
				}
			}

			return directory;

		}

		private void RegenerateMapReduceIndex(Directory directory, IndexDefinition indexDefinition)
		{
			// remove old index data
			var dirOnDisk = Path.Combine(path, indexDefinition.IndexId.ToString());
			IOExtensions.DeleteDirectory(dirOnDisk);

			// initialize by new index
			System.IO.Directory.CreateDirectory(dirOnDisk);
			WriteIndexVersion(directory, indexDefinition);
			new IndexWriter(directory, dummyAnalyzer, IndexWriter.MaxFieldLength.UNLIMITED).Dispose();

			var start = 0;
			const int take = 100;

			documentDatabase.TransactionalStorage.Batch(actions =>
			{
				IList<ReduceTypePerKey> reduceKeysAndTypes;

				do
				{
					reduceKeysAndTypes = actions.MapReduce.GetReduceKeysAndTypes(indexDefinition.IndexId, start, take).ToList();
					start += take;

					var keysToScheduleOnLevel2 =
						reduceKeysAndTypes.Where(x => x.OperationTypeToPerform == ReduceType.MultiStep).ToList();
					var keysToScheduleOnLevel0 =
						reduceKeysAndTypes.Where(x => x.OperationTypeToPerform == ReduceType.SingleStep).ToList();

					var itemsToScheduleOnLevel2 = keysToScheduleOnLevel2.Select(x => new ReduceKeyAndBucket(0, x.ReduceKey)).ToList();
					var itemsToScheduleOnLevel0 = new List<ReduceKeyAndBucket>();

					foreach (var reduceKey in keysToScheduleOnLevel0.Select(x => x.ReduceKey))
					{
						var mappedBuckets = actions.MapReduce.GetMappedBuckets(indexDefinition.IndexId, reduceKey, CancellationToken.None).Distinct();

						itemsToScheduleOnLevel0.AddRange(mappedBuckets.Select(x => new ReduceKeyAndBucket(x, reduceKey)));
					}

					foreach (var itemToReduce in itemsToScheduleOnLevel2)
					{
						actions.MapReduce.ScheduleReductions(indexDefinition.IndexId, 2, itemToReduce);
						actions.General.MaybePulseTransaction();
					}

					foreach (var itemToReduce in itemsToScheduleOnLevel0)
					{
						actions.MapReduce.ScheduleReductions(indexDefinition.IndexId, 0, itemToReduce);
						actions.General.MaybePulseTransaction();
					}

				} while (reduceKeysAndTypes.Count > 0);
			});
		}

		private void ResetLastIndexedEtag(IndexDefinition indexDefinition, Etag lastIndexedEtag, DateTime timestamp)
		{
			documentDatabase.TransactionalStorage.Batch(
				accessor =>
				accessor.Indexing.UpdateLastIndexed(indexDefinition.IndexId, lastIndexedEtag, timestamp));
		}

		internal Etag GetLastEtagForIndex(Index index)
		{
			if (index.IsMapReduce)
				return null;

			IndexStats stats = null;
			documentDatabase.TransactionalStorage.Batch(accessor => stats = accessor.Indexing.GetIndexStats(index.IndexId));

			return stats != null ? stats.LastIndexedEtag : Etag.Empty;
		}

		public static string IndexVersionFileName(IndexDefinition indexDefinition)
		{
			if (indexDefinition.IsMapReduce)
				return "mapReduce.version";
			return "index.version";
		}

		public static void WriteIndexVersion(Directory directory, IndexDefinition indexDefinition)
		{
			var version = IndexVersion;
			if (indexDefinition.IsMapReduce)
			{
				version = MapReduceIndexVersion;
			}
			using (var indexOutput = directory.CreateOutput(IndexVersionFileName(indexDefinition)))
			{
				indexOutput.WriteString(version);
				indexOutput.Flush();
			}
		}

		private static void EnsureIndexVersionMatches(Directory directory, IndexDefinition indexDefinition)
		{
			var versionToCheck = IndexVersion;
			if (indexDefinition.IsMapReduce)
			{
				versionToCheck = MapReduceIndexVersion;
			}
			var indexVersion = IndexVersionFileName(indexDefinition);
			if (directory.FileExists(indexVersion) == false)
			{
				throw new InvalidOperationException("Could not find " + indexVersion + " " + indexDefinition.IndexId + ", resetting index");
			}
			using (var indexInput = directory.OpenInput(indexVersion))
			{
				var versionFromDisk = indexInput.ReadString();
				if (versionFromDisk != versionToCheck)
					throw new InvalidOperationException("Index " + indexDefinition.IndexId + " is of version " + versionFromDisk +
														" which is not compatible with " + versionToCheck + ", resetting index");
			}
		}

		private static void CheckIndexAndTryToFix(Directory directory, IndexDefinition indexDefinition)
		{
			startupLog.Warn("Unclean shutdown detected on {0}, checking the index for errors. This may take a while.", indexDefinition.Name);

			var memoryStream = new MemoryStream();
			var stringWriter = new StreamWriter(memoryStream);
			var checkIndex = new CheckIndex(directory);

			if (startupLog.IsWarnEnabled)
				checkIndex.SetInfoStream(stringWriter);

			var sp = Stopwatch.StartNew();
			var status = checkIndex.CheckIndex_Renamed_Method();
			sp.Stop();
			if (startupLog.IsWarnEnabled)
			{
				startupLog.Warn("Checking index {0} took: {1}, clean: {2}", indexDefinition.Name, sp.Elapsed, status.clean);
				memoryStream.Position = 0;

				log.Warn(new StreamReader(memoryStream).ReadToEnd());
			}

			if (status.clean)
				return;

			startupLog.Warn("Attempting to fix index: {0}", indexDefinition.Name);
			sp.Restart();
			checkIndex.FixIndex(status);
			startupLog.Warn("Fixed index {0} in {1}", indexDefinition.Name, sp.Elapsed);
		}

		public void StoreCommitPoint(string indexName, IndexCommitPoint indexCommit)
		{
			if (indexCommit.SegmentsInfo == null || indexCommit.SegmentsInfo.IsIndexCorrupted)
				return;

			var directoryName = indexCommit.SegmentsInfo.Generation.ToString("0000000000000000000", CultureInfo.InvariantCulture);
			var commitPointDirectory = new IndexCommitPointDirectory(path, indexName, directoryName);

			if (System.IO.Directory.Exists(commitPointDirectory.AllCommitPointsFullPath) == false)
			{
				System.IO.Directory.CreateDirectory(commitPointDirectory.AllCommitPointsFullPath);
			}

			System.IO.Directory.CreateDirectory(commitPointDirectory.FullPath);

			using (var commitPointFile = File.Create(commitPointDirectory.FileFullPath))
			using (var sw = new StreamWriter(commitPointFile))
			{
				var jsonSerializer = JsonExtensions.CreateDefaultJsonSerializer();
				var textWriter = new JsonTextWriter(sw);

				jsonSerializer.Serialize(textWriter, indexCommit);
				sw.Flush();
			}

			var currentSegmentsFileName = indexCommit.SegmentsInfo.SegmentsFileName;

			File.Copy(Path.Combine(commitPointDirectory.IndexFullPath, currentSegmentsFileName),
						Path.Combine(commitPointDirectory.FullPath, currentSegmentsFileName),
						overwrite: true);

			var storedCommitPoints = System.IO.Directory.GetDirectories(commitPointDirectory.AllCommitPointsFullPath);

			if (storedCommitPoints.Length > configuration.MaxNumberOfStoredCommitPoints)
			{
				foreach (var toDelete in storedCommitPoints.Take(storedCommitPoints.Length - configuration.MaxNumberOfStoredCommitPoints))
				{
					IOExtensions.DeleteDirectory(toDelete);
				}
			}
		}

		public void AddDeletedKeysToCommitPoints(IndexDefinition indexDefinition, string[] deletedKeys)
		{
			var indexFullPath = Path.Combine(path, indexDefinition.IndexId.ToString());

			var existingCommitPoints = IndexCommitPointDirectory.ScanAllCommitPointsDirectory(indexFullPath);

			foreach (var commitPointDirectory in existingCommitPoints.Select(commitPoint => new IndexCommitPointDirectory(path, indexDefinition.IndexId.ToString(), commitPoint)))
			{
				using (var stream = File.Open(commitPointDirectory.DeletedKeysFile, FileMode.OpenOrCreate))
				{
					stream.Seek(0, SeekOrigin.End);
					using (var writer = new StreamWriter(stream))
					{
						foreach (var deletedKey in deletedKeys)
						{
							writer.WriteLine(deletedKey);
						}
					}
				}
			}
		}

		private bool TryReusePreviousCommitPointsToRecoverIndex(Directory directory, IndexDefinition indexDefinition, string indexStoragePath, out IndexCommitPoint indexCommit, out string[] keysToDelete)
		{
			indexCommit = null;
			keysToDelete = null;

			if (indexDefinition.IsMapReduce)
				return false;

			var indexFullPath = Path.Combine(indexStoragePath, indexDefinition.IndexId.ToString());



			var allCommitPointsFullPath = IndexCommitPointDirectory.GetAllCommitPointsFullPath(indexFullPath);

			if (System.IO.Directory.Exists(allCommitPointsFullPath) == false)
				return false;

			var filesInIndexDirectory = System.IO.Directory.GetFiles(indexFullPath).Select(Path.GetFileName);

			var existingCommitPoints =
				IndexCommitPointDirectory.ScanAllCommitPointsDirectory(indexFullPath);

			Array.Reverse(existingCommitPoints); // start from the highest generation

			foreach (var commitPointDirectoryName in existingCommitPoints)
			{
				try
				{
					var commitPointDirectory = new IndexCommitPointDirectory(indexStoragePath, indexDefinition.IndexId.ToString(),
																				commitPointDirectoryName);

					if (TryGetCommitPoint(commitPointDirectory, out indexCommit) == false)
					{
						IOExtensions.DeleteDirectory(commitPointDirectory.FullPath);
						continue; // checksum is invalid, try another commit point
					}

					var missingFile =
						indexCommit.SegmentsInfo.ReferencedFiles.Any(
							referencedFile => filesInIndexDirectory.Contains(referencedFile) == false);

					if (missingFile)
					{
						IOExtensions.DeleteDirectory(commitPointDirectory.FullPath);
						continue; // there are some missing files, try another commit point
					}

					var storedSegmentsFile = indexCommit.SegmentsInfo.SegmentsFileName;

					// here there should be only one segments_N file, however remove all if there is more
					foreach (var currentSegmentsFile in System.IO.Directory.GetFiles(commitPointDirectory.IndexFullPath, "segments_*"))
					{
						File.Delete(currentSegmentsFile);
					}

					// copy old segments_N file
					File.Copy(Path.Combine(commitPointDirectory.FullPath, storedSegmentsFile),
							  Path.Combine(commitPointDirectory.IndexFullPath, storedSegmentsFile), true);

					try
					{
						// update segments.gen file
						using (var genOutput = directory.CreateOutput(IndexFileNames.SEGMENTS_GEN))
						{
							genOutput.WriteInt(SegmentInfos.FORMAT_LOCKLESS);
							genOutput.WriteLong(indexCommit.SegmentsInfo.Generation);
							genOutput.WriteLong(indexCommit.SegmentsInfo.Generation);
						}
					}
					catch (Exception)
					{
						// here we can ignore, segments.gen is used only as fallback
					}

					if (File.Exists(commitPointDirectory.DeletedKeysFile))
						keysToDelete = File.ReadLines(commitPointDirectory.DeletedKeysFile).ToArray();

					return true;
				}
				catch (Exception ex)
				{
					startupLog.WarnException("Could not recover an index named '" + indexDefinition.IndexId +
									   "'from segments of the following generation " + commitPointDirectoryName, ex);
				}
			}

			return false;
		}

		public static IndexSegmentsInfo GetCurrentSegmentsInfo(string indexName, Directory directory)
		{
			var segmentInfos = new SegmentInfos();
			var result = new IndexSegmentsInfo();

			try
			{
				segmentInfos.Read(directory);

				result.Generation = segmentInfos.Generation;
				result.SegmentsFileName = segmentInfos.GetCurrentSegmentFileName();
				result.ReferencedFiles = segmentInfos.Files(directory, false);
			}
			catch (CorruptIndexException ex)
			{
				log.WarnException(string.Format("Could not read segment information for an index '{0}'", indexName), ex);

				result.IsIndexCorrupted = true;
			}

			return result;
		}

		public static bool TryGetCommitPoint(IndexCommitPointDirectory commitPointDirectory, out IndexCommitPoint indexCommit)
		{
			using (var commitPointFile = File.OpenRead(commitPointDirectory.FileFullPath))
			{
				try
				{
					var textReader = new JsonTextReader(new StreamReader(commitPointFile));
					var jsonCommitPoint = RavenJObject.Load(textReader);
					var jsonEtag = jsonCommitPoint.Value<RavenJToken>("HighestCommitedETag");

					Etag recoveredEtag = null;
					if (jsonEtag.Type == JTokenType.Object) // backward compatibility - HighestCommitedETag is written as {"Restarts":123,"Changes":1}
					{
						jsonCommitPoint.Remove("HighestCommitedETag");
						recoveredEtag = new Etag(UuidType.Documents, jsonEtag.Value<long>("Restarts"), jsonEtag.Value<long>("Changes"));
					}

					indexCommit = jsonCommitPoint.JsonDeserialization<IndexCommitPoint>();

					if (indexCommit == null)
						return false;

					if (recoveredEtag != null)
						indexCommit.HighestCommitedETag = recoveredEtag;

					if (indexCommit.HighestCommitedETag == null || indexCommit.HighestCommitedETag.CompareTo(Etag.Empty) == 0)
						return false;

					return true;
				}
				catch (Exception e)
				{
					log.Warn("Could not get commit point from the following location {0}. Exception {1}", commitPointDirectory.FileFullPath, e);

					indexCommit = null;
					return false;
				}
			}
		}

		internal Directory MakeRAMDirectoryPhysical(RAMDirectory ramDir, IndexDefinition indexDefinition)
		{
			var newDir = new LuceneCodecDirectory(Path.Combine(path, indexDefinition.IndexId.ToString()), documentDatabase.IndexCodecs.OfType<AbstractIndexCodec>());
			Directory.Copy(ramDir, newDir, false);
			return newDir;
		}

		private Index CreateIndexImplementation(IndexDefinition indexDefinition, Directory directory)
		{
			var viewGenerator = indexDefinitionStorage.GetViewGenerator(indexDefinition.IndexId);
			var indexImplementation = indexDefinition.IsMapReduce
										? (Index)new MapReduceIndex(directory, indexDefinition.IndexId, indexDefinition, viewGenerator, documentDatabase.WorkContext)
										: new SimpleIndex(directory, indexDefinition.IndexId, indexDefinition, viewGenerator, documentDatabase.WorkContext);

			configuration.Container.SatisfyImportsOnce(indexImplementation);

			return indexImplementation;
		}

		public int[] Indexes
		{
			get { return indexes.Keys.ToArray(); }
		}

		public string[] IndexNames
		{
			get { return indexes.Values.Select(x => x.PublicName).ToArray(); }
		}

		public bool HasIndex(string index)
		{
			if (index == null)
				return false;
			return indexes.Any(x => String.Compare(index, x.Value.PublicName, StringComparison.OrdinalIgnoreCase) == 0);
		}

		public void Dispose()
		{
			var exceptionAggregator = new ExceptionAggregator(log, "Could not properly close index storage");

		    exceptionAggregator.Execute(FlushMapIndexes);
            exceptionAggregator.Execute(FlushReduceIndexes);

			exceptionAggregator.Execute(() => Parallel.ForEach(indexes.Values, index => exceptionAggregator.Execute(index.Dispose)));

			exceptionAggregator.Execute(() => dummyAnalyzer.Close());

			exceptionAggregator.Execute(() =>
			{
				if (crashMarker != null)
					crashMarker.Dispose();
			});

			exceptionAggregator.ThrowIfNeeded();
		}

		public void DeleteIndex(string name)
		{
			var value = TryIndexByName(name);
			if (value == null)
				return;
			DeleteIndex(value.indexId);
		}

		public void DeleteIndex(int id)
		{
			var value = GetIndexInstance(id);
			if (value == null)
			{
				log.Debug("Ignoring delete for non existing index {0}", id);
				return;
			}
			documentDatabase.TransactionalStorage.Batch(accessor =>
			  accessor.Lists.Remove("Raven/Indexes/QueryTime", value.PublicName));
			log.Debug("Deleting index {0}", value.PublicName);
			value.Dispose();
			Index ignored;

			var dirOnDisk = Path.Combine(path, id.ToString());
			if (!indexes.TryRemove(id, out ignored) || !System.IO.Directory.Exists(dirOnDisk))
				return;

			UpdateIndexMappingFile();
		}

		public void DeleteIndexData(int id)
		{
			var dirOnDisk = Path.Combine(path, id.ToString(CultureInfo.InvariantCulture));
			IOExtensions.DeleteDirectory(dirOnDisk);
		}

		public Index ReopenCorruptedIndex(Index index)
		{
			if(index.Priority != IndexingPriority.Error)
				throw new InvalidOperationException(string.Format("Index {0} isn't errored", index.PublicName));

			index.Dispose();

			var reopened = OpenIndex(index.PublicName, onStartup: false, forceFullIndexCheck: true);

			if (reopened == null)
				throw new InvalidOperationException("Reopened index cannot be null instance. Index name:" + index.PublicName);

			return indexes.AddOrUpdate(reopened.IndexId, n => reopened, (s, existigIndex) => reopened);
		}

		public void CreateIndexImplementation(IndexDefinition indexDefinition)
		{
			log.Debug("Creating index {0} with id {1}", indexDefinition.IndexId, indexDefinition.Name);

			IndexDefinitionStorage.ResolveAnalyzers(indexDefinition);

			if (TryIndexByName(indexDefinition.Name) != null)
			{
				throw new InvalidOperationException("Index " + indexDefinition.Name + " already exists");
			}

			var addedIndex = indexes.AddOrUpdate(indexDefinition.IndexId, n =>
			{
				var directory = OpenOrCreateLuceneDirectory(indexDefinition);
				return CreateIndexImplementation(indexDefinition, directory);
			}, (s, index) => index);

			//prevent corrupted index when creating a map-reduce index
			//need to do this for every map reduce index, even when indexing is enabled,
			if (addedIndex.IsMapReduce)
			{
				addedIndex.EnsureIndexWriter();
				addedIndex.Flush(Etag.Empty);
			}
				
			UpdateIndexMappingFile();
		}

		public Query GetDocumentQuery(string index, IndexQuery query, OrderedPartCollection<AbstractIndexQueryTrigger> indexQueryTriggers)
		{
			var value = TryIndexByName(index);
			if (value == null)
			{
				log.Debug("Query on non existing index {0}", index);
				throw new InvalidOperationException("Index '" + index + "' does not exists");
			}
			var fieldsToFetch = new FieldsToFetch(new string[0], false, null);
			return new Index.IndexQueryOperation(value, query, _ => false, fieldsToFetch, indexQueryTriggers).GetDocumentQuery();
		}

		private Index TryIndexByName(string name)
		{
			return indexes.Where(index => String.Compare(index.Value.PublicName, name, StringComparison.OrdinalIgnoreCase) == 0)
			.Select(x => x.Value)
			.FirstOrDefault();
		}

		public IEnumerable<IndexQueryResult> Query(string index, 
            IndexQuery query, 
            Func<IndexQueryResult, bool> shouldIncludeInResults, 
            FieldsToFetch fieldsToFetch, 
            OrderedPartCollection<AbstractIndexQueryTrigger> indexQueryTriggers, 
            CancellationToken token,
            Action<double> parseTiming = null
            )
		{
			Index value = TryIndexByName(index);
			if (value == null)
			{
				log.Debug("Query on non existing index '{0}'", index);
				throw new InvalidOperationException("Index '" + index + "' does not exists");
			}

			if ((value.Priority.HasFlag(IndexingPriority.Idle) || value.Priority.HasFlag(IndexingPriority.Abandoned)) &&
				value.Priority.HasFlag(IndexingPriority.Forced) == false)
			{
				documentDatabase.TransactionalStorage.Batch(accessor =>
				{
					value.Priority = IndexingPriority.Normal;
					try
					{
						accessor.Indexing.SetIndexPriority(value.indexId, IndexingPriority.Normal);
					}
					catch (Exception e)
					{
						if (accessor.IsWriteConflict(e) == false)
							throw;

						// we explciitly ignore write conflicts here, it is okay if we got set twice (two concurrent queries, or setting while indexing).
					}
					documentDatabase.WorkContext.ShouldNotifyAboutWork(() => "Idle index queried");
					documentDatabase.Notifications.RaiseNotifications(new IndexChangeNotification()
					{
						Name = value.PublicName,
						Type = IndexChangeTypes.IndexPromotedFromIdle
					});
				});
			}

			var indexQueryOperation = new Index.IndexQueryOperation(value, query, shouldIncludeInResults, fieldsToFetch, indexQueryTriggers);

		    if (parseTiming != null)
		        parseTiming(indexQueryOperation.QueryParseDuration.TotalMilliseconds);

			if (query.Query != null && query.Query.Contains(Constants.IntersectSeparator))
				return indexQueryOperation.IntersectionQuery(token);
          
			return indexQueryOperation.Query(token);
		}

		public IEnumerable<RavenJObject> IndexEntires(
			string indexName,
			IndexQuery query,
			List<string> reduceKeys,
			OrderedPartCollection<AbstractIndexQueryTrigger> indexQueryTriggers,
			Reference<int> totalResults)
		{
			Index value = TryIndexByName(indexName);
			if (value == null)
			{
                if (log.IsDebugEnabled)
                    log.Debug("Query on non existing index '{0}'", indexName);
				
				throw new InvalidOperationException("Index '" + indexName + "' does not exists");
			}

			var indexQueryOperation = new Index.IndexQueryOperation(value, query, null, new FieldsToFetch(null, false, null), indexQueryTriggers, reduceKeys);
			return indexQueryOperation.IndexEntries(totalResults);
		}

		public void RemoveFromIndex(int index, string[] keys, WorkContext context)
		{
			Index value = indexes[index];
			if (value == null)
			{
                if (log.IsDebugEnabled)
                    log.Debug("Removing from non existing index '{0}', ignoring", index);

                return;
			}
			value.Remove(keys, context);
			context.RaiseIndexChangeNotification(new IndexChangeNotification
			{
				Name = value.PublicName,
				Type = IndexChangeTypes.RemoveFromIndex
			});
		}

		[CLSCompliant(false)]
		public IndexingPerformanceStats Index(int index, AbstractViewGenerator viewGenerator, IndexingBatch batch, WorkContext context, IStorageActionsAccessor actions, DateTime minimumTimestamp, CancellationToken token)
		{
			Index value;
			if (indexes.TryGetValue(index, out value) == false)
			{
				log.Debug("Tried to index on a non existent index {0}, ignoring", index);
				return null;
			}
			using (CultureHelper.EnsureInvariantCulture())
			using (DocumentCacher.SkipSettingDocumentsInDocumentCache())
			{
				var performance = value.IndexDocuments(viewGenerator, batch, actions, minimumTimestamp, token);
				context.RaiseIndexChangeNotification(new IndexChangeNotification
				{
					Name = value.PublicName,
					Type = IndexChangeTypes.MapCompleted
				});

				return performance;
			}
		}

		[CLSCompliant(false)]
		public IndexingPerformanceStats Reduce(
			int index,
			AbstractViewGenerator viewGenerator,
			IEnumerable<IGrouping<int, object>> mappedResults,
			int level,
			WorkContext context,
			IStorageActionsAccessor actions,
			HashSet<string> reduceKeys,
			int inputCount)
		{
			Index value = indexes[index];
			if (value == null)
			{
				log.Debug("Tried to index on a non existent index {0}, ignoring", index);
				return null;
			}
			var mapReduceIndex = value as MapReduceIndex;
			if (mapReduceIndex == null)
			{
				log.Warn("Tried to reduce on an index that is not a map/reduce index: {0}, ignoring", index);
				return null;
			}
			using (CultureHelper.EnsureInvariantCulture())
			{
				var reduceDocuments = new MapReduceIndex.ReduceDocuments(mapReduceIndex, viewGenerator, mappedResults, level, context, actions, reduceKeys, inputCount);

				var performance = reduceDocuments.ExecuteReduction();

				context.RaiseIndexChangeNotification(new IndexChangeNotification
				{
					Name = value.PublicName,
					Type = IndexChangeTypes.ReduceCompleted
				});

				return performance;
			}
		}

		internal IndexSearcherHolder.IndexSearcherHoldingState GetCurrentStateHolder(string indexName)
		{
			return GetIndexByName(indexName).GetCurrentStateHolder();
		}

		public IDisposable GetCurrentIndexSearcher(int indexId, out IndexSearcher searcher)
		{
			return GetIndexInstance(indexId).GetSearcher(out searcher);
		}

		public IDisposable GetCurrentIndexSearcherAndTermDocs(string indexName, out IndexSearcher searcher, out RavenJObject[] termsDocs)
		{
			return GetIndexByName(indexName).GetSearcherAndTermsDocs(out searcher, out termsDocs);
		}

		private Index GetIndexByName(string indexName)
		{
			var result = TryIndexByName(indexName);
			if (result == null)
				throw new InvalidOperationException(string.Format("Index '{0}' does not exist", indexName));
			return result;
		}

		public void RunIdleOperations()
		{
			foreach (var value in indexes.Values)
			{
				if ((SystemTime.UtcNow - value.LastIndexTime).TotalMinutes < 1)
					continue;
				
				value.Flush(value.GetLastEtagFromStats());
			}

			SetUnusedIndexesToIdle();
			UpdateLatestPersistedQueryTime();
			DeleteSurpassedAutoIndexes();
		}

		public bool IsIndexStale(string indexName, LastCollectionEtags lastCollectionEtags)
		{
			var index = TryIndexByName(indexName);

			if (index == null)
				throw new InvalidOperationException("Could not find index " + indexName);

			return IsIndexStale(index.IndexId, lastCollectionEtags);
		}

		public bool IsIndexStale(int indexId, LastCollectionEtags lastCollectionEtags)
		{
			bool isStale = false;

			documentDatabase.TransactionalStorage.Batch(actions =>
			{
				Index indexInstance = GetIndexInstance(indexId);

				isStale = (indexInstance != null && indexInstance.IsMapIndexingInProgress) || actions.Staleness.IsIndexStale(indexId, null, null);

				if (indexInstance != null && indexInstance.IsTestIndex)
					isStale = false;

				if (isStale && actions.Staleness.IsIndexStaleByTask(indexId, null) == false && actions.Staleness.IsReduceStale(indexId) == false)
				{
					var viewGenerator = indexDefinitionStorage.GetViewGenerator(indexId);
					if (viewGenerator == null)
						return;

					var indexStats = actions.Indexing.GetIndexStats(indexId);
					if (indexStats == null)
						return;

					var lastIndexedEtag = indexStats.LastIndexedEtag;
					var collectionNames = viewGenerator.ForEntityNames.ToList();
					if (lastCollectionEtags.HasEtagGreaterThan(collectionNames, lastIndexedEtag) == false)
						isStale = false;
				}
			});

			return isStale;
		}

		private void DeleteSurpassedAutoIndexes()
		{
			if (indexes.Any(x => x.Value.PublicName.StartsWith("Auto/", StringComparison.InvariantCultureIgnoreCase)) == false)
				return;

			var mergeSuggestions = indexDefinitionStorage.ProposeIndexMergeSuggestions();

			foreach (var mergeSuggestion in mergeSuggestions.Suggestions)
			{
				if (string.IsNullOrEmpty(mergeSuggestion.SurpassingIndex))
					continue;

				if (mergeSuggestion.CanDelete.Any(x => x.StartsWith("Auto/", StringComparison.InvariantCultureIgnoreCase)) == false)
					continue;

				if (IsIndexStale(mergeSuggestion.SurpassingIndex, documentDatabase.LastCollectionEtags))
					continue;

				foreach (var indexToDelete in mergeSuggestion.CanDelete.Where(x => x.StartsWith("Auto/", StringComparison.InvariantCultureIgnoreCase)))
				{
					documentDatabase.Indexes.DeleteIndex(indexToDelete);
				}
			}
		}

		private void UpdateLatestPersistedQueryTime()
		{
			documentDatabase.TransactionalStorage.Batch(accessor =>
			{
				var maxDate = latestPersistedQueryTime;
				foreach (var index in indexes)
				{
					var lastQueryTime = index.Value.LastQueryTime ?? DateTime.MinValue;
					if (lastQueryTime <= latestPersistedQueryTime)
						continue;

					accessor.Lists.Set("Raven/Indexes/QueryTime", index.Value.PublicName, new RavenJObject
	                {
	                    {"LastQueryTime", lastQueryTime}
	                }, UuidType.Indexing);

					if (lastQueryTime > maxDate)
						maxDate = lastQueryTime;
				}
				latestPersistedQueryTime = maxDate;
			});
		}

		public class UnusedIndexState
		{
			public DateTime LastQueryTime { get; set; }
			public Index Index { get; set; }
			public string Name { get; set; }
			public IndexingPriority Priority { get; set; }
			public DateTime CreationDate { get; set; }
		}

		private void SetUnusedIndexesToIdle()
		{
			documentDatabase.TransactionalStorage.Batch(accessor =>
			{
				var autoIndexesSortedByLastQueryTime =
					(from index in indexes
					 let stats = GetIndexStats(accessor, index.Key)
					 where stats != null
					 let lastQueryTime = stats.LastQueryTimestamp ?? DateTime.MinValue
					 where index.Value.PublicName.StartsWith("Auto/", StringComparison.InvariantCultureIgnoreCase)
					 orderby lastQueryTime
					 select new UnusedIndexState
						 {
							 LastQueryTime = lastQueryTime,
							 Index = index.Value,
							 Name = index.Value.PublicName,
							 Priority = stats.Priority,
							 CreationDate = stats.CreatedTimestamp
						 }).ToArray();

				var timeToWaitBeforeMarkingAutoIndexAsIdle = documentDatabase.Configuration.TimeToWaitBeforeMarkingAutoIndexAsIdle;
				var timeToWaitForIdleMinutes = timeToWaitBeforeMarkingAutoIndexAsIdle.TotalMinutes * 10;

				for (var i = 0; i < autoIndexesSortedByLastQueryTime.Length; i++)
				{
					var thisItem = autoIndexesSortedByLastQueryTime[i];

					if (thisItem.Priority.HasFlag(IndexingPriority.Disabled) || // we don't really have much to say about those in here
						thisItem.Priority.HasFlag(IndexingPriority.Error) || // no need to touch erroring indexes
						thisItem.Priority.HasFlag(IndexingPriority.Forced))// if it is forced, we can't change it
						continue;

					var age = (SystemTime.UtcNow - thisItem.CreationDate).TotalMinutes;
					var lastQuery = (SystemTime.UtcNow - thisItem.LastQueryTime).TotalMinutes;

					if (thisItem.Priority.HasFlag(IndexingPriority.Normal))
					{
						if (age < timeToWaitForIdleMinutes)
						{
							HandleActiveIndex(thisItem, age, lastQuery, accessor, timeToWaitForIdleMinutes);
						}
						else
						{
							// If it's a fairly established query then we need to determine whether there is any activity currently
							// If there is activity and this has not been queried against 'recently' it needs idling
							if (i < autoIndexesSortedByLastQueryTime.Length - 1)
							{
								var nextItem = autoIndexesSortedByLastQueryTime[i + 1];
								if ((nextItem.LastQueryTime - thisItem.LastQueryTime).TotalMinutes > timeToWaitForIdleMinutes)
								{
									accessor.Indexing.SetIndexPriority(thisItem.Index.indexId, IndexingPriority.Idle);
									thisItem.Index.Priority = IndexingPriority.Idle;
									documentDatabase.Notifications.RaiseNotifications(new IndexChangeNotification()
									{
										Name = thisItem.Name,
										Type = IndexChangeTypes.IndexDemotedToIdle
									});
								}
							}
						}

						continue;
					}

					if (thisItem.Priority.HasFlag(IndexingPriority.Idle))
					{
						HandleIdleIndex(age, lastQuery, thisItem, accessor);
						continue;
					}
				}
			});
		}

		private IndexStats GetIndexStats(IStorageActionsAccessor accessor, int indexId)
		{
			var indexStats = accessor.Indexing.GetIndexStats(indexId);
			if (indexStats == null)
				return null;
			indexStats.LastQueryTimestamp = GetLastQueryTime(indexId);
			return indexStats;
		}


		private void HandleIdleIndex(double age, double lastQuery, UnusedIndexState thisItem,
											IStorageActionsAccessor accessor)
		{
			// relatively young index, haven't been queried for a while already
			// can be safely removed, probably
			if (age < 90 && lastQuery > 30)
			{
				accessor.Indexing.DeleteIndex(thisItem.Index.indexId, documentDatabase.WorkContext.CancellationToken);
				return;
			}

			if (lastQuery < configuration.TimeToWaitBeforeMarkingIdleIndexAsAbandoned.TotalMinutes)
				return;

			// old enough, and haven't been queried for a while, mark it as abandoned

			accessor.Indexing.SetIndexPriority(thisItem.Index.indexId, IndexingPriority.Abandoned);

			thisItem.Index.Priority = IndexingPriority.Abandoned;

			documentDatabase.Notifications.RaiseNotifications(new IndexChangeNotification()
			{
				Name = thisItem.Name,
				Type = IndexChangeTypes.IndexDemotedToAbandoned
			});
		}

		private void HandleActiveIndex(UnusedIndexState thisItem, double age, double lastQuery, IStorageActionsAccessor accessor, double timeToWaitForIdle)
		{
			if (age < (timeToWaitForIdle * 2.5) && lastQuery < (1.5 * timeToWaitForIdle))
				return;

			if (age < (timeToWaitForIdle * 6) && lastQuery < (2.5 * timeToWaitForIdle))
				return;

			accessor.Indexing.SetIndexPriority(thisItem.Index.indexId, IndexingPriority.Idle);

			thisItem.Index.Priority = IndexingPriority.Idle;

			documentDatabase.Notifications.RaiseNotifications(new IndexChangeNotification()
			{
				Name = thisItem.Name,
				Type = IndexChangeTypes.IndexDemotedToIdle
			});
		}

		private void UpdateIndexMappingFile()
		{
			if (configuration.RunInMemory)
				return;

			var sb = new StringBuilder();

			foreach (var index in indexes)
			{
				sb.Append(string.Format("{0} - {1}{2}", index.Value.IndexId, index.Value.PublicName, Environment.NewLine));
			}

			File.WriteAllText(Path.Combine(path, "indexes.txt"), sb.ToString());
		}

		public void FlushMapIndexes()
		{
			if (indexes == null)
				return;
			foreach (var value in indexes.Values.Where(value => value != null && !value.IsMapReduce))
			{
				value.Flush(value.GetLastEtagFromStats());
			}
		}

		public void FlushReduceIndexes()
		{
			if (indexes == null)
				return;
			foreach (var value in indexes.Values.Where(value => value != null && value.IsMapReduce))
			{
				value.Flush(value.GetLastEtagFromStats());
			}
		}

		public IIndexExtension GetIndexExtension(string index, string indexExtensionKey)
		{
			return GetIndexByName(index).GetExtension(indexExtensionKey);
		}

		public IIndexExtension GetIndexExtensionByPrefix(string index, string indexExtensionKeyPrefix)
		{
			return GetIndexByName(index).GetExtensionByPrefix(indexExtensionKeyPrefix);
		}

		public void SetIndexExtension(string indexName, string indexExtensionKey, IIndexExtension suggestionQueryIndexExtension)
		{
			GetIndexByName(indexName).SetExtension(indexExtensionKey, suggestionQueryIndexExtension);
		}

		public Index GetIndexInstance(string indexName)
		{
			return TryIndexByName(indexName);
		}

		public Index GetIndexInstance(int indexId)
		{
			Index value;
			indexes.TryGetValue(indexId, out value);
			return value;
		}

		public void MarkCachedQuery(string indexName)
		{
			GetIndexByName(indexName).MarkQueried();
		}

		internal void SetLastQueryTime(string indexName, DateTime lastQueryTime)
		{
			GetIndexByName(indexName).MarkQueried(lastQueryTime);
		}

		public DateTime? GetLastQueryTime(int index)
		{
			return GetIndexInstance(index).LastQueryTime;
		}

		public DateTime? GetLastQueryTime(string index)
		{
			return GetIndexInstance(index).LastQueryTime;
		}

		public IndexingPerformanceStats[] GetIndexingPerformance(int index)
		{
			return GetIndexInstance(index).GetIndexingPerformance();
		}

		public void Backup(string directory, string incrementalTag = null, Action<string, string, BackupStatus.BackupMessageSeverity> notifyCallback = null)
		{
			Parallel.ForEach(indexes.Values, index =>
				index.Backup(directory, path, incrementalTag, notifyCallback));
		}

		public void MergeAllIndexes()
		{
			Parallel.ForEach(indexes.Values, index =>
											 index.MergeSegments());
		}

		public string IndexOnRam(int id)
		{
			return GetIndexInstance(id).IsOnRam;
		}

		public void ForceWriteToDiskAndWriteInMemoryIndexToDiskIfNecessary(string indexName)
		{
			var index = GetIndexByName(indexName);
			index.ForceWriteToDisk();
			index.WriteInMemoryIndexToDiskIfNecessary(Etag.Empty);
		}

		internal bool TryReplaceIndex(string indexName, string indexToReplaceName)
		{
			var indexToReplace = indexDefinitionStorage.GetIndexDefinition(indexToReplaceName);

			var success = indexDefinitionStorage.ReplaceIndex(indexName, indexToReplaceName);
			if (success == false)
				return false;

			if (indexToReplace == null)
				return true;

			documentDatabase.Indexes.DeleteIndex(indexToReplace, removeByNameMapping: false, clearErrors: false, isSideBySideReplacement: true);
<<<<<<< HEAD

=======
>>>>>>> 799bb2f8
			return true;
		}
	}
}<|MERGE_RESOLUTION|>--- conflicted
+++ resolved
@@ -405,7 +405,6 @@
 
 			try
 			{
-<<<<<<< HEAD
 				var directories = Directory.GetDirectories(suggestionsForIndex);
 				if (directories.Any(dir => dir.Contains("-")))
 				{
@@ -421,9 +420,6 @@
 				}
 
 				foreach (var directory in directories)
-=======
-				foreach (var directory in System.IO.Directory.GetDirectories(suggestionsForIndex))
->>>>>>> 799bb2f8
 				{
 					IndexSearcher searcher;
 					using (indexImplementation.GetSearcher(out searcher))
@@ -464,7 +460,7 @@
 				var parentDir = Directory.GetParent(directory).FullName;
 
 				if (key.Contains("-"))
-				{
+		{
 					var tokens = key.Split('-');
 					var field = tokens[0];
 					if (alreadySeenFields.Contains(field))
@@ -488,13 +484,9 @@
 			}
 		}
 
-<<<<<<< HEAD
 		protected Lucene.Net.Store.Directory OpenOrCreateLuceneDirectory(IndexDefinition indexDefinition, bool createIfMissing = true, bool forceFullExistingIndexCheck = false)
-=======
-		protected Directory OpenOrCreateLuceneDirectory(IndexDefinition indexDefinition, bool createIfMissing = true)
->>>>>>> 799bb2f8
-		{
-			Directory directory;
+		{
+			Lucene.Net.Store.Directory directory;
 			if (configuration.RunInMemory ||
 				(indexDefinition.IsMapReduce == false &&  // there is no point in creating map/reduce indexes in memory, we write the intermediate results to disk anyway
 				 indexDefinitionStorage.IsNewThisSession(indexDefinition) &&
@@ -529,19 +521,19 @@
 					{
 						if (directory.FileExists("write.lock")) // force lock release, because it was still open when we shut down
 						{
-							IndexWriter.Unlock(directory);
-							// for some reason, just calling unlock doesn't remove this file
-							directory.DeleteFile("write.lock");
-						}
-						if (directory.FileExists("writing-to-index.lock")) // we had an unclean shutdown
-						{
-							if (configuration.ResetIndexOnUncleanShutdown)
-								throw new InvalidOperationException(string.Format("Rude shutdown detected on '{0}' index in '{1}' directory.", indexDefinition.Name, indexFullPath));
-
-							CheckIndexAndTryToFix(directory, indexDefinition);
-							directory.DeleteFile("writing-to-index.lock");
-						}
-					}
+						IndexWriter.Unlock(directory);
+						// for some reason, just calling unlock doesn't remove this file
+						directory.DeleteFile("write.lock");
+					}
+					if (directory.FileExists("writing-to-index.lock")) // we had an unclean shutdown
+					{
+						if (configuration.ResetIndexOnUncleanShutdown)
+							throw new InvalidOperationException(string.Format("Rude shutdown detected on '{0}' index in '{1}' directory.", indexDefinition.Name, indexFullPath));
+
+						CheckIndexAndTryToFix(directory, indexDefinition);
+						directory.DeleteFile("writing-to-index.lock");
+					}
+				}
 					else
 					{
 						IndexWriter.Unlock(directory);
@@ -553,7 +545,7 @@
 
 						if (directory.FileExists("writing-to-index.lock"))
 							directory.DeleteFile("writing-to-index.lock");
-					}
+			}
 				}
 			}
 
@@ -1040,10 +1032,10 @@
 			}
 
 			var addedIndex = indexes.AddOrUpdate(indexDefinition.IndexId, n =>
-			{
-				var directory = OpenOrCreateLuceneDirectory(indexDefinition);
-				return CreateIndexImplementation(indexDefinition, directory);
-			}, (s, index) => index);
+		{
+			var directory = OpenOrCreateLuceneDirectory(indexDefinition);
+			return CreateIndexImplementation(indexDefinition, directory);
+		}, (s, index) => index);
 
 			//prevent corrupted index when creating a map-reduce index
 			//need to do this for every map reduce index, even when indexing is enabled,
@@ -1139,7 +1131,7 @@
 			if (value == null)
 			{
                 if (log.IsDebugEnabled)
-                    log.Debug("Query on non existing index '{0}'", indexName);
+				log.Debug("Query on non existing index '{0}'", indexName);
 				
 				throw new InvalidOperationException("Index '" + indexName + "' does not exists");
 			}
@@ -1154,9 +1146,9 @@
 			if (value == null)
 			{
                 if (log.IsDebugEnabled)
-                    log.Debug("Removing from non existing index '{0}', ignoring", index);
-
-                return;
+				log.Debug("Removing from non existing index '{0}', ignoring", index);
+
+				return;
 			}
 			value.Remove(keys, context);
 			context.RaiseIndexChangeNotification(new IndexChangeNotification
@@ -1257,9 +1249,9 @@
 			{
 				if ((SystemTime.UtcNow - value.LastIndexTime).TotalMinutes < 1)
 					continue;
-				
-				value.Flush(value.GetLastEtagFromStats());
-			}
+
+					value.Flush(value.GetLastEtagFromStats());
+				}
 
 			SetUnusedIndexesToIdle();
 			UpdateLatestPersistedQueryTime();
@@ -1516,9 +1508,9 @@
 				return;
 			foreach (var value in indexes.Values.Where(value => value != null && !value.IsMapReduce))
 			{
-				value.Flush(value.GetLastEtagFromStats());
-			}
-		}
+					value.Flush(value.GetLastEtagFromStats());
+				}
+				}
 
 		public void FlushReduceIndexes()
 		{
@@ -1526,9 +1518,9 @@
 				return;
 			foreach (var value in indexes.Values.Where(value => value != null && value.IsMapReduce))
 			{
-				value.Flush(value.GetLastEtagFromStats());
-			}
-		}
+					value.Flush(value.GetLastEtagFromStats());
+				}
+				}
 
 		public IIndexExtension GetIndexExtension(string index, string indexExtensionKey)
 		{
@@ -1618,10 +1610,7 @@
 				return true;
 
 			documentDatabase.Indexes.DeleteIndex(indexToReplace, removeByNameMapping: false, clearErrors: false, isSideBySideReplacement: true);
-<<<<<<< HEAD
-
-=======
->>>>>>> 799bb2f8
+
 			return true;
 		}
 	}
