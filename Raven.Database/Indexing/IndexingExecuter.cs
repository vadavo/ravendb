//-----------------------------------------------------------------------
// <copyright file="IndexingExecuter.cs" company="Hibernating Rhinos LTD">
//     Copyright (c) Hibernating Rhinos LTD. All rights reserved.
// </copyright>
//-----------------------------------------------------------------------
using System;
using System.Collections.Concurrent;
using System.Collections.Generic;
using System.Diagnostics;
using System.IO;
using System.Linq;
using System.Threading;
using Raven.Abstractions;
using Raven.Abstractions.Data;
using Raven.Abstractions.Extensions;
using Raven.Abstractions.Logging;
using Raven.Database.Config;
using Raven.Database.Extensions;
using Raven.Database.Impl;
using Raven.Database.Json;
using Raven.Database.Plugins;
using Raven.Database.Prefetching;
using Raven.Database.Storage;
using Raven.Database.Tasks;
using Sparrow.Collections;

namespace Raven.Database.Indexing
{
	public class IndexingExecuter : AbstractIndexingExecuter
	{
		private readonly ConcurrentSet<PrefetchingBehavior> prefetchingBehaviors = new ConcurrentSet<PrefetchingBehavior>();
		private readonly Prefetcher prefetcher;
		private readonly PrefetchingBehavior defaultPrefetchingBehavior;

		public IndexingExecuter(WorkContext context, Prefetcher prefetcher, IndexReplacer indexReplacer)
			: base(context, indexReplacer)
		{
			autoTuner = new IndexBatchSizeAutoTuner(context);
			this.prefetcher = prefetcher;
			defaultPrefetchingBehavior = prefetcher.CreatePrefetchingBehavior(PrefetchingUser.Indexer, autoTuner, "Default Prefetching behavior");
			defaultPrefetchingBehavior.ShouldHandleUnusedDocumentsAddedAfterCommit = true;
			prefetchingBehaviors.TryAdd(defaultPrefetchingBehavior);
		}

		public List<PrefetchingBehavior> PrefetchingBehaviors
		{
			get { return prefetchingBehaviors.ToList(); }
		}

		protected override bool IsIndexStale(IndexStats indexesStat, IStorageActionsAccessor actions, bool isIdle, Reference<bool> onlyFoundIdleWork)
		{
		    var isStale = actions.Staleness.IsMapStale(indexesStat.Id);
			var indexingPriority = indexesStat.Priority;
			if (isStale == false)
				return false;

			if (indexingPriority == IndexingPriority.None)
				return true;


            if ((indexingPriority & IndexingPriority.Normal) == IndexingPriority.Normal)
			{
				onlyFoundIdleWork.Value = false;
				return true;
			}

			if ((indexingPriority & (IndexingPriority.Disabled | IndexingPriority.Error)) != IndexingPriority.None)
				return false;

			if (isIdle == false)
				return false; // everything else is only valid on idle runs

			if ((indexingPriority & IndexingPriority.Idle) == IndexingPriority.Idle)
				return true;

			if ((indexingPriority & IndexingPriority.Abandoned) == IndexingPriority.Abandoned)
			{
				var timeSinceLastIndexing = (SystemTime.UtcNow - indexesStat.LastIndexingTime);

				return (timeSinceLastIndexing > context.Configuration.TimeToWaitBeforeRunningAbandonedIndexes);
			}

			throw new InvalidOperationException("Unknown indexing priority for index " + indexesStat.Id + ": " + indexesStat.Priority);
		}


	    protected override void UpdateStalenessMetrics(int staleCount)
		{
	        context.MetricsCounters.StaleIndexMaps.Update(staleCount);
		}

		protected override bool ShouldSkipIndex(Index index)
		{
			return index.IsTestIndex ||
			       index.IsMapIndexingInProgress; // precomputed? slow? it is already running, nothing to do with it for now;
		}

		protected override DatabaseTask GetApplicableTask(IStorageActionsAccessor actions)
	    {
		    var removeFromIndexTasks = (DatabaseTask)actions.Tasks.GetMergedTask<RemoveFromIndexTask>();
			var touchReferenceDocumentIfChangedTask = removeFromIndexTasks ?? actions.Tasks.GetMergedTask<TouchReferenceDocumentIfChangedTask>();


		    return touchReferenceDocumentIfChangedTask;
	    }

		protected override void FlushAllIndexes()
		{
			context.IndexStorage.FlushMapIndexes();
		}

		protected override IndexToWorkOn GetIndexToWorkOn(IndexStats indexesStat)
		{
			return new IndexToWorkOn
			{
				IndexId = indexesStat.Id,
				LastIndexedEtag = indexesStat.LastIndexedEtag,
				LastIndexedTimestamp = indexesStat.LastIndexedTimestamp
			};
		}


		private class IndexingGroup : IDisposable
		{
			public Etag LastIndexedEtag;
			public DateTime? LastQueryTime;

			public List<IndexToWorkOn> Indexes; 
			public PrefetchingBehavior PrefetchingBehavior;
			public List<JsonDocument> JsonDocs;
			private IDisposable prefetchDisposable;
			public IndexingBatchInfo BatchInfo { get; set; }
			private int disposed = 0;
			private int indexedAmount = 0;

			public event Action<IndexingGroup> IndexingGroupProcessingFinished;


			public void SignalIndexingComplete()
			{
				if (Interlocked.Increment(ref indexedAmount) == Indexes.Count && IndexingGroupProcessingFinished != null)
				{
					IndexingGroupProcessingFinished(this);
		}
			}

			public void ReleaseIndexingGroupFinished()
        {
				IndexingGroupProcessingFinished = null;
			}

			public void PrefetchDocuments()
			{
				/*prefetchDisposable  = new WeakReference<IDisposable>(
					PrefetchingBehavior.DocumentBatchFrom(LastIndexedEtag, out JsonDocs));*/
				prefetchDisposable =
					PrefetchingBehavior.DocumentBatchFrom(LastIndexedEtag, out JsonDocs);
			}

			~IndexingGroup()
			{
				if (Thread.VolatileRead(ref disposed) == 0)
				{
					this.Dispose();
				}
			}

			public void Dispose()
			{
				if (prefetchDisposable != null)
				{
					/*IDisposable prefetcherDisposableValue;
					if (prefetchDisposable.TryGetTarget(out prefetcherDisposableValue))
					{
						prefetcherDisposableValue.Dispose();
					}*/
					prefetchDisposable.Dispose();
				}
				Interlocked.Increment(ref disposed);
			}
		}

		public class IndexingBatchOperation
		{
			public IndexingBatchForIndex IndexingBatch { get; set; }
			public Etag LastEtag { get; set; }
			public DateTime LastModified { get; set; }
			public IndexingBatchInfo IndexingBatchInfo { get; set; }
		}


		protected override void ExecuteIndexingWork(IList<IndexToWorkOn> indexes)
		{
			ConcurrentSet<PrefetchingBehavior> usedPrefetchers;
			List<IndexingGroup> groupedIndexes;
			var completedGroups = 0;

			if (GenerateIndexingGroupsByEtagRanges(indexes, out usedPrefetchers, out groupedIndexes))
			{
				return;
			}


			foreach (var indexToWorkOn in indexes)
			{
				indexToWorkOn.Index.IsMapIndexingInProgress = true;
			}

			var indexingAutoTunerContext = ((IndexBatchSizeAutoTuner)autoTuner).ConsiderLimitingNumberOfItemsToProcessForThisBatch(
				groupedIndexes.Max(x => x.Indexes.Max(y => y.Index.MaxIndexOutputsPerDocument)),
				groupedIndexes.Any(x => x.Indexes.Any(y => y.Index.IsMapReduce)));
			indexes.ForEach(x => x.Index.CurrentNumberOfItemsToIndexInSingleBatch = autoTuner.NumberOfItemsToProcessInSingleBatch);
			using (indexingAutoTunerContext)
				{
				var indexBatchOperations = new ConcurrentDictionary<IndexingBatchOperation, object>();

				var operationWasCancelled = GenerateIndexingBatchesAndPrefetchDocuments(groupedIndexes, indexBatchOperations);

				var executionStopwatch = Stopwatch.StartNew();

				foreach (var indexingGroup in groupedIndexes)
				{
					indexingGroup.IndexingGroupProcessingFinished += x =>
					{
						if (!operationWasCancelled)
						{
							ReleasePrefethersAndUpdateStatistics(x, executionStopwatch.Elapsed);
						}

						if (Interlocked.Increment(ref completedGroups) == groupedIndexes.Count)
						{
							RemoveUnusedPrefetchers(usedPrefetchers);
						}
				};
				}

				if (!operationWasCancelled)
					operationWasCancelled = PerformIndexingOnIndexBatches(indexBatchOperations);
			}
		}

		private void ReleasePrefethersAndUpdateStatistics(IndexingGroup indexingGroup, TimeSpan ellapsedTimeSpan)
		{
			if (indexingGroup.JsonDocs != null && indexingGroup.JsonDocs.Count > 0)
			{
				indexingGroup.PrefetchingBehavior.CleanupDocuments(indexingGroup.LastIndexedEtag);
				indexingGroup.PrefetchingBehavior.UpdateAutoThrottler(indexingGroup.JsonDocs, ellapsedTimeSpan);
				indexingGroup.PrefetchingBehavior.BatchProcessingComplete();
				context.ReportIndexingBatchCompleted(indexingGroup.BatchInfo);
			}
			indexingGroup.ReleaseIndexingGroupFinished();
		}

		private bool PerformIndexingOnIndexBatches(ConcurrentDictionary<IndexingBatchOperation, object> indexBatchOperations)
		{
			bool operationWasCancelled = false;
			try
			{
				context.MetricsCounters.IndexedPerSecond.Mark(indexBatchOperations.Keys.Count);


				var executedPartially = 0;
				context.Database.MappingThreadPool.ExecuteBatch(indexBatchOperations.Keys.ToList(),
					indexBatchOperation =>
			{
				context.CancellationToken.ThrowIfCancellationRequested();
				using (LogContext.WithDatabase(context.DatabaseName))
				{
							try
							{
								var performance = HandleIndexingFor(indexBatchOperation.IndexingBatch, indexBatchOperation.LastEtag, indexBatchOperation.LastModified, CancellationToken.None);

								if (performance != null)
									indexBatchOperation.IndexingBatchInfo.PerformanceStats.TryAdd(indexBatchOperation.IndexingBatch.Index.PublicName, performance);

								if (Thread.VolatileRead(ref executedPartially) == 1)
								{
									context.NotifyAboutWork();
								}
							}
							catch (InvalidDataException e)
							{
								Log.ErrorException("Failed to index because of data corruption. ", e);
								context.AddError(indexBatchOperation.IndexingBatch.IndexId, indexBatchOperation.IndexingBatch.Index.PublicName, null, e,string.Format("Failed to index because of data corruption. Reason: {0}", e.Message));
							}
						}
					}, allowPartialBatchResumption: MemoryStatistics.AvailableMemoryInMb > 1.5 * context.Configuration.MemoryLimitForProcessingInMb, description: string.Format("Performing Indexing On Index Batches for a total of {0} indexes", indexBatchOperations.Count));
				Interlocked.Increment(ref executedPartially);
			}
			catch (InvalidDataException e)
			{
				Log.ErrorException("Failed to index because of data corruption. ", e);
				indexBatchOperations.Keys.ForEach(indexBatch =>
					context.AddError(indexBatch.IndexingBatch.Index.IndexId, indexBatch.IndexingBatch.Index.PublicName, null, e,string.Format("Failed to index because of data corruption. Reason: {0}", e.Message)));
			}
			catch (OperationCanceledException)
			{
				operationWasCancelled = true;
			}


			return operationWasCancelled;
		}


		private bool GenerateIndexingBatchesAndPrefetchDocuments(List<IndexingGroup> groupedIndexes, ConcurrentDictionary<IndexingBatchOperation, object> indexBatchOperations)
					{
			bool operationWasCancelled = false;

			context.Database.MappingThreadPool.ExecuteBatch(groupedIndexes,
				indexingGroup =>
				{
					bool operationAdded = false;
						try
						{
						indexingGroup.PrefetchDocuments();
						var curGroupJsonDocs = indexingGroup.JsonDocs;
							if (Log.IsDebugEnabled)
							{
								Log.Debug("Found a total of {0} documents that requires indexing since etag: {1}: ({2})",
								curGroupJsonDocs.Count, indexingGroup.LastIndexedEtag, string.Join(", ", curGroupJsonDocs.Select(x => x.Key)));
							}

						indexingGroup.BatchInfo =
							context.ReportIndexingBatchStarted(curGroupJsonDocs.Count,
								curGroupJsonDocs.Sum(x => x.SerializedSizeOnDisk),
								indexingGroup.Indexes.Select(x => x.Index.PublicName).ToList());

							context.CancellationToken.ThrowIfCancellationRequested();
						var lastByEtag = PrefetchingBehavior.GetHighestJsonDocumentByEtag(curGroupJsonDocs);
						var lastModified = lastByEtag.LastModified.Value;
						var lastEtag = lastByEtag.Etag;
						List<IndexToWorkOn> filteredOutIndexes;
						var indexBatches = FilterIndexes(indexingGroup.Indexes, curGroupJsonDocs, lastEtag, out filteredOutIndexes).OrderByDescending(x => x.Index.LastQueryTime).ToList();

						foreach (var filteredOutIndex in filteredOutIndexes)
							{
							indexingGroup.SignalIndexingComplete();
							filteredOutIndex.Index.IsMapIndexingInProgress = false;
							}

						foreach (var indexBatch in indexBatches)
						{
							var indexingBatchOperation = new IndexingBatchOperation
							{
								IndexingBatch = indexBatch,
								LastEtag = lastEtag,
								LastModified = lastModified,
								IndexingBatchInfo = indexingGroup.BatchInfo
							};

							if (indexBatchOperations.TryAdd(indexingBatchOperation, new object()))
						{
								indexingBatchOperation.IndexingBatch.OnIndexingComplete += indexingGroup.SignalIndexingComplete;
								operationAdded = true;
						}
						}
					}
						catch (OperationCanceledException)
						{
						operationWasCancelled = true;
						}
					catch (InvalidDataException e)
						{
						Log.ErrorException("Failed to index because of data corruption. ", e);
						indexingGroup.Indexes.ForEach(index =>
							context.AddError(index.IndexId, index.Index.PublicName, null, e, string.Format("Failed to index because of data corruption. Reason: {0}", e.Message)));
						}
						finally
						{
						if (operationAdded == false)
							{
							indexingGroup.Indexes.ForEach(x =>
							{
								indexingGroup.SignalIndexingComplete();
								x.Index.IsMapIndexingInProgress = false;
							});
							}
						}
				}, description: string.Format("Prefetching Index Groups for {0} groups", groupedIndexes.Count));
			return operationWasCancelled;
					}

		private bool GenerateIndexingGroupsByEtagRanges(IList<IndexToWorkOn> indexes, out ConcurrentSet<PrefetchingBehavior> usedPrefetchers, out List<IndexingGroup> indexingGroups)
		{
			indexingGroups = new List<IndexingGroup>();
			usedPrefetchers = new ConcurrentSet<PrefetchingBehavior>();

			var groupedIndexesByEtagRange = context.Configuration.IndexingClassifier.GroupMapIndexes(indexes);
			if (groupedIndexesByEtagRange.Count == 0)
				return true;

			groupedIndexesByEtagRange = groupedIndexesByEtagRange.OrderByDescending(x => x.Key).ToDictionary(x => x.Key, x => x.Value);

			foreach (var indexingGroup in groupedIndexesByEtagRange)
			{
				var result = new IndexingGroup
							{
								Indexes = indexingGroup.Value,
								LastIndexedEtag = indexingGroup.Key,
								LastQueryTime = indexingGroup.Value.Max(y => y.Index.LastQueryTime),
								PrefetchingBehavior = GetPrefetcherFor(indexingGroup.Key, usedPrefetchers)
							};

				result.PrefetchingBehavior.AdditionalInfo = string.Format("Default prefetcher: {0}. For indexing group: [Indexes: {1}, LastIndexedEtag: {2}]",
					result.PrefetchingBehavior == defaultPrefetchingBehavior, string.Join(", ", result.Indexes.Select(y => y.Index.PublicName)), result.LastIndexedEtag);
				indexingGroups.Add(result);
		}
			indexingGroups = indexingGroups.OrderByDescending(x => x.LastQueryTime).ToList();
			return false;
		}

		private PrefetchingBehavior GetPrefetcherFor(Etag fromEtag, ConcurrentSet<PrefetchingBehavior> usedPrefetchers)
		{
			foreach (var prefetchingBehavior in prefetchingBehaviors)
			{
				if (prefetchingBehavior.CanUsePrefetcherToLoadFrom(fromEtag) && usedPrefetchers.TryAdd(prefetchingBehavior))
					return prefetchingBehavior;
			}

			var newPrefetcher = prefetcher.CreatePrefetchingBehavior(PrefetchingUser.Indexer, autoTuner,string.Format("Etags from: {0}", fromEtag));

			var recentEtag = Etag.Empty;
			context.Database.TransactionalStorage.Batch(accessor => { recentEtag = accessor.Staleness.GetMostRecentDocumentEtag(); });

			if (recentEtag.Restarts != fromEtag.Restarts || Math.Abs(recentEtag.Changes - fromEtag.Changes) > context.CurrentNumberOfItemsToIndexInSingleBatch)
			{
				// If the distance between etag of a recent document in db and etag to index from is greater than NumberOfItemsToProcessInSingleBatch
				// then prevent the prefetcher from loading newly added documents. For such prefetcher we will relay only on future batches to prefetch docs to avoid
				// large memory consumption by in-memory prefetching queue that would hold all the new documents, but it would be a long time before we can reach them.
				newPrefetcher.DisableCollectingDocumentsAfterCommit = true;
			}

			prefetchingBehaviors.Add(newPrefetcher);
			usedPrefetchers.Add(newPrefetcher);

			return newPrefetcher;
		}

		private void RemoveUnusedPrefetchers(IEnumerable<PrefetchingBehavior> usedPrefetchingBehaviors)
		{
			var unused = prefetchingBehaviors.Except(usedPrefetchingBehaviors.Union(new[]
			{
				defaultPrefetchingBehavior
			})).ToList();


			if (unused.Count == 0)
				return;

			foreach (var unusedPrefetcher in unused)
			{
				prefetchingBehaviors.TryRemove(unusedPrefetcher);
				prefetcher.RemovePrefetchingBehavior(unusedPrefetcher);
			}
		}

	    public override bool ShouldRun
	    {
	        get { return context.RunIndexing; }
	    }

	    protected override void CleanupPrefetchers()
		{
			RemoveUnusedPrefetchers(Enumerable.Empty<PrefetchingBehavior>());
		}


		private static IDisposable MapIndexingInProgress(IList<Index> indexesToWorkOn)
		{
			indexesToWorkOn.ForEach(x => x.IsMapIndexingInProgress = true);

            
			return new DisposableAction(() => indexesToWorkOn.ForEach(x => x.IsMapIndexingInProgress = false));
					}


        public void IndexPrecomputedBatch(PrecomputedIndexingBatch precomputedBatch, CancellationToken token)
        {
			token.ThrowIfCancellationRequested();


            context.MetricsCounters.IndexedPerSecond.Mark(precomputedBatch.Documents.Count);


            var indexToWorkOn = new IndexToWorkOn
            {
                Index = precomputedBatch.Index,
                IndexId = precomputedBatch.Index.indexId,
                LastIndexedEtag = Etag.Empty
            };


			using (LogContext.WithDatabase(context.DatabaseName))
			using (MapIndexingInProgress(new List<Index> { indexToWorkOn.Index }))
	        {
				List<IndexToWorkOn> filteredOutIndexes;
				var indexingBatchForIndex =
					FilterIndexes(new List<IndexToWorkOn> { indexToWorkOn }, precomputedBatch.Documents,
						precomputedBatch.LastIndexed, out filteredOutIndexes).FirstOrDefault();

				if (indexingBatchForIndex == null)
					return;

				IndexingBatchInfo batchInfo = null;

		        IndexingPerformanceStats performance = null;
		        try
		        {
					batchInfo = context.ReportIndexingBatchStarted(precomputedBatch.Documents.Count, -1, new List<string>
			        {
				        indexToWorkOn.Index.PublicName
			        });


			        batchInfo.BatchType = BatchType.Precomputed;


			        if (Log.IsDebugEnabled)
			        {
				        Log.Debug("Going to index precomputed documents for a new index {0}. Count of precomputed docs {1}",
					        precomputedBatch.Index.PublicName, precomputedBatch.Documents.Count);
			        }

					context.ReportIndexingBatchCompleted(batchInfo);



					indexReplacer.ReplaceIndexes(new[] { indexToWorkOn.IndexId });


			        performance = HandleIndexingFor(indexingBatchForIndex, precomputedBatch.LastIndexed, precomputedBatch.LastModified, token);
		        }
		        finally
		        {
			        if (batchInfo != null)
					{
				        if (performance != null)
					        batchInfo.PerformanceStats.TryAdd(indexingBatchForIndex.Index.PublicName, performance);


				        context.ReportIndexingBatchCompleted(batchInfo);
			        }
		        }
	        }
        }

		private IndexingPerformanceStats HandleIndexingFor(IndexingBatchForIndex batchForIndex, Etag lastEtag, DateTime lastModified, CancellationToken token)
		{
			if (currentlyProcessedIndexes.TryAdd(batchForIndex.IndexId, batchForIndex.Index) == false)
			{
				Log.Error("Entered handle indexing with index {0} inside currentlyProcessedIndexes", batchForIndex.Index.PublicName);
				batchForIndex.SignalIndexingComplete();
				return null;
			}
			IndexingPerformanceStats performanceResult = null;
			var wasOutOfMemory = false;
			var wasOperationCanceled = false;
			try
			{
				transactionalStorage.Batch(actions => { performanceResult = IndexDocuments(actions, batchForIndex, token); });


                // This can be null if IndexDocument fails to execute and the exception is catched.
				if (performanceResult != null)
                    performanceResult.RunCompleted();
			}
			catch (OperationCanceledException)
			{
				wasOperationCanceled = true;
				throw;
			}
			catch (Exception e)
			{
				var exception = e;
				var aggregateException = exception as AggregateException;
				if (aggregateException != null)
					exception = aggregateException.ExtractSingleInnerException();

				if (TransactionalStorageHelper.IsWriteConflict(exception))
					return null;

				Log.WarnException(string.Format("Failed to index documents for index: {0}", batchForIndex.Index.PublicName), exception);

				wasOutOfMemory = TransactionalStorageHelper.IsOutOfMemoryException(exception);

				if (wasOutOfMemory == false)
					context.AddError(batchForIndex.IndexId, batchForIndex.Index.PublicName, null, exception);
			}
			finally
			{
				if (performanceResult != null)
                {                    
                    performanceResult.OnCompleted = null;
                }				

				Index _;
				if (Log.IsDebugEnabled)
				{
					Log.Debug("After indexing {0} documents, the new last etag for is: {1} for {2}",
							  batchForIndex.Batch.Docs.Count,
							  lastEtag,
							  batchForIndex.Index.PublicName);
				}

				try
				{
					if (wasOutOfMemory == false && wasOperationCanceled == false)
					{
						bool keepTrying = true;

						for (int i = 0; i < 10 && keepTrying; i++)
						{
							keepTrying = false;
							transactionalStorage.Batch(actions =>
							{
								try
								{
								// whatever we succeeded in indexing or not, we have to update this
								// because otherwise we keep trying to re-index failed documents
								actions.Indexing.UpdateLastIndexed(batchForIndex.IndexId, lastEtag, lastModified);
								}
								catch (Exception e)
								{
									if (actions.IsWriteConflict(e))
									{
										keepTrying = true;
										return;
									}
									throw;
								}
							});

							if (keepTrying)
								Thread.Sleep(11);
						}
					}
					else if (wasOutOfMemory)
						HandleOutOfMemory(batchForIndex);
				}
				finally
				{
					currentlyProcessedIndexes.TryRemove(batchForIndex.IndexId, out _);
					batchForIndex.SignalIndexingComplete();
					batchForIndex.Index.IsMapIndexingInProgress = false;
				}
			}

			return performanceResult;
		}

		private void HandleOutOfMemory(IndexingBatchForIndex batchForIndex)
		{
			transactionalStorage.Batch(actions =>
			{
				var instance = context.IndexStorage.GetIndexInstance(batchForIndex.IndexId);
				if (instance == null)
				{
					return;
				}

				Log.Error("Disabled index '{0}'. Reason: out of memory.", instance.PublicName);

				string configurationKey = null;
				if (string.Equals(context.Database.TransactionalStorage.FriendlyName, InMemoryRavenConfiguration.VoronTypeName, StringComparison.OrdinalIgnoreCase))
				{
					configurationKey = Constants.Voron.MaxScratchBufferSize;
				}
				else if (string.Equals(context.Database.TransactionalStorage.FriendlyName, InMemoryRavenConfiguration.EsentTypeName, StringComparison.OrdinalIgnoreCase))
				{
					configurationKey = Constants.Esent.MaxVerPages;
				}

				Debug.Assert(configurationKey != null);

				actions.Indexing.SetIndexPriority(batchForIndex.IndexId, IndexingPriority.Disabled);
				context.Database.AddAlert(new Alert { AlertLevel = AlertLevel.Error, CreatedAt = SystemTime.UtcNow, Title = string.Format("Index '{0}' was disabled", instance.PublicName), UniqueKey = string.Format("Index '{0}' was disabled", instance.IndexId), Message = string.Format("Out of memory exception occured in storage during indexing process for index '{0}'. As a result of this action, index changed state to disabled. Try increasing '{1}' value in configuration.", instance.PublicName, configurationKey) });
				instance.Priority = IndexingPriority.Disabled;
			});
		}

		public class IndexingBatchForIndex
		{
			private static int _counter = 0;
			public int BatchId = 0;

			public IndexingBatchForIndex()
			{
				BatchId = Interlocked.Increment(ref _counter);
			}

			public int IndexId { get; set; }


            public Index Index { get; set; }

			public Etag LastIndexedEtag { get; set; }

			public IndexingBatch Batch { get; set; }
			public event Action OnIndexingComplete;

			public void SignalIndexingComplete()
			{
				if (OnIndexingComplete != null)
				{
					OnIndexingComplete();
		}
			}
		}

		private IEnumerable<IndexingBatchForIndex> FilterIndexes(IList<IndexToWorkOn> indexesToWorkOn, List<JsonDocument> jsonDocs, Etag highestETagInBatch, out List<IndexToWorkOn> filteredOutIndexes)
		{
			var innerFilteredOutIndexes = new ConcurrentStack<IndexToWorkOn>();
			var last = jsonDocs.Last();

			Debug.Assert(last.Etag != null);
			Debug.Assert(last.LastModified != null);

			var lastEtag = last.Etag;
			var lastModified = last.LastModified.Value;


			var documentRetriever = new DocumentRetriever(null, null, context.ReadTriggers, context.Database.InFlightTransactionalState);


			//var filteredDocs = new ConcurrentQueue<Tuple<JsonDocument, object>>();
			//context


			/*Parallel.ForEach(jsonDocs.Where(x => x != null).AsParallel()
				new ParallelOptions()
				{
					MaxDegreeOfParallelism = context.CurrentNumberOfParallelTasks
				}, doc =>
				{
					if (doc != null)
					{
						var filteredDoc = documentRetriever.ExecuteReadTriggers(doc, null, ReadOperation.Index);
						filteredDocs.Enqueue(
							filteredDoc == null ?
								Tuple.Create(doc, (object) new FilteredDocument(doc)) :
								Tuple.Create(filteredDoc, JsonToExpando.Convert(doc.ToJson())));
					}
				});*/

			var filteredDocs =
				BackgroundTaskExecuter.Instance.Apply(context, jsonDocs, doc =>
				{
					var filteredDoc = documentRetriever.ExecuteReadTriggers(doc, null, ReadOperation.Index);
					return filteredDoc == null ? new
					{
						Doc = doc,
						Json = (object)new FilteredDocument(doc)
					} : new
					{
						Doc = filteredDoc,
						Json = JsonToExpando.Convert(doc.ToJson())
					};
				});

            if ( Log.IsDebugEnabled ) 
                Log.Debug("After read triggers executed, {0} documents remained", filteredDocs.Count);


			var results = new ConcurrentQueue<IndexingBatchForIndex>();
			var actions = new ConcurrentQueue<Action<IStorageActionsAccessor>>();
			context.Database.MappingThreadPool.ExecuteBatch(indexesToWorkOn, indexToWorkOn =>
			{
				var indexName = indexToWorkOn.Index.PublicName;
				var viewGenerator = context.IndexDefinitionStorage.GetViewGenerator(indexName);
				if (viewGenerator == null)
					return; // probably deleted

				var batch = new IndexingBatch(highestETagInBatch);


				foreach (var filteredDoc in filteredDocs)
				{
					var doc = filteredDoc.Doc;
					var json = filteredDoc.Json;


					if (defaultPrefetchingBehavior.FilterDocuments(doc) == false
						|| doc.Etag.CompareTo(indexToWorkOn.LastIndexedEtag) <= 0)
						continue;

					// did we already indexed this document in this index?

					var etag = doc.Etag;
					if (etag == null)
						continue;

					// is the Raven-Entity-Name a match for the things the index executes on?
					if (viewGenerator.ForEntityNames.Count != 0 &&
						viewGenerator.ForEntityNames.Contains(doc.Metadata.Value<string>(Constants.RavenEntityName)) == false)
					{
						continue;
					}

					batch.Add(doc, json, defaultPrefetchingBehavior.ShouldSkipDeleteFromIndex(doc));

					if (batch.DateTime == null)

						batch.DateTime = doc.LastModified;
					else
						batch.DateTime = batch.DateTime > doc.LastModified
							? doc.LastModified
											 : batch.DateTime;
				}

				if (batch.Docs.Count == 0)
				{
                    if ( Log.IsDebugEnabled )
					    Log.Debug("All documents have been filtered for {0}, no indexing will be performed, updating to {1}, {2}", indexName, lastEtag, lastModified);

					// we use it this way to batch all the updates together
					if (indexToWorkOn.LastIndexedEtag.CompareTo(lastEtag) < 0)
						actions.Enqueue(accessor =>
					{
						accessor.Indexing.UpdateLastIndexed(indexToWorkOn.Index.indexId, lastEtag, lastModified);
						accessor.AfterStorageCommit += () =>
						{
							indexToWorkOn.Index.EnsureIndexWriter();
							indexToWorkOn.Index.Flush(lastEtag);
						};
<<<<<<< HEAD
						});
					innerFilteredOutIndexes.Push(indexToWorkOn);
					context.MarkIndexFilteredOut(indexName);
=======
					};

>>>>>>> 799bb2f8
					return;
				}
				
                if (Log.IsDebugEnabled)
					Log.Debug("Going to index {0} documents in {1}: ({2})", batch.Ids.Count, indexToWorkOn, string.Join(", ", batch.Ids));
<<<<<<< HEAD
				}
				results.Enqueue(new IndexingBatchForIndex
=======
				
				results[i] = new IndexingBatchForIndex
>>>>>>> 799bb2f8
				{
					Batch = batch,
					IndexId = indexToWorkOn.IndexId,
                    Index = indexToWorkOn.Index,
					LastIndexedEtag = indexToWorkOn.LastIndexedEtag
			});
			}, description: string.Format("Filtering documents for {0} indexes", indexesToWorkOn.Count));

			filteredOutIndexes = innerFilteredOutIndexes.ToList();
			foreach (var action in actions)
			{
				bool keepTrying = true;
				for (int i = 0; i < 10 && keepTrying; i++)
				{
					keepTrying = false;
			transactionalStorage.Batch(actionsAccessor =>
			{
						try
				{
				    if (action != null)
				    {
				        try
				        {
				            action(actionsAccessor);
				        }
				        catch (Exception e)
				        {
				            Log.WarnException("Failure running post filter index action for index with no docs to execute", e);
				        }
				    }
				}
						catch (Exception e)
						{
							if (actionsAccessor.IsWriteConflict(e))
							{
								keepTrying = true;
								return;
							}
							throw;
						}
			});

					if (keepTrying)
						Thread.Sleep(11);
				}
			}
			return results.Where(x => x != null);
		}


		protected override bool IsValidIndex(IndexStats indexesStat)
		{
			return true;
		}

		private IndexingPerformanceStats IndexDocuments(IStorageActionsAccessor actions, IndexingBatchForIndex indexingBatchForIndex, CancellationToken token)
		{
			var viewGenerator = context.IndexDefinitionStorage.GetViewGenerator(indexingBatchForIndex.IndexId);
			if (viewGenerator == null)
				return null; // index was deleted, probably

			var batch = indexingBatchForIndex.Batch;

				if (Log.IsDebugEnabled)
				{
					string ids;
					if (batch.Ids.Count < 256)
						ids = string.Join(",", batch.Ids);
					else
					{
						ids = string.Join(", ", batch.Ids.Take(128)) + " ... " + string.Join(", ", batch.Ids.Skip(batch.Ids.Count - 128));
					}
					Log.Debug("Indexing {0} documents for index: {1}. ({2})", batch.Docs.Count, indexingBatchForIndex.Index.PublicName, ids);
				}

				token.ThrowIfCancellationRequested();
				
			return context.IndexStorage.Index(indexingBatchForIndex.IndexId, viewGenerator, batch, context, actions, batch.DateTime ?? DateTime.MinValue, token); ;
			}

		protected override void Dispose()
		{
			var exceptionAggregator = new ExceptionAggregator(Log, "Could not dispose of IndexingExecuter");

			foreach (var prefetchingBehavior in PrefetchingBehaviors)
			{
				exceptionAggregator.Execute(prefetchingBehavior.Dispose);
			}

			exceptionAggregator.ThrowIfNeeded();
		}
	}
}<|MERGE_RESOLUTION|>--- conflicted
+++ resolved
@@ -460,7 +460,7 @@
 	        get { return context.RunIndexing; }
 	    }
 
-	    protected override void CleanupPrefetchers()
+		protected override void CleanupPrefetchers()
 		{
 			RemoveUnusedPrefetchers(Enumerable.Empty<PrefetchingBehavior>());
 		}
@@ -561,9 +561,9 @@
 				transactionalStorage.Batch(actions => { performanceResult = IndexDocuments(actions, batchForIndex, token); });
 
 
-                // This can be null if IndexDocument fails to execute and the exception is catched.
+				// This can be null if IndexDocument fails to execute and the exception is catched.
 				if (performanceResult != null)
-                    performanceResult.RunCompleted();
+					performanceResult.RunCompleted();
 			}
 			catch (OperationCanceledException)
 			{
@@ -605,20 +605,20 @@
 
 				try
 				{
-					if (wasOutOfMemory == false && wasOperationCanceled == false)
+				if (wasOutOfMemory == false && wasOperationCanceled == false)
+				{
+						bool keepTrying = true;
+
+						for (int i = 0; i < 10 && keepTrying; i++)
+						{
+							keepTrying = false;
+					transactionalStorage.Batch(actions =>
 					{
-						bool keepTrying = true;
-
-						for (int i = 0; i < 10 && keepTrying; i++)
-						{
-							keepTrying = false;
-							transactionalStorage.Batch(actions =>
-							{
 								try
 								{
-								// whatever we succeeded in indexing or not, we have to update this
-								// because otherwise we keep trying to re-index failed documents
-								actions.Indexing.UpdateLastIndexed(batchForIndex.IndexId, lastEtag, lastModified);
+						// whatever we succeeded in indexing or not, we have to update this
+						// because otherwise we keep trying to re-index failed documents
+						actions.Indexing.UpdateLastIndexed(batchForIndex.IndexId, lastEtag, lastModified);
 								}
 								catch (Exception e)
 								{
@@ -629,21 +629,21 @@
 									}
 									throw;
 								}
-							});
+					});
 
 							if (keepTrying)
 								Thread.Sleep(11);
-						}
+				}
 					}
-					else if (wasOutOfMemory)
-						HandleOutOfMemory(batchForIndex);
+				else if (wasOutOfMemory)
+					HandleOutOfMemory(batchForIndex);
 				}
 				finally
 				{
-					currentlyProcessedIndexes.TryRemove(batchForIndex.IndexId, out _);
+				currentlyProcessedIndexes.TryRemove(batchForIndex.IndexId, out _);
 					batchForIndex.SignalIndexingComplete();
 					batchForIndex.Index.IsMapIndexingInProgress = false;
-				}
+			}
 			}
 
 			return performanceResult;
@@ -759,7 +759,7 @@
 				});
 
             if ( Log.IsDebugEnabled ) 
-                Log.Debug("After read triggers executed, {0} documents remained", filteredDocs.Count);
+			Log.Debug("After read triggers executed, {0} documents remained", filteredDocs.Count);
 
 
 			var results = new ConcurrentQueue<IndexingBatchForIndex>();
@@ -823,26 +823,18 @@
 							indexToWorkOn.Index.EnsureIndexWriter();
 							indexToWorkOn.Index.Flush(lastEtag);
 						};
-<<<<<<< HEAD
+					};
+
 						});
 					innerFilteredOutIndexes.Push(indexToWorkOn);
 					context.MarkIndexFilteredOut(indexName);
-=======
-					};
-
->>>>>>> 799bb2f8
 					return;
 				}
 				
-                if (Log.IsDebugEnabled)
+				if (Log.IsDebugEnabled)
 					Log.Debug("Going to index {0} documents in {1}: ({2})", batch.Ids.Count, indexToWorkOn, string.Join(", ", batch.Ids));
-<<<<<<< HEAD
-				}
+				
 				results.Enqueue(new IndexingBatchForIndex
-=======
-				
-				results[i] = new IndexingBatchForIndex
->>>>>>> 799bb2f8
 				{
 					Batch = batch,
 					IndexId = indexToWorkOn.IndexId,
@@ -862,17 +854,11 @@
 			{
 						try
 				{
-				    if (action != null)
+					if (action != null)
 				    {
 				        try
 				        {
-				            action(actionsAccessor);
-				        }
-				        catch (Exception e)
-				        {
-				            Log.WarnException("Failure running post filter index action for index with no docs to execute", e);
-				        }
-				    }
+						action(actionsAccessor);
 				}
 						catch (Exception e)
 						{
@@ -906,22 +892,22 @@
 
 			var batch = indexingBatchForIndex.Batch;
 
-				if (Log.IsDebugEnabled)
-				{
-					string ids;
-					if (batch.Ids.Count < 256)
-						ids = string.Join(",", batch.Ids);
-					else
-					{
-						ids = string.Join(", ", batch.Ids.Take(128)) + " ... " + string.Join(", ", batch.Ids.Skip(batch.Ids.Count - 128));
-					}
-					Log.Debug("Indexing {0} documents for index: {1}. ({2})", batch.Docs.Count, indexingBatchForIndex.Index.PublicName, ids);
-				}
-
-				token.ThrowIfCancellationRequested();
-				
+			if (Log.IsDebugEnabled)
+			{
+				string ids;
+				if (batch.Ids.Count < 256)
+					ids = string.Join(",", batch.Ids);
+				else
+				{
+					ids = string.Join(", ", batch.Ids.Take(128)) + " ... " + string.Join(", ", batch.Ids.Skip(batch.Ids.Count - 128));
+				}
+				Log.Debug("Indexing {0} documents for index: {1}. ({2})", batch.Docs.Count, indexingBatchForIndex.Index.PublicName, ids);
+			}
+
+			token.ThrowIfCancellationRequested();
+
 			return context.IndexStorage.Index(indexingBatchForIndex.IndexId, viewGenerator, batch, context, actions, batch.DateTime ?? DateTime.MinValue, token); ;
-			}
+		}
 
 		protected override void Dispose()
 		{
