--- conflicted
+++ resolved
@@ -227,11 +227,7 @@
 
 		void ITransactionalStorage.Compact(InMemoryRavenConfiguration cfg)
 		{
-<<<<<<< HEAD
-			Compact(cfg);
-=======
 			Compact(cfg, (sesid, snp, snt, data) => JET_err.Success);
->>>>>>> f2a050be
 		}
 
 		private static void RecoverFromFailedCompact(string file)
@@ -253,11 +249,7 @@
 			}
 		}
 
-<<<<<<< HEAD
-		public static void Compact(InMemoryRavenConfiguration ravenConfiguration)
-=======
 		public static void Compact(InMemoryRavenConfiguration ravenConfiguration, JET_PFNSTATUS statusCallback)
->>>>>>> f2a050be
 		{
 			var src = Path.Combine(ravenConfiguration.DataDirectory, "Data");
 			var compactPath = Path.Combine(ravenConfiguration.DataDirectory, "Data.Compact");
