--- conflicted
+++ resolved
@@ -107,29 +107,6 @@
             }
         }
 
-<<<<<<< HEAD
-		public class MappedResults
-		{
-			public const string TableName = "mapped_results";
-
-			public class Indices
-			{
-				public const string ByViewAndDocumentId = "by_view_and_document_id";
-=======
-        [Obsolete("Use RavenFS instead.")]
-        public class Attachments
-        {
-            public const string TableName = "attachments";
-
-            public class Indices
-            {
-                public const string ByEtag = "key_by_etag";
-
-                public const string Metadata = "metadata";
-            }
-        }
->>>>>>> 68f1ca50
-
         public class MappedResults
         {
             public const string TableName = "mapped_results";
