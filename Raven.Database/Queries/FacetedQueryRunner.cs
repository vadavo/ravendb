--- conflicted
+++ resolved
@@ -1,4 +1,3 @@
-<<<<<<< HEAD
 ﻿using System;
 using System.Collections.Generic;
 using System.Linq;
@@ -6,7 +5,6 @@
 using Lucene.Net.Search;
 using Raven.Abstractions.Data;
 using Raven.Abstractions.Extensions;
-using Raven.Database.Extensions;
 using Raven.Database.Indexing;
 
 namespace Raven.Database.Queries
@@ -20,7 +18,7 @@
 			this.database = database;
 		}
 
-		public IDictionary<string, IEnumerable<FacetValue>> GetFacets(string index, IndexQuery indexQuery, string facetSetupDoc)
+		public FacetResults GetFacets(string index, IndexQuery indexQuery, string facetSetupDoc)
 		{
 			var facetSetup = database.Get(facetSetupDoc, null);
 			if (facetSetup == null)
@@ -28,127 +26,13 @@
 
 			var facets = facetSetup.DataAsJson.JsonDeserialization<FacetSetup>().Facets;
 
-			var results = new Dictionary<string, IEnumerable<FacetValue>>();
-
-			IndexSearcher currentIndexSearcher;
-			using (database.IndexStorage.GetCurrentIndexSearcher(index, out currentIndexSearcher))
-			{
-				BackgroundTaskExecuter.Instance.ExecuteAll(database.Configuration, database.BackgroundTaskScheduler, database.WorkContext, facets, (facet, counter) =>
-				{
-					switch (facet.Mode)
-					{
-						case FacetMode.Default:
-							HandleTermsFacet(index, facet, indexQuery, currentIndexSearcher, results);
-							break;
-						case FacetMode.Ranges:
-							HandleRangeFacet(index, facet, indexQuery, currentIndexSearcher, results);
-							break;
-						default:
-							throw new ArgumentException(string.Format("Could not understand '{0}'", facet.Mode));
-					}
-				});
-			}
-
-			return results;
-		}
-
-		private void HandleRangeFacet(string index, Facet facet, IndexQuery indexQuery, IndexSearcher currentIndexSearcher, Dictionary<string, IEnumerable<FacetValue>> results)
-		{
-			var rangeResults = new List<FacetValue>();
-			foreach (var range in facet.Ranges)
-			{
-				var baseQuery = database.IndexStorage.GetLuceneQuery(index, indexQuery, database.IndexQueryTriggers);
-				//TODO the built-in parser can't handle [NULL TO 100.0}, i.e. a mix of [ and }
-				//so we need to handle this ourselves (greater and less-than-or-equal)
-				var rangeQuery = database.IndexStorage.GetLuceneQuery(index, new IndexQuery
-				{
-					Query = facet.Name + ":" + range
-				}, database.IndexQueryTriggers);
-
-				var joinedQuery = new BooleanQuery();
-				joinedQuery.Add(baseQuery, BooleanClause.Occur.MUST);
-				joinedQuery.Add(rangeQuery, BooleanClause.Occur.MUST);
-
-				var topDocs = currentIndexSearcher.Search(joinedQuery, null, 1);
-
-				if (topDocs.TotalHits > 0)
-				{
-					rangeResults.Add(new FacetValue
-					{
-						Count = topDocs.TotalHits,
-						Range = range
-					});
-				}
-			}
-
-			results[facet.Name] = rangeResults;
-		}
-
-		private void HandleTermsFacet(string index, Facet facet, IndexQuery indexQuery, IndexSearcher currentIndexSearcher, Dictionary<string, IEnumerable<FacetValue>> results)
-		{
-			var terms = database.ExecuteGetTermsQuery(index,
-													  facet.Name, null,
-													  database.Configuration.MaxPageSize);
-			var termResults = new List<FacetValue>();
-			var baseQuery = database.IndexStorage.GetLuceneQuery(index, indexQuery, database.IndexQueryTriggers);
-			foreach (var term in terms)
-			{
-				var termQuery = new TermQuery(new Term(facet.Name, term));
-
-				var joinedQuery = new BooleanQuery();
-				joinedQuery.Add(baseQuery, BooleanClause.Occur.MUST);
-				joinedQuery.Add(termQuery, BooleanClause.Occur.MUST);
-
-				var topDocs = currentIndexSearcher.Search(joinedQuery, null, 1);
-
-				if (topDocs.TotalHits > 0)
-				{
-					termResults.Add(new FacetValue
-					{
-						Count = topDocs.TotalHits,
-						Range = term
-					});
-				}
-			}
-
-			results[facet.Name] = termResults;
-		}
-	}
-=======
-﻿using System;
-using System.Collections.Generic;
-using System.Linq;
-using Lucene.Net.Index;
-using Lucene.Net.Search;
-using Raven.Abstractions.Data;
-using Raven.Abstractions.Extensions;
-
-namespace Raven.Database.Queries
-{
-	public class FacetedQueryRunner
-	{
-		private readonly DocumentDatabase database;
-
-		public FacetedQueryRunner(DocumentDatabase database)
-		{
-			this.database = database;
-		}
-
-		public FacetResults GetFacets(string index, IndexQuery indexQuery, string facetSetupDoc)
-		{
-			var facetSetup = database.Get(facetSetupDoc, null);
-			if (facetSetup == null)
-				throw new InvalidOperationException("Could not find facets document: " + facetSetupDoc);
-
-			var facets = facetSetup.DataAsJson.JsonDeserialization<FacetSetup>().Facets;
-
 			var results = new FacetResults();
 			var defaultFacets = new List<Facet>();
 			IndexSearcher currentIndexSearcher;
 
 			using (database.IndexStorage.GetCurrentIndexSearcher(index, out currentIndexSearcher))
 			{
-				foreach (var facet in facets)
+				BackgroundTaskExecuter.Instance.ExecuteAll(database.Configuration, database.BackgroundTaskScheduler, database.WorkContext, facets, (facet, counter) =>
 				{
 					switch (facet.Mode)
 					{
@@ -164,8 +48,7 @@
 						default:
 							throw new ArgumentException(string.Format("Could not understand '{0}'", facet.Mode));
 					}
-				}
-
+				});
 				//We only want to run the base query once, so we capture all of the facet-ing terms then run the query
 				//	once through the collector and pull out all of the terms in one shot
 				if(defaultFacets.Count > 0)
@@ -242,10 +125,10 @@
 						break;
 
 					values.Add(new FacetValue
-						           {
+					{
 							           Hits = groups[term],
-							           Range = term
-						           });
+						Range = term
+					});
 				}
 
 				results.Results[facet.Name] = new FacetResult()
@@ -258,7 +141,7 @@
 				if(facet.InclueRemainingTerms)
 					results.Results[facet.Name].RemainingTerms = allTerms.Skip(maxResults).ToList();
 			}
-		}
+			}
 
 		private class AllTermsCollector : Collector
 		{
@@ -315,5 +198,4 @@
 			}
 		}
 	}
->>>>>>> ff9ffab1
 }