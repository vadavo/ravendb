--- conflicted
+++ resolved
@@ -192,23 +192,6 @@
 			}
 		}
 
-<<<<<<< HEAD
-		public void AssertFileIsNotBeingSynced(string fileName, IStorageActionsAccessor accessor)
-		{
-			if (FileLockManager.TimeoutExceeded(fileName, accessor))
-			{
-				FileLockManager.UnlockByDeletingSyncConfiguration(fileName, accessor);
-			}
-			else
-			{
-				Log.Debug("Cannot execute operation because file '{0}' is being synced", fileName);
-
-				throw new SynchronizationException(string.Format("File {0} is being synced", fileName));
-			}
-		}
-
-=======
->>>>>>> 2c0d2492
 		public void Rename(string name, string rename, Etag etag)
 		{
 			Storage.Batch(accessor =>
