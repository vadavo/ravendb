--- conflicted
+++ resolved
@@ -57,21 +57,18 @@
       <HintPath>..\packages\NBuilder.3.0.1.1\lib\FizzWare.NBuilder.dll</HintPath>
     </Reference>
     <Reference Include="FluentAssertions, Version=4.0.0.0, Culture=neutral, PublicKeyToken=33f2691a05b67b6a, processorArchitecture=MSIL">
-<<<<<<< HEAD
       <SpecificVersion>False</SpecificVersion>
       <HintPath>..\packages\FluentAssertions.4.0.0\lib\net45\FluentAssertions.dll</HintPath>
     </Reference>
     <Reference Include="FluentAssertions.Core, Version=4.0.0.0, Culture=neutral, PublicKeyToken=33f2691a05b67b6a, processorArchitecture=MSIL">
       <SpecificVersion>False</SpecificVersion>
       <HintPath>..\packages\FluentAssertions.4.0.0\lib\net45\FluentAssertions.Core.dll</HintPath>
-=======
       <HintPath>..\packages\FluentAssertions.4.0.0\lib\net45\FluentAssertions.dll</HintPath>
       <Private>True</Private>
     </Reference>
     <Reference Include="FluentAssertions.Core, Version=4.0.0.0, Culture=neutral, PublicKeyToken=33f2691a05b67b6a, processorArchitecture=MSIL">
       <HintPath>..\packages\FluentAssertions.4.0.0\lib\net45\FluentAssertions.Core.dll</HintPath>
       <Private>True</Private>
->>>>>>> 6c14a173
     </Reference>
     <Reference Include="Lucene.Net">
       <HintPath>..\SharedLibs\Lucene.Net.dll</HintPath>
