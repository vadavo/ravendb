﻿using System;
using System.Collections.Generic;
using System.Diagnostics.CodeAnalysis;
using System.Linq;
using System.Threading.Tasks;
using FastTests.Server.Basic.Entities;
using Raven.Client;
using Raven.Client.Documents.Commands;
using Raven.Client.Documents.Operations.Indexes;
using Raven.Client.Documents.Queries;
using Raven.Server.Documents.Indexes.Static;
using Raven.Tests.Core.Utils.Entities;
using Xunit;

namespace FastTests.Server.Documents.Queries.Dynamic.MapReduce
{
    [SuppressMessage("ReSharper", "ConsiderUsingConfigureAwait")]
    public class BasicDynamicMapReduceQueries : RavenTestBase
    {
        [Fact]
        public async Task Group_by_string_calculate_count()
        {
            using (var store = GetDocumentStore())
            {
                using (var session = store.OpenAsyncSession())
                {
                    await session.StoreAsync(new Address()
                    {
                        City = "Torun"
                    });
                    await session.StoreAsync(new Address()
                    {
                        City = "Torun"
                    });
                    await session.StoreAsync(new Address()
                    {
                        City = "Hadera"
                    });

                    await session.SaveChangesAsync();
                }

                using (var session = store.OpenSession())
                {
                    var addressesCount = session.Query<Address>()
                        .Customize(x => x.WaitForNonStaleResults())
                        .GroupBy(x => x.City)
                        .Select(x => new
                        {
                            City = x.Key,
                            Count = x.Count(),
                        })
                        .Where(x => x.Count == 2)
                        .ToList();

                    Assert.Equal(2, addressesCount[0].Count);
                    Assert.Equal("Torun", addressesCount[0].City);

                    var addressesTotalCount =
                        session.Query<Address>().Customize(x => x.WaitForNonStaleResults()).GroupBy(x => x.City).Select(
                            x =>
                                new AddressReduceResult // using class instead of anonymous object
                                {
                                    City = x.Key,
                                    TotalCount = x.Count(),
                                })
                            .Where(x => x.TotalCount == 2)
                            .ToList();

                    Assert.Equal(2, addressesTotalCount[0].TotalCount);
                    Assert.Equal("Torun", addressesTotalCount[0].City);
                }

                // using different syntax
                using (var session = store.OpenSession())
                {
                    var addressesCount =
                        session.Query<Address>().Customize(x => x.WaitForNonStaleResults()).GroupBy(x => x.City, x => 1,
                            (key, g) => new
                            {
                                City = key,
                                Count = g.Count()
                            }).Where(x => x.Count == 2)
                            .ToList();

                    Assert.Equal(2, addressesCount[0].Count);
                    Assert.Equal("Torun", addressesCount[0].City);

                    var addressesTotalCount =
                        session.Query<Address>().Customize(x => x.WaitForNonStaleResults()).GroupBy(x => x.City, x => 1,
                            (key, g) => new AddressReduceResult // using class instead of anonymous object
                            {
                                City = key,
                                TotalCount = g.Count()
                            }).Where(x => x.TotalCount == 2)
                            .ToList();

                    Assert.Equal(2, addressesTotalCount[0].TotalCount);
                    Assert.Equal("Torun", addressesTotalCount[0].City);
                }

                var indexDefinitions = store.Maintenance.Send(new GetIndexesOperation(0, 10));

                Assert.Equal(1, indexDefinitions.Length); // all of the above queries should be handled by the same auto index
                Assert.Equal("Auto/Addresses/ByCountReducedByCity", indexDefinitions[0].Name);
            }
        }

        [Fact]
        public async Task Group_by_string_calculate_sum()
        {
            using (var store = GetDocumentStore())
            {
                using (var session = store.OpenAsyncSession())
                {
                    await session.StoreAsync(new OrderLine
                    {
                        ProductName = "Chair",
                        Quantity = 1
                    });
                    await session.StoreAsync(new OrderLine
                    {
                        ProductName = "Chair",
                        Quantity = 3
                    });
                    await session.StoreAsync(new OrderLine
                    {
                        ProductName = "Desk",
                        Quantity = 2
                    });

                    await session.SaveChangesAsync();
                }

                using (var session = store.OpenSession())
                {
                    var sumOfLinesByName =
                        session.Query<OrderLine>().Customize(x => x.WaitForNonStaleResults()).GroupBy(x => x.ProductName).Select(
                            x =>
                                new
                                {
                                    NameOfProduct = x.Key,
                                    TotalQuantity = x.Sum(_ => _.Quantity)
                                })
                            .ToList();

                    Assert.Equal(2, sumOfLinesByName.Count);

                    Assert.Equal(4, sumOfLinesByName[0].TotalQuantity);
                    Assert.Equal("Chair", sumOfLinesByName[0].NameOfProduct);

                    Assert.Equal(2, sumOfLinesByName[1].TotalQuantity);
                    Assert.Equal("Desk", sumOfLinesByName[1].NameOfProduct);

                    var sumOfLinesByNameClass =
                        session.Query<OrderLine>().Customize(x => x.WaitForNonStaleResults()).GroupBy(x => x.ProductName).Select(
                            x =>
                                new OrderLineReduceResult
                                {
                                    NameOfProduct = x.Key,
                                    OrderedQuantity = x.Sum(_ => _.Quantity)
                                })
                            .ToList();

                    Assert.Equal(2, sumOfLinesByNameClass.Count);

                    Assert.Equal(4, sumOfLinesByNameClass[0].OrderedQuantity);
                    Assert.Equal("Chair", sumOfLinesByNameClass[0].NameOfProduct);

                    Assert.Equal(2, sumOfLinesByNameClass[1].OrderedQuantity);
                    Assert.Equal("Desk", sumOfLinesByNameClass[1].NameOfProduct);
                }

                // different GroupBy syntax
                using (var session = store.OpenSession())
                {
                    var sumOfLinesByNameClass =
                        session.Query<OrderLine>().Customize(x => x.WaitForNonStaleResults()).GroupBy(x => x.ProductName, x => x.Quantity,
                            (anyKeyName, g) =>
                                new OrderLineReduceResult
                                {
                                    NameOfProduct = anyKeyName,
                                    OrderedQuantity = g.Sum()
                                })
                            .Where(x => x.NameOfProduct == "Chair")
                            .ToList();

                    Assert.Equal(1, sumOfLinesByNameClass.Count);

                    Assert.Equal(4, sumOfLinesByNameClass[0].OrderedQuantity);
                    Assert.Equal("Chair", sumOfLinesByNameClass[0].NameOfProduct);

                    var sumOfLinesByName =
                        session.Query<OrderLine>().Customize(x => x.WaitForNonStaleResults()).GroupBy(x => x.ProductName, x => x.Quantity,
                            (anyKeyName, g) =>
                                new
                                {
                                    NameOfProduct = anyKeyName,
                                    OrderedQuantity = g.Sum()
                                })
                            .Where(x => x.OrderedQuantity == 2)
                            .ToList();

                    Assert.Equal(1, sumOfLinesByName.Count);

                    Assert.Equal(2, sumOfLinesByName[0].OrderedQuantity);
                    Assert.Equal("Desk", sumOfLinesByName[0].NameOfProduct);
                }

                // different GroupBy syntax
                using (var session = store.OpenSession())
                {
                    var sumOfLinesByName =
                        session.Query<OrderLine>().Customize(x => x.WaitForNonStaleResults()).GroupBy(x => x.ProductName, x => x.Quantity)
                            .Select((group, i) => new
                            {
                                Name = group.Key,
                                OrderedQuantity = group.Sum(x => x)
                            })
                            .Where(x => x.Name == "Chair")
                            .ToList();

                    Assert.Equal(1, sumOfLinesByName.Count);

                    Assert.Equal(4, sumOfLinesByName[0].OrderedQuantity);
                    Assert.Equal("Chair", sumOfLinesByName[0].Name);

                    var sumOfLinesByNameClass =
                        session.Query<OrderLine>().Customize(x => x.WaitForNonStaleResults()).GroupBy(x => x.ProductName, x => x.Quantity)
                            .Select((group, i) => new OrderLineReduceResult
                            {
                                NameOfProduct = group.Key,
                                OrderedQuantity = group.Sum(x => x)
                            })
                            .Where(x => x.OrderedQuantity == 2)
                            .ToList();

                    Assert.Equal(1, sumOfLinesByNameClass.Count);

                    Assert.Equal(2, sumOfLinesByNameClass[0].OrderedQuantity);
                    Assert.Equal("Desk", sumOfLinesByNameClass[0].NameOfProduct);
                }

                var indexDefinitions = store.Maintenance.Send(new GetIndexesOperation(0, 10));

                Assert.Equal(1, indexDefinitions.Length); // all of the above queries should be handled by the same auto index
                Assert.Equal("Auto/OrderLines/ByQuantityReducedByProductName", indexDefinitions[0].Name);
            }
        }

        [Fact]
        public void Group_by_does_not_support_custom_equality_comparer()
        {
            using (var store = GetDocumentStore())
            {
                using (var session = store.OpenSession())
                {
                    Assert.Throws<NotSupportedException>(() =>
                    {
                        session.Query<Address>().Customize(x => x.WaitForNonStaleResults()).GroupBy(x => x.City, x => 1,
                            (key, g) => new
                            {
                                City = key,
                                Count = g.Count()
                            }, StringComparer.OrdinalIgnoreCase)
                            .ToList();
                    });
                }
            }
        }

        [Fact]
        public async Task Can_project_in_map_reduce()
        {
            using (var store = GetDocumentStore())
            {
                using (var session = store.OpenAsyncSession())
                {
                    await session.StoreAsync(new Address()
                    {
                        City = "Torun"
                    });
                    await session.StoreAsync(new Address()
                    {
                        City = "Torun"
                    });
                    await session.StoreAsync(new Address()
                    {
                        City = "Hadera"
                    });

                    await session.SaveChangesAsync();
                }

                using (var commands = store.Commands())
                {
                    // create auto map reduce index
                    var command = new QueryCommand(commands.Session, new IndexQuery
                    {
                        Query = "FROM Addresses GROUP BY City SELECT count() as TotalCount ",
                        WaitForNonStaleResults = true
                    });

                    commands.RequestExecutor.Execute(command, commands.Context);

                    // retrieve only City field
                    command = new QueryCommand(commands.Session, new IndexQuery
                    {
                        Query = "FROM Addresses GROUP BY City SELECT City ",
                        WaitForNonStaleResults = true
                    });

                    commands.RequestExecutor.Execute(command, commands.Context);

                    var indexDefinitions = store.Maintenance.Send(new GetIndexesOperation(0, 10));

                    Assert.Equal(1, indexDefinitions.Length); // the above queries should be handled by the same auto index

                    var result = command.Result;
                    var results = new DynamicArray(result.Results);

                    var cities = new List<string> { "Torun", "Hadera" };
<<<<<<< HEAD
                    Assert.Equal(2, results.Length);
=======
                    Assert.Equal(2, results.Count());
>>>>>>> 5eb7e2a9
                    foreach (dynamic r in results)
                    {
                        var json = (DynamicBlittableJson)r;
                        Assert.Equal(2, json.BlittableJson.Count);
                        Assert.True(json.ContainsKey("City"));
                        Assert.True(json.ContainsKey(Constants.Documents.Metadata.Key));

                        var city = r.City;
                        Assert.True(cities.Remove(city));
                    }
                }
            }
        }

        [Fact]
        public async Task Order_by_string_integer_and_decimal_fields()
        {
            using (var store = GetDocumentStore())
            {
                using (var session = store.OpenAsyncSession())
                {
                    await session.StoreAsync(new OrderLine
                    {
                        ProductName = "Chair",
                        Quantity = 1,
                        PricePerUnit = 1.2m
                    });
                    await session.StoreAsync(new OrderLine
                    {
                        ProductName = "Chair",
                        Quantity = 3,
                        PricePerUnit = 3.3m
                    });
                    await session.StoreAsync(new OrderLine
                    {
                        ProductName = "Desk",
                        Quantity = 2,
                        PricePerUnit = 2.7m
                    });

                    await session.SaveChangesAsync();
                }

                // order by string
                using (var session = store.OpenSession())
                {
                    var items = session.Query<OrderLine>().Customize(x => x.WaitForNonStaleResults()).GroupBy(x => x.ProductName).Select(
                            x =>
                                new OrderLineReduceResult
                                {
                                    NameOfProduct = x.Key,
                                    OrderedQuantity = x.Sum(_ => _.Quantity)
                                })
                            .OrderBy(x => x.NameOfProduct)
                            .ToList();

                    Assert.Equal("Chair", items[0].NameOfProduct);
                    Assert.Equal("Desk", items[1].NameOfProduct);

                    items = session.Query<OrderLine>().Customize(x => x.WaitForNonStaleResults()).GroupBy(x => x.ProductName).Select(
                            x =>
                                new OrderLineReduceResult
                                {
                                    NameOfProduct = x.Key,
                                    OrderedQuantity = x.Sum(_ => _.Quantity)
                                })
                            .OrderByDescending(x => x.NameOfProduct)
                            .ToList();

                    Assert.Equal("Desk", items[0].NameOfProduct);
                    Assert.Equal("Chair", items[1].NameOfProduct);
                }

                // order by int
                using (var session = store.OpenSession())
                {
                    var items = session.Query<OrderLine>().Customize(x => x.WaitForNonStaleResults()).GroupBy(x => x.ProductName).Select(
                            x =>
                                new
                                {
                                    NameOfProduct = x.Key,
                                    TotalQuantity = x.Sum(_ => _.Quantity)
                                })
                            .OrderBy(x => x.TotalQuantity)
                            .ToList();

                    Assert.Equal("Desk", items[0].NameOfProduct);
                    Assert.Equal("Chair", items[1].NameOfProduct);

                    items = session.Query<OrderLine>().Customize(x => x.WaitForNonStaleResults()).GroupBy(x => x.ProductName).Select(
                            x =>
                                new
                                {
                                    NameOfProduct = x.Key,
                                    TotalQuantity = x.Sum(_ => _.Quantity)
                                })
                            .OrderByDescending(x => x.TotalQuantity)
                            .ToList();

                    Assert.Equal("Chair", items[0].NameOfProduct);
                    Assert.Equal("Desk", items[1].NameOfProduct);
                }

                // order by decimal
                using (var session = store.OpenSession())
                {
                    var items = session.Query<OrderLine>().Customize(x => x.WaitForNonStaleResults()).GroupBy(x => x.ProductName).Select(
                            x =>
                                new
                                {
                                    NameOfProduct = x.Key,
                                    TotalPricePerUnit = x.Sum(_ => _.PricePerUnit)
                                })
                            .OrderBy(x => x.TotalPricePerUnit)
                            .ToList();

                    Assert.Equal("Desk", items[0].NameOfProduct);
                    Assert.Equal("Chair", items[1].NameOfProduct);

                    items = session.Query<OrderLine>().Customize(x => x.WaitForNonStaleResults()).GroupBy(x => x.ProductName).Select(
                            x =>
                                new
                                {
                                    NameOfProduct = x.Key,
                                    TotalPricePerUnit = x.Sum(_ => _.PricePerUnit)
                                })
                            .OrderByDescending(x => x.TotalPricePerUnit)
                            .ToList();

                    Assert.Equal("Chair", items[0].NameOfProduct);
                    Assert.Equal("Desk", items[1].NameOfProduct);
                }
            }
        }

        [Fact]
        public void Group_by_nested_field_sum_on_collection()
        {
            using (var store = GetDocumentStore())
            {
                using (var session = store.OpenSession())
                {
                    session.Store(new Order
                    {
                        ShipTo = new Address { Country = "Norway" },
                        Lines = new List<OrderLine>
                        {
                            new OrderLine
                            {
                                Quantity = 2
                            },
                            new OrderLine
                            {
                                Quantity = 2
                            }
                        }
                    });

                    session.Store(new Order
                    {
                        ShipTo = new Address { Country = "Norway" },
                        Lines = new List<OrderLine>
                        {
                            new OrderLine
                            {
                                Quantity = 1
                            }
                        }
                    });

                    session.Store(new Order
                    {
                        ShipTo = new Address { Country = "Sweden" },
                        Lines = new List<OrderLine>
                        {
                            new OrderLine
                            {
                                Quantity = 1
                            }
                        }
                    });

                    session.SaveChanges();
                }

                using (var session = store.OpenSession())
                {
                    var orders =
                        session.Query<Order>()
                            .Customize(x => x.WaitForNonStaleResults())
                            .GroupBy(x => x.ShipTo.Country)
                            .Select(x => new
                            {
                                Country = x.Key,
                                OrderedQuantity = x.Sum(order => order.Lines.Sum(line => line.Quantity))
                            })
                            .OrderBy(x => x.Country)
                            .ToList();

                    Assert.Equal(2, orders.Count);

                    Assert.Equal("Norway", orders[0].Country);
                    Assert.Equal(5, orders[0].OrderedQuantity);

                    Assert.Equal("Sweden", orders[1].Country);
                    Assert.Equal(1, orders[1].OrderedQuantity);
                }

                using (var session = store.OpenSession())
                {
                    var orders =
                        session.Query<Order>()
                            .Customize(x => x.WaitForNonStaleResults())
                            .GroupBy(x => x.ShipTo.Country, x => x.Lines.Sum(line => line.Quantity))
                            .Select((group, i) => new
                            {
                                Country = group.Key,
                                OrderedQuantity = group.Sum(x => x)
                            })
                            .OrderBy(x => x.Country)
                            .ToList();

                    Assert.Equal(2, orders.Count);

                    Assert.Equal("Norway", orders[0].Country);
                    Assert.Equal(5, orders[0].OrderedQuantity);

                    Assert.Equal("Sweden", orders[1].Country);
                    Assert.Equal(1, orders[1].OrderedQuantity);
                }
            }
        }

        [Fact]
        public void Group_by_number()
        {
            using (var store = GetDocumentStore())
            {
                using (var session = store.OpenSession())
                {
                    session.Store(new User
                    {
                        Age = 30
                    });

                    session.Store(new User
                    {
                        Age = 30
                    });

                    session.SaveChanges();

                    var results = session.Query<User>().GroupBy(x => x.Age).Select(x => new
                    {
                        Age = x.Key,
                        Count = x.Count(),
                    }).ToList();

                    Assert.Equal(2, results[0].Count);
                }
            }
        }

        public class AddressReduceResult
        {
            public string City { get; set; }
            public int TotalCount { get; set; }
        }

        public class OrderLineReduceResult
        {
            public string NameOfProduct { get; set; }
            public int OrderedQuantity { get; set; }
        }
    }
}<|MERGE_RESOLUTION|>--- conflicted
+++ resolved
@@ -320,11 +320,7 @@
                     var results = new DynamicArray(result.Results);
 
                     var cities = new List<string> { "Torun", "Hadera" };
-<<<<<<< HEAD
-                    Assert.Equal(2, results.Length);
-=======
                     Assert.Equal(2, results.Count());
->>>>>>> 5eb7e2a9
                     foreach (dynamic r in results)
                     {
                         var json = (DynamicBlittableJson)r;
