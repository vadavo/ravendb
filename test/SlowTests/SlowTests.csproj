﻿<Project Sdk="Microsoft.NET.Sdk">
  <PropertyGroup>
    <TargetFramework>net6.0</TargetFramework>
    <RuntimeFrameworkVersion>6.0.2</RuntimeFrameworkVersion>
    <AllowUnsafeBlocks>true</AllowUnsafeBlocks>
    <AssemblyName>SlowTests</AssemblyName>
    <PackageId>SlowTests</PackageId>
    <GenerateRuntimeConfigurationFiles>true</GenerateRuntimeConfigurationFiles>
    <CodeAnalysisRuleSet>..\..\RavenDB.ruleset</CodeAnalysisRuleSet>
    <CopyLocalLockFileAssemblies>true</CopyLocalLockFileAssemblies>
  </PropertyGroup>
  <ItemGroup Condition="'$(OS)' == 'Windows_NT'">
    <Compile Include="..\..\src\CommonAssemblyInfo.Windows.cs" Link="Properties\CommonAssemblyInfo.Windows.cs" />
  </ItemGroup>
  <ItemGroup Condition="'$(OS)' != 'Windows_NT'">
    <Compile Include="..\..\src\CommonAssemblyInfo.Linux.cs" Link="Properties\CommonAssemblyInfo.Linux.cs" />
  </ItemGroup>
  <ItemGroup>
    <Compile Remove="Data\RavenDB_16328\MyAnalyzer.cs" />
    <Compile Remove="Data\RavenDB_14939\MyAnalyzer.cs" />
  </ItemGroup>
  <ItemGroup>
    <None Remove="Data\legacy-counters.4.1.5.ravendbdump" />
    <None Remove="Data\RavenDB_11488\ravendb-11488-artificial-docs-not-included.ravendbdump" />
    <None Remove="Data\RavenDB-12785.ravendbdump" />
    <None Remove="Data\RavenDB_11488\ravendb-11488.ravendb-snapshot" />
    <None Remove="Data\RavenDB_13291\collection-with-counter-word-4.1.5-nightly.ravendb-snapshot" />
    <None Remove="Data\RavenDB_13468\counters-snapshot-document.json" />
    <None Remove="Data\RavenDB_13468\counters.test.4.1.6.ravendb-snapshot" />
    <None Remove="Data\RavenDB_13512\counters.test.4.1.6.ravendb-full-backup" />
    <None Remove="Data\RavenDB_13512\Incremental\17.ravendb-full-backup" />
    <None Remove="Data\RavenDB_13512\Incremental\18-01.ravendb-incremental-backup" />
    <None Remove="Data\RavenDB_13512\Incremental\18.ravendb-incremental-backup" />
    <None Remove="Data\RavenDB-13937.ravendbdump" />
    <None Remove="Data\RavenDB_13759\Auto_Orders_ByOrderedAt.zip" />
    <None Remove="Data\RavenDB_13759\Orders_ByOrderBy.zip" />
    <None Remove="Data\RavenDB_13940\storage-with-reused-journal-and-synced-data-2.zip" />
    <None Remove="Data\RavenDB_13940\storage-with-reused-journal-and-synced-data.zip" />
    <None Remove="Data\RavenDB_15223\counters.4.2.103.ravendb-snapshot" />
    <None Remove="Data\RavenDB_15223\manycounters.4.2.103.ravendb-snapshot" />
    <None Remove="Data\RavenDB_15700\BewerberStatus.csv" />
    <None Remove="Data\RavenDB_15700\Bewerbung.csv" />
    <None Remove="Data\RavenDB_15700\Vakanz.csv" />
    <None Remove="Data\RavenDB_15753\cat.jpg" />
    <None Remove="Data\RavenDB_15898\1.ravendbdump" />
    <None Remove="Data\RavenDB_16378\RavenDB-16401-NRE.ravendb-snapshot" />
    <None Remove="Smuggler\Data\DocumentWithRevisions.ravendbdump" />
    <None Remove="Smuggler\Data\RevisionsWithoutADocument.ravendbdump" />
  </ItemGroup>
  <ItemGroup>
    <Compile Include="..\Tests.Infrastructure\CommonTestsAssemblyInfo.cs" Link="Properties\CommonTestsAssemblyInfo.cs" />
    <Compile Include="..\..\src\CommonAssemblyInfo.cs" Link="Properties\CommonAssemblyInfo.cs" />
  </ItemGroup>
  <ItemGroup>
    <Content Include="..\xunit.runner.json" Link="xunit.runner.json">
      <CopyToOutputDirectory>Always</CopyToOutputDirectory>
    </Content>
    <EmbeddedResource Include="Data\legacy-counters.4.1.5.ravendbdump" />
    <EmbeddedResource Include="Data\npgsql.basic.create.sql" />
    <EmbeddedResource Include="Data\npgsql.basic.insert.sql" />
    <EmbeddedResource Include="Data\npgsql.northwind.create.sql" />
    <EmbeddedResource Include="Data\npgsql.northwind.insert.sql" />
    <EmbeddedResource Include="Data\oraclesql.basic.create.sql" />
    <EmbeddedResource Include="Data\oraclesql.basic.insert.sql" />
    <EmbeddedResource Include="Data\oraclesql.northwind.create.sql" />
    <EmbeddedResource Include="Data\oraclesql.northwind.insert.sql" />
    <EmbeddedResource Include="Data\RavenDB_11488\ravendb-11488-artificial-docs-not-included.ravendbdump" />
    <EmbeddedResource Include="Data\RavenDB-12785.ravendbdump" />
    <EmbeddedResource Include="Data\RavenDB-13937.ravendbdump" />
    <EmbeddedResource Include="Data\RavenDB_10958.txt" />
    <EmbeddedResource Include="Data\RavenDB_10958.json" />
    <EmbeddedResource Include="Data\mssql.northwind.create.sql" />
    <EmbeddedResource Include="Data\mssql.northwind.insert.sql" />
    <EmbeddedResource Include="Data\mysql.northwind.create.sql" />
    <EmbeddedResource Include="Data\mysql.northwind.insert.sql" />
    <EmbeddedResource Include="Data\mssql.basic.create.sql" />
    <EmbeddedResource Include="Data\mssql.basic.insert.sql" />
    <EmbeddedResource Include="Data\mysql.basic.create.sql" />
    <EmbeddedResource Include="Data\mysql.basic.insert.sql" />
    <EmbeddedResource Include="Data\RavenDB_16328\MyAnalyzer.cs" />
    <EmbeddedResource Include="Data\RavenDB_14939\MyAnalyzer.cs" />
    <EmbeddedResource Include="Data\RavenDB_15159\12119.smaps.gz" />
    <EmbeddedResource Include="Data\RavenDB_15294\northwind-4.2.103.zip" />
  </ItemGroup>
  <ItemGroup>
    <EmbeddedResource Include="Data\non-leaf-page-seq-id-large-values-2.txt" />
    <EmbeddedResource Include="Data\non-leaf-page-seq-id-large-values.txt" />
    <EmbeddedResource Include="Data\places.txt" />
    <EmbeddedResource Include="Data\RavenDB_10404\northwind.4.0.0.ravendb-snapshot" />
    <EmbeddedResource Include="Data\RavenDB_11488\ravendb-11488.ravendb-snapshot" />
    <EmbeddedResource Include="Data\RavenDB_11664\1.ravendbdump" />
    <EmbeddedResource Include="Data\RavenDB_12022\counters.4.1.4.ravendb-snapshot" />
    <EmbeddedResource Include="Data\RavenDB_13291\collection-with-counter-word-4.1.5-nightly.ravendb-snapshot" />
    <EmbeddedResource Include="Data\RavenDB_13468\counters-snapshot-document.json" />
    <EmbeddedResource Include="Data\RavenDB_13468\counters.test.4.1.6.ravendb-snapshot" />
    <EmbeddedResource Include="Data\RavenDB_13512\counters.test.4.1.6.ravendb-full-backup" />
    <EmbeddedResource Include="Data\RavenDB_13512\Incremental\17.ravendb-full-backup" />
    <EmbeddedResource Include="Data\RavenDB_13512\Incremental\18-01.ravendb-incremental-backup" />
    <EmbeddedResource Include="Data\RavenDB_13512\Incremental\18.ravendb-incremental-backup" />
    <EmbeddedResource Include="Data\RavenDB_13759\Auto_Orders_ByOrderedAt.zip" />
    <EmbeddedResource Include="Data\RavenDB_13759\Orders_ByOrderBy.zip" />
    <EmbeddedResource Include="Data\RavenDB_13940\storage-with-reused-journal-and-synced-data-2.zip" />
    <EmbeddedResource Include="Data\RavenDB_13940\storage-with-reused-journal-and-synced-data.zip" />
    <EmbeddedResource Include="Data\RavenDB_15223\manycounters.4.2.103.ravendb-snapshot" />
    <EmbeddedResource Include="Data\RavenDB_15223\counters.4.2.103.ravendb-snapshot" />
    <EmbeddedResource Include="Data\RavenDB_15700\BewerberStatus.csv" />
    <EmbeddedResource Include="Data\RavenDB_15700\Bewerbung.csv" />
    <EmbeddedResource Include="Data\RavenDB_15700\Vakanz.csv" />
    <EmbeddedResource Include="Data\RavenDB_15753\cat.jpg" />
    <EmbeddedResource Include="Data\RavenDB_15898\1.ravendbdump" />
    <EmbeddedResource Include="Data\RavenDB_16378\RavenDB-16401-NRE.ravendb-snapshot" />
    <EmbeddedResource Include="Data\RavenDB_8355\MySorter.cs" />
    <EmbeddedResource Include="Data\RavenDB_8355\MySorterWithDiagnostics.cs" />
    <EmbeddedResource Include="Data\RavenDB_9912\1.ravendbdump" />
    <EmbeddedResource Include="Data\RavenDB_9912\2.ravendbdump" />
    <EmbeddedResource Include="Data\testing.ravendbdump" />
    <EmbeddedResource Include="Data\data.txt" />
    <EmbeddedResource Include="Data\data2.txt" />
    <EmbeddedResource Include="MailingList\Everett\DocumentWithBytes.txt" />
    <EmbeddedResource Include="Smuggler\Data\DocumentWithRevisions.ravendbdump" />
    <EmbeddedResource Include="Smuggler\Data\Document_Without_Attachment_Stream.ravendbdump" />
    <EmbeddedResource Include="Smuggler\Data\Identities_3.5.35288.ravendbdump" />
    <EmbeddedResource Include="Smuggler\Data\Indexes_And_Transformers_3.5.ravendbdump" />
    <EmbeddedResource Include="Smuggler\Data\Northwind_3.5.35168.ravendbdump" />
    <EmbeddedResource Include="Smuggler\Data\RevisionsWithoutADocument.ravendbdump" />
    <EmbeddedResource Include="Smuggler\Data\Revisions_3.5.35220.ravendbdump" />
  </ItemGroup>
  <ItemGroup>
    <ProjectReference Include="..\..\src\Raven.Client\Raven.Client.csproj" />
    <ProjectReference Include="..\..\src\Raven.TestDriver\Raven.TestDriver.csproj" />
    <ProjectReference Include="..\..\src\Sparrow\Sparrow.csproj" />
    <ProjectReference Include="..\..\src\Voron\Voron.csproj" />
    <ProjectReference Include="..\..\tools\Raven.Migrator\Raven.Migrator.csproj" />
    <ProjectReference Include="..\..\tools\Voron.Recovery\Voron.Recovery.csproj" />
    <ProjectReference Include="..\EmbeddedTests\EmbeddedTests.csproj" />
    <ProjectReference Include="..\FastTests\FastTests.csproj" />
    <ProjectReference Include="..\Tests.Infrastructure\Tests.Infrastructure.csproj" />
  </ItemGroup>
  <ItemGroup>
    <FrameworkReference Include="Microsoft.AspNetCore.App" />
    <PackageReference Include="JunitXml.TestLogger" Version="3.0.110" />
<<<<<<< HEAD
    <PackageReference Include="Microsoft.NET.Test.Sdk" Version="17.0.0" />
    <PackageReference Include="System.DirectoryServices.Protocols" Version="6.0.1" />
=======
    <PackageReference Include="Microsoft.NET.Test.Sdk" Version="17.1.0" />
    <PackageReference Include="System.DirectoryServices.Protocols" Version="4.7.0" />
>>>>>>> 70c0b141
    <PackageReference Include="xunit.runner.visualstudio" Version="2.4.3">
      <PrivateAssets>all</PrivateAssets>
      <IncludeAssets>runtime; build; native; contentfiles; analyzers</IncludeAssets>
    </PackageReference>
    <PackageReference Include="xunit" Version="2.4.1" />
    <DotNetCliToolReference Include="dotnet-xunit" Version="2.4.0-beta.1.build10001" />
  </ItemGroup>
  <ItemGroup>
    <Service Include="{82a7f48d-3b50-4b1e-b82e-3ada8210c358}" />
  </ItemGroup>
  <ItemGroup>
    <Folder Include="Core\AdminConsole" />
    <Folder Include="SchemaUpgrade\Issues\VoronCurrentVersion\" />
    <Folder Include="Server\Basic" />
    <Folder Include="Server\Documents\Notifications" />
  </ItemGroup>
  <ItemGroup>
    <None Update="SchemaUpgrade\Issues\DocumentsVersion\schema_999\headers.one">
      <CopyToOutputDirectory>PreserveNewest</CopyToOutputDirectory>
    </None>
    <None Update="SchemaUpgrade\Issues\DocumentsVersion\schema_999\headers.two">
      <CopyToOutputDirectory>PreserveNewest</CopyToOutputDirectory>
    </None>
    <None Update="SchemaUpgrade\Issues\DocumentsVersion\schema_999\Journals\0000000000000000000.journal">
      <CopyToOutputDirectory>PreserveNewest</CopyToOutputDirectory>
    </None>
    <None Update="SchemaUpgrade\Issues\DocumentsVersion\schema_999\Journals\0000000000000000001.journal">
      <CopyToOutputDirectory>PreserveNewest</CopyToOutputDirectory>
    </None>
    <None Update="SchemaUpgrade\Issues\DocumentsVersion\schema_999\Raven.voron">
      <CopyToOutputDirectory>PreserveNewest</CopyToOutputDirectory>
    </None>
    <None Update="SchemaUpgrade\Issues\DocumentsVersion\schema_9\headers.one">
      <CopyToOutputDirectory>PreserveNewest</CopyToOutputDirectory>
    </None>
    <None Update="SchemaUpgrade\Issues\DocumentsVersion\schema_9\headers.two">
      <CopyToOutputDirectory>PreserveNewest</CopyToOutputDirectory>
    </None>
    <None Update="SchemaUpgrade\Issues\DocumentsVersion\schema_9\Journals\0000000000000000000.journal">
      <CopyToOutputDirectory>PreserveNewest</CopyToOutputDirectory>
    </None>
    <None Update="SchemaUpgrade\Issues\DocumentsVersion\schema_9\Journals\0000000000000000001.journal">
      <CopyToOutputDirectory>PreserveNewest</CopyToOutputDirectory>
    </None>
    <None Update="SchemaUpgrade\Issues\DocumentsVersion\schema_9\Raven.voron">
      <CopyToOutputDirectory>PreserveNewest</CopyToOutputDirectory>
    </None>
    <None Update="SchemaUpgrade\Issues\SystemVersion\after_from12.zip">
      <CopyToOutputDirectory>PreserveNewest</CopyToOutputDirectory>
    </None>
    <None Update="SchemaUpgrade\Issues\SystemVersion\after_from13.zip">
      <CopyToOutputDirectory>PreserveNewest</CopyToOutputDirectory>
    </None>
    <None Update="SchemaUpgrade\Issues\SystemVersion\after_from14.zip">
      <CopyToOutputDirectory>PreserveNewest</CopyToOutputDirectory>
    </None>
    <None Update="SchemaUpgrade\Issues\SystemVersion\Identities_CompareExchange_RavenData.zip">
      <CopyToOutputDirectory>PreserveNewest</CopyToOutputDirectory>
    </None>
    <None Update="SchemaUpgrade\Issues\SystemVersion\Identities_CompareExchange_RavenData_from12.zip">
      <CopyToOutputDirectory>PreserveNewest</CopyToOutputDirectory>
    </None>
    <None Update="SchemaUpgrade\Issues\SystemVersion\Identities_CompareExchange_RavenData_from13.zip">
      <CopyToOutputDirectory>PreserveNewest</CopyToOutputDirectory>
    </None>
    <None Update="SchemaUpgrade\Issues\SystemVersion\RavenDB_17999\CompareExchange_Expiration_RavenData_v5.2_from50000.zip">
      <CopyToOutputDirectory>PreserveNewest</CopyToOutputDirectory>
    </None>
    <None Update="SchemaUpgrade\Issues\SystemVersion\RavenData_rc1_plus_additions.zip">
      <CopyToOutputDirectory>PreserveNewest</CopyToOutputDirectory>
    </None>
    <None Update="SchemaUpgrade\Issues\SystemVersion\RavenDB_13724.zip">
      <CopyToOutputDirectory>PreserveNewest</CopyToOutputDirectory>
    </None>
    <None Update="SchemaUpgrade\Issues\VoronCurrentVersion\schema_999\headers.one">
      <CopyToOutputDirectory>PreserveNewest</CopyToOutputDirectory>
    </None>
    <None Update="SchemaUpgrade\Issues\VoronCurrentVersion\schema_999\headers.two">
      <CopyToOutputDirectory>PreserveNewest</CopyToOutputDirectory>
    </None>
    <None Update="SchemaUpgrade\Issues\VoronCurrentVersion\schema_999\Journals\0000000000000000000.journal">
      <CopyToOutputDirectory>PreserveNewest</CopyToOutputDirectory>
    </None>
    <None Update="SchemaUpgrade\Issues\VoronCurrentVersion\schema_999\Journals\0000000000000000001.journal">
      <CopyToOutputDirectory>PreserveNewest</CopyToOutputDirectory>
    </None>
    <None Update="SchemaUpgrade\Issues\VoronCurrentVersion\schema_999\Raven.voron">
      <CopyToOutputDirectory>PreserveNewest</CopyToOutputDirectory>
    </None>
    <None Update="Smuggler\Data\FSEsent.zip">
      <CopyToOutputDirectory>PreserveNewest</CopyToOutputDirectory>
    </None>
    <None Update="Smuggler\Data\FSVoron.zip">
      <CopyToOutputDirectory>PreserveNewest</CopyToOutputDirectory>
    </None>
    <None Update="Smuggler\Data\SampleDataEsent.zip">
      <CopyToOutputDirectory>PreserveNewest</CopyToOutputDirectory>
    </None>
    <None Update="Smuggler\Data\SampleDataEsentLogFileSize4.zip">
      <CopyToOutputDirectory>PreserveNewest</CopyToOutputDirectory>
    </None>
    <None Update="Smuggler\Data\SampleDataVoron.zip">
      <CopyToOutputDirectory>PreserveNewest</CopyToOutputDirectory>
    </None>
    <None Update="Smuggler\Data\Tools.zip">
      <CopyToOutputDirectory>PreserveNewest</CopyToOutputDirectory>
    </None>
    <None Update="Voron\LeafsCompression\Data\RavenDB-12700-page-1278-compressed">
      <CopyToOutputDirectory>PreserveNewest</CopyToOutputDirectory>
    </None>
    <None Update="Voron\LeafsCompression\Data\RavenDB-17660-page-5728-compressed">
      <CopyToOutputDirectory>PreserveNewest</CopyToOutputDirectory>
    </None>
  </ItemGroup>
</Project><|MERGE_RESOLUTION|>--- conflicted
+++ resolved
@@ -139,13 +139,10 @@
   <ItemGroup>
     <FrameworkReference Include="Microsoft.AspNetCore.App" />
     <PackageReference Include="JunitXml.TestLogger" Version="3.0.110" />
-<<<<<<< HEAD
     <PackageReference Include="Microsoft.NET.Test.Sdk" Version="17.0.0" />
     <PackageReference Include="System.DirectoryServices.Protocols" Version="6.0.1" />
-=======
     <PackageReference Include="Microsoft.NET.Test.Sdk" Version="17.1.0" />
     <PackageReference Include="System.DirectoryServices.Protocols" Version="4.7.0" />
->>>>>>> 70c0b141
     <PackageReference Include="xunit.runner.visualstudio" Version="2.4.3">
       <PrivateAssets>all</PrivateAssets>
       <IncludeAssets>runtime; build; native; contentfiles; analyzers</IncludeAssets>
