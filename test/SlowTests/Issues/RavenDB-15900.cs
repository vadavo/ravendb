﻿using System;
using System.Collections.Generic;
using System.Net.Http;
using System.Threading.Tasks;
using FastTests.Server.Replication;
using Raven.Client.Documents;
using Raven.Client.Documents.Conventions;
using Raven.Client.Documents.Operations;
using Raven.Client.Http;
using Raven.Client.ServerWide;
using Raven.Client.ServerWide.Operations;
using Raven.Client.Util;
using Raven.Server.Rachis;
using Raven.Server.ServerWide;
using Raven.Server.ServerWide.Commands;
using Raven.Server.ServerWide.Context;
using Sparrow.Json;
using Sparrow.Json.Parsing;
using Tests.Infrastructure;
using Xunit;
using Xunit.Abstractions;

namespace SlowTests.Issues
{
    public class RavenDB_15900 : ReplicationTestBase
    {
        public RavenDB_15900(ITestOutputHelper output) : base(output)
        {
        }

        public class TestCommandValidator : RachisVersionValidation
        {
            public override void AssertPutCommandToLeader(CommandBase cmd)
            {
            }

            public override void AssertEntryBeforeSendToFollower(BlittableJsonReaderObject entry, int version, string follower)
            {
            }
        }

        [Fact]
        public async Task RemoveEntryFromRaftLogEP()
        {
            var (_, leader) = await CreateRaftCluster(3, watcherCluster: true);
            var database = GetDatabaseName();

            await CreateDatabaseInClusterInner(new DatabaseRecord(database), 3, leader.WebUrl, null);
            using (var store = new DocumentStore { Database = database, Urls = new[] { leader.WebUrl } }.Initialize())
            {
                leader.ServerStore.Engine.StateMachine.Validator = new TestCommandValidator();
                var documentDatabase = await leader.ServerStore.DatabasesLandlord.TryGetOrCreateResourceStore(database);

                var cmd = new RachisConsensusTestBase.TestCommandWithRaftId("test", RaftIdGenerator.NewId());

                await Assert.ThrowsAsync<UnknownClusterCommand>(() => leader.ServerStore.SendToLeaderAsync(cmd));

                var cmd2 = new CreateDatabaseOperation.CreateDatabaseCommand(new DatabaseRecord("Toli"), 1);

                _ = leader.ServerStore.SendToLeaderAsync(new AddDatabaseCommand(Guid.NewGuid().ToString())
                {
                    Record = new DatabaseRecord("Toli")
                    {
                        Topology = new DatabaseTopology
                        {
                            Members = new List<string> { "A", "B", "C" },
                            Rehabs = new List<string> { },
                            ReplicationFactor = 3
                        }
                    },
                    Name = "Toli"
                });

                foreach (var server in Servers)
                {
                    Assert.False(server.ServerStore.DatabasesLandlord.IsDatabaseLoaded("Toli"));
                }

<<<<<<< HEAD
                long index;
                using (documentDatabase.ServerStore.Engine.ContextPool.AllocateOperationContext(out ClusterOperationContext context))
                using (var tx = context.OpenReadTransaction())
                {
                    leader.ServerStore.Engine.GetLastCommitIndex(context, out index, out long term);
                }

=======
                var index = LastRaftIndexForCommand(leader, nameof(TestCommandWithRaftId));
>>>>>>> f3e7aeea

                List<string> nodelist = new List<string>();
                var res = await WaitForValueAsync(async () =>
                {
                    nodelist = await store.Maintenance.SendAsync(new RemoveEntryFromRaftLogOperation(index));
                    return nodelist.Count;
                }, 3);
                Assert.Equal(3, res);

                long index2 = 0;
                foreach (var server in Servers)
                {
                    await WaitForValueAsync(async () =>
                    {
                        documentDatabase = await server.ServerStore.DatabasesLandlord.TryGetOrCreateResourceStore(database);
<<<<<<< HEAD
                        using (documentDatabase.ServerStore.Engine.ContextPool.AllocateOperationContext(out ClusterOperationContext context))
=======
                        using (documentDatabase.ServerStore.Engine.ContextPool.AllocateOperationContext(out TransactionOperationContext context))
>>>>>>> f3e7aeea
                        using (var tx = context.OpenReadTransaction())
                        {
                            server.ServerStore.Engine.GetLastCommitIndex(context, out index2, out long term);
                        }

                        return index2 > index;
                    }, true);
                }
                Assert.True(index2 > index, $"State machine is stuck. raft index was {index}, after remove raft entry index is {index2} ");

                foreach (var server in Servers)
                {
                    var val = WaitForValueAsync(() => server.ServerStore.DatabasesLandlord.IsDatabaseLoaded("Toli"), true);
                    Assert.True(val.Result);
                    Assert.Contains(server.ServerStore.NodeTag, nodelist);
                }
            }
        }


        private class RemoveEntryFromRaftLogOperation : IMaintenanceOperation<List<string>>
        {
            private readonly long _index;

            public RemoveEntryFromRaftLogOperation(long index)
            {
                _index = index;
            }

            public RavenCommand<List<string>> GetCommand(DocumentConventions conventions, JsonOperationContext context)
            {
                return new RemoveEntryFromRaftCommand(_index);
            }

            private class RemoveEntryFromRaftCommand : RavenCommand<List<string>>
            {
                private readonly long _index;

                public RemoveEntryFromRaftCommand(long index)
                {
                    _index = index;
                }

                public override bool IsReadRequest => false;

                public override HttpRequestMessage CreateRequest(JsonOperationContext ctx, ServerNode node, out string url)
                {
                    url = $"{node.Url}/admin/cluster/remove-entry-from-log?index={_index}";

                    return new HttpRequestMessage
                    {
                        Method = HttpMethod.Post
                    };
                }

                public override void SetResponse(JsonOperationContext context, BlittableJsonReaderObject response, bool fromCache)
                {
                    Result = new List<string>();

                    response.TryGet("Nodes", out BlittableJsonReaderArray array);

                    foreach (var item in array)
                        Result.Add(item.ToString());
                }
            }
        }

        [Fact]
        public async Task RemoveEntryFromRaftLogTest()
        {
            var (_, leader) = await CreateRaftCluster(3, watcherCluster: true);
            var database = GetDatabaseName();

            await CreateDatabaseInClusterInner(new DatabaseRecord(database), 3, leader.WebUrl, null);
            using (var store = new DocumentStore
            {
                Database = database,
                Urls = new[] { leader.WebUrl }
            }.Initialize())
            {
                await ActionWithLeader(l => l.ServerStore.Engine.StateMachine.Validator = new TestCommandValidator());

                var documentDatabase = await leader.ServerStore.DatabasesLandlord.TryGetOrCreateResourceStore(database);

                var cmd = new RachisConsensusTestBase.TestCommandWithRaftId("test", RaftIdGenerator.NewId());

                _ = leader.ServerStore.Engine.CurrentLeader.PutAsync(cmd, new TimeSpan(2000));

                var cmd2 = new CreateDatabaseOperation.CreateDatabaseCommand(new DatabaseRecord("Toli"), 1);

                _ = leader.ServerStore.SendToLeaderAsync(new AddDatabaseCommand(Guid.NewGuid().ToString())
                {
                    Record = new DatabaseRecord("Toli")
                    {
                        Topology = new DatabaseTopology
                        {
                            Members = new List<string> { "A", "B", "C" },
                            Rehabs = new List<string> { },
                            ReplicationFactor = 3
                        }
                    },
                    Name = "Toli"
                });

                foreach (var server in Servers)
                {
                    Assert.False(server.ServerStore.DatabasesLandlord.IsDatabaseLoaded("Toli"));
                }

                long index = 0;

                foreach (var server in Servers)
                {
                    index = 0;
                    documentDatabase = await server.ServerStore.DatabasesLandlord.TryGetOrCreateResourceStore(database);
                    using (documentDatabase.ServerStore.Engine.ContextPool.AllocateOperationContext(out ClusterOperationContext context))
                    using (var tx = context.OpenReadTransaction())
                    {
                        server.ServerStore.Engine.GetLastCommitIndex(context, out index, out long term);
                    }

                    var res = await WaitForValueAsync(() => server.ServerStore.Engine.RemoveEntryFromRaftLog(index + 1), true);

                    Assert.True(res);
                }

                long index2 = 0;
                foreach (var server in Servers)
                {
                    await WaitForValueAsync(async () =>
                    {
                        index2 = 0;
                        documentDatabase = await server.ServerStore.DatabasesLandlord.TryGetOrCreateResourceStore(database);
                        using (documentDatabase.ServerStore.Engine.ContextPool.AllocateOperationContext(out ClusterOperationContext context))
                        using (var tx = context.OpenReadTransaction())
                        {
                            server.ServerStore.Engine.GetLastCommitIndex(context, out index2, out long term);

                        }

                        return index2 > index;
                    }, true);
                }
                Assert.True(index2 > index, $"State machine is stuck. raft index was {index}, after remove raft entry index is {index2} ");

                foreach (var server in Servers)
                {
                    var val = await WaitForValueAsync(() => server.ServerStore.DatabasesLandlord.IsDatabaseLoaded("Toli"), true);
                    Assert.True(val);
                }
            }
        }

        internal class TestCommandWithRaftId : CommandBase
        {
            private string Name;

#pragma warning disable 649
            private object Value;
#pragma warning restore 649

            public TestCommandWithRaftId(string name, string uniqueRequestId) : base(uniqueRequestId)
            {
                Name = name;
            }

            public override DynamicJsonValue ToJson(JsonOperationContext context)
            {
                var djv = base.ToJson(context);
                djv[nameof(Name)] = Name;
                djv[nameof(Value)] = Value;

                return djv;
            }
        }
    }
}<|MERGE_RESOLUTION|>--- conflicted
+++ resolved
@@ -76,17 +76,7 @@
                     Assert.False(server.ServerStore.DatabasesLandlord.IsDatabaseLoaded("Toli"));
                 }
 
-<<<<<<< HEAD
-                long index;
-                using (documentDatabase.ServerStore.Engine.ContextPool.AllocateOperationContext(out ClusterOperationContext context))
-                using (var tx = context.OpenReadTransaction())
-                {
-                    leader.ServerStore.Engine.GetLastCommitIndex(context, out index, out long term);
-                }
-
-=======
                 var index = LastRaftIndexForCommand(leader, nameof(TestCommandWithRaftId));
->>>>>>> f3e7aeea
 
                 List<string> nodelist = new List<string>();
                 var res = await WaitForValueAsync(async () =>
@@ -102,11 +92,7 @@
                     await WaitForValueAsync(async () =>
                     {
                         documentDatabase = await server.ServerStore.DatabasesLandlord.TryGetOrCreateResourceStore(database);
-<<<<<<< HEAD
                         using (documentDatabase.ServerStore.Engine.ContextPool.AllocateOperationContext(out ClusterOperationContext context))
-=======
-                        using (documentDatabase.ServerStore.Engine.ContextPool.AllocateOperationContext(out TransactionOperationContext context))
->>>>>>> f3e7aeea
                         using (var tx = context.OpenReadTransaction())
                         {
                             server.ServerStore.Engine.GetLastCommitIndex(context, out index2, out long term);
