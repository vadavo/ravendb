--- conflicted
+++ resolved
@@ -50,15 +50,10 @@
                     await session.SaveChangesAsync();
                 }
                 await store.Maintenance.Server.SendAsync(new AddDatabaseNodeOperation(store.Database));
-<<<<<<< HEAD
-                await AssertWaitForValueAsync(async () => (await store.Maintenance.Server.SendAsync(new GetDatabaseRecordOperation(store.Database))).Topology.Members?.Count, 2);
-
-=======
                 Assert.Equal(2,
                     await AssertWaitForValueAsync(
                         async () => (await store.Maintenance.Server.SendAsync(new GetDatabaseRecordOperation(store.Database))).Topology.Members?.Count, 2));
-                
->>>>>>> 6871ab46
+
                 await store.Maintenance.Server.SendAsync(new DeleteDatabasesOperation(store.Database, true, nodeTags.First(n => n == firstNode)));
                 Assert.Equal(1,
                     await AssertWaitForValueAsync(
@@ -105,11 +100,7 @@
                     Assert.Equal(0, firstNodeDocs.Length);
                 }
 
-<<<<<<< HEAD
-                await AssertWaitForNotNullAsync(async () => await store.Maintenance.Server.SendAsync(new AddDatabaseNodeOperation(store.Database)), 30000);
-=======
                 var result = await store.Maintenance.Server.SendAsync(new AddDatabaseNodeOperation(store.Database));
->>>>>>> 6871ab46
                 await AssertWaitForValueAsync(async () => (await store.Maintenance.Server.SendAsync(new GetDatabaseRecordOperation(store.Database))).Topology.Members?.Count, 2);
 
                 await store.GetRequestExecutor().UpdateTopologyAsync(new RequestExecutor.UpdateTopologyParameters(new ServerNode { Url = store.Urls.First(), Database = store.Database }));
@@ -128,13 +119,8 @@
         public async Task ReplicateRevision_WhenSourceDataFromIncrementalBackupAndDocDeleted_ShouldNotRecreateTheDoc()
         {
             var backupPath = NewDataPath(suffix: "BackupFolder", forceCreateDir: true);
-<<<<<<< HEAD
-
-            var (nodes, leader) = await CreateRaftCluster(2);
-=======
-            
+
             var (nodes, leader) = await CreateRaftCluster(2, watcherCluster: true);
->>>>>>> 6871ab46
 
             using (var store = GetDocumentStore(new Options { Server = leader, ReplicationFactor = 2 }))
             {
@@ -200,11 +186,7 @@
                     Assert.Equal(0, firstNodeDocs.Length);
                 }
 
-<<<<<<< HEAD
-                await AssertWaitForNotNullAsync(async () => await store.Maintenance.Server.SendAsync(new AddDatabaseNodeOperation(store.Database)), 30000);
-=======
                 var result = await store.Maintenance.Server.SendAsync(new AddDatabaseNodeOperation(store.Database));
->>>>>>> 6871ab46
                 await AssertWaitForValueAsync(async () => (await store.Maintenance.Server.SendAsync(new GetDatabaseRecordOperation(store.Database))).Topology.Members?.Count, 2);
 
                 await store.GetRequestExecutor().UpdateTopologyAsync(new RequestExecutor.UpdateTopologyParameters(new ServerNode { Url = store.Urls.First(), Database = store.Database }));
