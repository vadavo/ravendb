--- conflicted
+++ resolved
@@ -14,12 +14,7 @@
 using Raven.Client.Documents.Operations.ConnectionStrings;
 using Raven.Client.Documents.Operations.ETL;
 using Raven.Client.Documents.Operations.Replication;
-<<<<<<< HEAD
-using Raven.Client.Documents.Session;
 using Raven.Client.Json.Serialization;
-=======
-using Raven.Client.Json.Converters;
->>>>>>> c2cf29e0
 using Raven.Server;
 using Raven.Server.Documents.ETL;
 using Raven.Server.Documents.Replication;
@@ -115,12 +110,8 @@
                     session.Advanced.WaitForReplicationAfterSaveChanges(replicas: 2);
                     session.Store(new User { Name = "Karmel" }, "marker");
                     session.SaveChanges();
-<<<<<<< HEAD
-                    Assert.True(await WaitForDocumentInClusterAsync<User>(cluster.Nodes, store.Database, "marker", (u) => u.Id == "marker", Debugger.IsAttached ? TimeSpan.FromSeconds(60) : TimeSpan.FromSeconds(15)));
-=======
 
                     Assert.True(await WaitForDocumentInClusterAsync<User>(cluster.Nodes, database, "marker", (u) => u.Id == "marker", TimeSpan.FromSeconds(15)));
->>>>>>> c2cf29e0
                 }
 
                 // wait for CV to merge after replication
@@ -200,11 +191,7 @@
                     session.Store(new User { Name = "Karmel" }, "marker");
                     session.SaveChanges();
 
-<<<<<<< HEAD
-                    Assert.True(await WaitForDocumentInClusterAsync<User>(cluster.Nodes, store.Database, "marker", (u) => u.Id == "marker", Debugger.IsAttached ? TimeSpan.FromSeconds(60) : TimeSpan.FromSeconds(15)));
-=======
                     Assert.True(await WaitForDocumentInClusterAsync<User>(cluster.Nodes, database, "marker", (u) => u.Id == "marker", TimeSpan.FromSeconds(15)));
->>>>>>> c2cf29e0
                 }
 
                 // wait for CV to merge after replication
@@ -266,11 +253,7 @@
                     session.Store(new User { Name = "Karmel" }, "marker");
                     session.SaveChanges();
 
-<<<<<<< HEAD
-                    Assert.True(await WaitForDocumentInClusterAsync<User>(cluster.Nodes, store.Database, "marker", (u) => u.Id == "marker", Debugger.IsAttached ? TimeSpan.FromSeconds(60) : TimeSpan.FromSeconds(15)));
-=======
                     await WaitForDocumentInClusterAsync<User>(cluster.Nodes, database, "marker", (u) => u.Id == "marker", TimeSpan.FromSeconds(15));
->>>>>>> c2cf29e0
                 }
 
                 // wait for CV to merge after replication
@@ -393,11 +376,7 @@
                     session.Store(new User { Name = "Karmel" }, "marker");
                     session.SaveChanges();
 
-<<<<<<< HEAD
-                    Assert.True(await WaitForDocumentInClusterAsync<User>(cluster.Nodes, store.Database, "marker", (u) => u.Id == "marker", Debugger.IsAttached ? TimeSpan.FromSeconds(60) : TimeSpan.FromSeconds(15)));
-=======
                     Assert.True(await WaitForDocumentInClusterAsync<User>(cluster.Nodes, store.Database, "marker", (u) => u.Id == "marker", TimeSpan.FromSeconds(15)));
->>>>>>> c2cf29e0
                 }
 
                 var total = 0L;
