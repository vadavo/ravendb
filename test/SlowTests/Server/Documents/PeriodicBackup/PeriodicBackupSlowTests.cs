--- conflicted
+++ resolved
@@ -502,11 +502,7 @@
                     using (ctx.OpenReadTransaction())
                     {
                         var databaseChangeVector = DocumentsStorage.GetDatabaseChangeVector(ctx);
-<<<<<<< HEAD
-                        Assert.Equal($"A:8-{originalDatabase.DbBase64Id}, A:6-{restoredDatabase.DbBase64Id}", databaseChangeVector);
-=======
                         Assert.Equal($"A:8-{restoredDatabase.DbBase64Id}", databaseChangeVector);
->>>>>>> 5555e4e8
                     }
                 }
             }
@@ -607,11 +603,7 @@
                     using (ctx.OpenReadTransaction())
                     {
                         var databaseChangeVector = DocumentsStorage.GetDatabaseChangeVector(ctx);
-<<<<<<< HEAD
-                        Assert.Equal($"A:9-{originalDatabase.DbBase64Id}, A:8-{restoredDatabase.DbBase64Id}", databaseChangeVector);
-=======
                         Assert.Equal($"A:3-{originalDatabase.DbBase64Id}, A:9-{restoredDatabase.DbBase64Id}", databaseChangeVector);
->>>>>>> 5555e4e8
                     }
                 }
             }
