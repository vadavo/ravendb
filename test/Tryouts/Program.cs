--- conflicted
+++ resolved
@@ -1,38 +1,10 @@
-﻿using System;
-using System.Diagnostics;
-using System.Net.Http;
-using System.Threading.Tasks;
-<<<<<<< HEAD
-using Lucene.Net.Store;
-using SlowTests.Server.Rachis;
-using Sparrow.Logging;
-using Directory = System.IO.Directory;
-=======
-using FastTests.Server.Documents.Indexing;
-using FastTests.Server.Documents.PeriodicExport;
-using FastTests.Server.OAuth;
-using FastTests.Server.Replication;
-using Sparrow;
->>>>>>> 91899e6c
-
-namespace Tryouts
+﻿namespace Tryouts
 {
     public class Program
     {
         public static void Main(string[] args)
         {
 
-<<<<<<< HEAD
-=======
-            for (int i = 0; i < 1000; i++)
-            {
-                Console.WriteLine(i);
-                using (var a = new SlowTests.Issues.RavenDB_6414())
-                {
-                    a.Should_unload_db_and_send_notification_on_catastrophic_failure().Wait();
-                }
-            }
->>>>>>> 91899e6c
         }
     }
 }