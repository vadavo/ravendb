﻿using System.Threading.Tasks;
using FastTests;
using SlowTests.Cluster;
using Xunit;
using Xunit.Abstractions;

namespace StressTests.Cluster
{
    public class ClusterStressTests : NoDisposalNeeded
    {
        public ClusterStressTests(ITestOutputHelper output) : base(output)
        {
        }

        [Fact]
        public async Task ParallelClusterTransactions()
        {
            using (var test = new ParallelClusterTransactionsTests(Output))
            {
<<<<<<< HEAD
                Server = cluster.Leader,
                ReplicationFactor = numberOfNodes,
                ModifyDatabaseName = _ => db
            }))
            {
                var count = 0;
                var tasks = new List<Task>();
                var random = new Random();

                for (int i = 0; i < 100; i++)
                {
                    var t = Task.Run(async () =>
                    {
                        var nodeNum = random.Next(0, numberOfNodes);
                        using (var store = GetDocumentStore(new Options
                        {
                            Server = cluster.Nodes[nodeNum],
                            CreateDatabase = false
                        }))
                        {
                            for (int j = 0; j < 10; j++)
                            {
                                try
                                {
                                    await store.Operations.ForDatabase(db).SendAsync(new PutCompareExchangeValueOperation<User>($"usernames/{Interlocked.Increment(ref count)}", new User(), 0));

                                    using (var session = store.OpenAsyncSession(db))
                                    {
                                        session.Advanced.SetTransactionMode(TransactionMode.ClusterWide);
                                        session.Advanced.ClusterTransaction.CreateCompareExchangeValue($"usernames/{Interlocked.Increment(ref count)}", new User());
                                        await session.StoreAsync(new User());
                                        await session.SaveChangesAsync();
                                    }
                                }
                                catch
                                {
                                    //
                                }
                            }
                        }
                    });
                    tasks.Add(t);
                }

                foreach (var task in tasks)
                {
                    try
                    {
                        await task;
                    }
                    catch
                    {
                        // ignore
                    }
                }

                var maxTerm = cluster.Nodes.Select(x => x.ServerStore.Engine.CurrentTerm).Max();
                long maxTermOld;
                var attempts = 3 * numberOfNodes;
                do
                {
                    maxTermOld = maxTerm;
                    await Task.Delay(TimeSpan.FromSeconds(3) * numberOfNodes);
                    maxTerm = cluster.Nodes.Select(x => x.ServerStore.Engine.CurrentTerm).Max();

                    attempts--; // cluster couldn't stabilize
                } while (maxTerm != maxTermOld && attempts > 0);

                var compareExchangeCount = new HashSet<long>();
                var maxLog = 0L;

                foreach (var n in cluster.Nodes.Where(x => x.ServerStore.Engine.CurrentTerm >= maxTerm))
                {
                    using (n.ServerStore.Engine.ContextPool.AllocateOperationContext(out ClusterOperationContext ctx))
                    using (ctx.OpenReadTransaction())
                    {
                        var currentLog = n.ServerStore.Engine.GetLastEntryIndex(ctx);
                        if (maxLog < currentLog)
                            maxLog = currentLog;
                    }
                }

                foreach (var node in cluster.Nodes)
                {
                    await node.ServerStore.Cluster.WaitForIndexNotification(maxLog, TimeSpan.FromMinutes(1));

                    using (node.ServerStore.ContextPool.AllocateOperationContext(out TransactionOperationContext ctx))
                    using (ctx.OpenReadTransaction())
                    {
                        compareExchangeCount.Add(node.ServerStore.Cluster.GetNumberOfCompareExchange(ctx, db));
                    }
                }

                Assert.Equal(1, compareExchangeCount.Count);
=======
                await test.ParallelClusterTransactions(7);
>>>>>>> bb1f0706
            }
        }
    }
}<|MERGE_RESOLUTION|>--- conflicted
+++ resolved
@@ -17,105 +17,8 @@
         {
             using (var test = new ParallelClusterTransactionsTests(Output))
             {
-<<<<<<< HEAD
-                Server = cluster.Leader,
-                ReplicationFactor = numberOfNodes,
-                ModifyDatabaseName = _ => db
-            }))
-            {
-                var count = 0;
-                var tasks = new List<Task>();
-                var random = new Random();
-
-                for (int i = 0; i < 100; i++)
-                {
-                    var t = Task.Run(async () =>
-                    {
-                        var nodeNum = random.Next(0, numberOfNodes);
-                        using (var store = GetDocumentStore(new Options
-                        {
-                            Server = cluster.Nodes[nodeNum],
-                            CreateDatabase = false
-                        }))
-                        {
-                            for (int j = 0; j < 10; j++)
-                            {
-                                try
-                                {
-                                    await store.Operations.ForDatabase(db).SendAsync(new PutCompareExchangeValueOperation<User>($"usernames/{Interlocked.Increment(ref count)}", new User(), 0));
-
-                                    using (var session = store.OpenAsyncSession(db))
-                                    {
-                                        session.Advanced.SetTransactionMode(TransactionMode.ClusterWide);
-                                        session.Advanced.ClusterTransaction.CreateCompareExchangeValue($"usernames/{Interlocked.Increment(ref count)}", new User());
-                                        await session.StoreAsync(new User());
-                                        await session.SaveChangesAsync();
+                await test.ParallelClusterTransactions(7);
                                     }
                                 }
-                                catch
-                                {
-                                    //
                                 }
-                            }
-                        }
-                    });
-                    tasks.Add(t);
-                }
-
-                foreach (var task in tasks)
-                {
-                    try
-                    {
-                        await task;
-                    }
-                    catch
-                    {
-                        // ignore
-                    }
-                }
-
-                var maxTerm = cluster.Nodes.Select(x => x.ServerStore.Engine.CurrentTerm).Max();
-                long maxTermOld;
-                var attempts = 3 * numberOfNodes;
-                do
-                {
-                    maxTermOld = maxTerm;
-                    await Task.Delay(TimeSpan.FromSeconds(3) * numberOfNodes);
-                    maxTerm = cluster.Nodes.Select(x => x.ServerStore.Engine.CurrentTerm).Max();
-
-                    attempts--; // cluster couldn't stabilize
-                } while (maxTerm != maxTermOld && attempts > 0);
-
-                var compareExchangeCount = new HashSet<long>();
-                var maxLog = 0L;
-
-                foreach (var n in cluster.Nodes.Where(x => x.ServerStore.Engine.CurrentTerm >= maxTerm))
-                {
-                    using (n.ServerStore.Engine.ContextPool.AllocateOperationContext(out ClusterOperationContext ctx))
-                    using (ctx.OpenReadTransaction())
-                    {
-                        var currentLog = n.ServerStore.Engine.GetLastEntryIndex(ctx);
-                        if (maxLog < currentLog)
-                            maxLog = currentLog;
-                    }
-                }
-
-                foreach (var node in cluster.Nodes)
-                {
-                    await node.ServerStore.Cluster.WaitForIndexNotification(maxLog, TimeSpan.FromMinutes(1));
-
-                    using (node.ServerStore.ContextPool.AllocateOperationContext(out TransactionOperationContext ctx))
-                    using (ctx.OpenReadTransaction())
-                    {
-                        compareExchangeCount.Add(node.ServerStore.Cluster.GetNumberOfCompareExchange(ctx, db));
-                    }
-                }
-
-                Assert.Equal(1, compareExchangeCount.Count);
-=======
-                await test.ParallelClusterTransactions(7);
->>>>>>> bb1f0706
-            }
-        }
-    }
-}+                            }