--- conflicted
+++ resolved
@@ -289,16 +289,11 @@
         {
             GC.SuppressFinalize(this);
 
-<<<<<<< HEAD
-            if (_initializeAsyncCalled)
-                ConcurrentTests.Release();
-=======
             if (_concurrentTestsSemaphoreTaken)
             {
                 ConcurrentTestsSemaphore.Release();
                 _concurrentTestsSemaphoreTaken = false;
             }
->>>>>>> 210e5b08
 
             var exceptionAggregator = new ExceptionAggregator("Could not dispose test");
 
@@ -318,16 +313,10 @@
             exceptionAggregator.ThrowIfNeeded();
         }
 
-        private bool _initializeAsyncCalled;
-        public Task InitializeAsync()
-        {
-<<<<<<< HEAD
-            _initializeAsyncCalled = true;
-            return ConcurrentTests.WaitAsync();
-=======
+       public Task InitializeAsync()
+        {
             return ConcurrentTestsSemaphore.WaitAsync()
                 .ContinueWith(x => _concurrentTestsSemaphoreTaken = true);
->>>>>>> 210e5b08
         }
 
         public Task DisposeAsync()
