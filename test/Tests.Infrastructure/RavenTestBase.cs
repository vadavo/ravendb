--- conflicted
+++ resolved
@@ -653,7 +653,33 @@
             throw new TimeoutException(msg);
         }
 
-<<<<<<< HEAD
+        public static int WaitForEntriesCount(IDocumentStore store, string indexName, int minEntriesCount, string databaseName = null, TimeSpan? timeout = null, bool throwOnTimeout = true)
+        {
+            timeout ??= (Debugger.IsAttached
+                ? TimeSpan.FromMinutes(15)
+                : TimeSpan.FromMinutes(1));
+
+            var sp = Stopwatch.StartNew();
+            var entriesCount = -1;
+
+            while (sp.Elapsed < timeout.Value)
+            {
+                MaintenanceOperationExecutor operations = string.IsNullOrEmpty(databaseName) == false ? store.Maintenance.ForDatabase(databaseName) : store.Maintenance;
+
+                entriesCount = operations.Send(new GetIndexStatisticsOperation(indexName)).EntriesCount;
+
+                if (entriesCount >= minEntriesCount)
+                    return entriesCount;
+
+                Thread.Sleep(32);
+            }
+
+            if (throwOnTimeout)
+                throw new TimeoutException($"It didn't get min entries count {minEntriesCount} for index {indexName}. The index has {entriesCount} entries.");
+
+            return entriesCount;
+        }
+
         protected async Task<T> AssertWaitForGreaterThanAsync<T>(Func<Task<T>> act, T val, int timeout = 15000, int interval = 100) where T : IComparable
         {
             var ret = await WaitForGreaterThanAsync(act, val, timeout, interval);
@@ -679,34 +705,6 @@
 
         protected async Task<T> WaitForValueAsync<T>(Func<Task<T>> act, T expectedVal, int timeout = 15000, int interval = 100) =>
              await WaitForPredicateAsync(a => (a == null && expectedVal == null) || (a != null && a.Equals(expectedVal)), act, timeout, interval);
-=======
-        public static int WaitForEntriesCount(IDocumentStore store, string indexName, int minEntriesCount, string databaseName = null, TimeSpan? timeout = null, bool throwOnTimeout = true)
-        {
-            timeout ??= (Debugger.IsAttached
-                ? TimeSpan.FromMinutes(15)
-                : TimeSpan.FromMinutes(1));
-
-            var sp = Stopwatch.StartNew();
-            var entriesCount = -1;
-
-            while (sp.Elapsed < timeout.Value)
-            {
-                MaintenanceOperationExecutor operations = string.IsNullOrEmpty(databaseName) == false ? store.Maintenance.ForDatabase(databaseName) : store.Maintenance;
-
-                entriesCount = operations.Send(new GetIndexStatisticsOperation(indexName)).EntriesCount;
-
-                if (entriesCount >= minEntriesCount)
-                    return entriesCount;
-
-                Thread.Sleep(32);
-            }
-
-            if (throwOnTimeout)
-                throw new TimeoutException($"It didn't get min entries count {minEntriesCount} for index {indexName}. The index has {entriesCount} entries.");
-
-            return entriesCount;
-        }
->>>>>>> 2c48d2f9
 
         protected async Task<T> AssertWaitForNotNullAsync<T>(Func<Task<T>> act, int timeout = 15000, int interval = 100) where T : class
         {
