var __extends = this.__extends || function (d, b) {
    for (var p in b) if (b.hasOwnProperty(p)) d[p] = b[p];
    function __() { this.constructor = d; }
    __.prototype = b.prototype;
    d.prototype = new __();
};
<<<<<<< HEAD
define(["require", "exports", "commands/commandBase", "common/alertType"], function(require, exports, commandBase, alertType) {
=======
define(["require", "exports", "commands/commandBase", "common/alertType", "models/database"], function(require, exports, commandBase, alertType, database) {
>>>>>>> 1bf5d335
    var deleteCollectionCommand = (function (_super) {
        __extends(deleteCollectionCommand, _super);
        function deleteCollectionCommand(collectionName, db) {
            _super.call(this);
            this.collectionName = collectionName;
            this.db = db;
        }
        deleteCollectionCommand.prototype.execute = function () {
            var _this = this;
            this.reportInfo("Deleting " + this.collectionName + " collection...");

            var args = {
                query: "Tag:" + this.collectionName,
                pageSize: 128,
                allowStale: true
            };
            var url = "/bulk_docs/Raven/DocumentsByEntityName";
            var urlParams = "?query=Tag%3A" + encodeURIComponent(this.collectionName) + "&pageSize=128&allowStale=true";
            var deleteTask = this.del(url + urlParams, null, this.db);
            deleteTask.done(function () {
                return _this.reportSuccess("Deleted " + _this.collectionName + " collection");
            });
            deleteTask.fail(function (response) {
                return _this.reportError("Failed to delete collection", JSON.stringify(response));
            });
            return deleteTask;
        };
        return deleteCollectionCommand;
    })(commandBase);

    
    return deleteCollectionCommand;
});
//# sourceMappingURL=deleteCollectionCommand.js.map<|MERGE_RESOLUTION|>--- conflicted
+++ resolved
@@ -4,11 +4,7 @@
     __.prototype = b.prototype;
     d.prototype = new __();
 };
-<<<<<<< HEAD
-define(["require", "exports", "commands/commandBase", "common/alertType"], function(require, exports, commandBase, alertType) {
-=======
 define(["require", "exports", "commands/commandBase", "common/alertType", "models/database"], function(require, exports, commandBase, alertType, database) {
->>>>>>> 1bf5d335
     var deleteCollectionCommand = (function (_super) {
         __extends(deleteCollectionCommand, _super);
         function deleteCollectionCommand(collectionName, db) {
