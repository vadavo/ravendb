--- conflicted
+++ resolved
@@ -4,11 +4,7 @@
     __.prototype = b.prototype;
     d.prototype = new __();
 };
-<<<<<<< HEAD
-define(["require", "exports", "commands/commandBase", "models/database", "models/collectionInfo", "models/collection", "common/pagedResultSet"], function(require, exports, commandBase, database, collectionInfo, collection, pagedResultSet) {
-=======
 define(["require", "exports", "commands/commandBase", "models/database", "models/collectionInfo", "common/pagedResultSet"], function(require, exports, commandBase, database, collectionInfo, pagedResultSet) {
->>>>>>> b30ba92e
     var getDocumentsCommand = (function (_super) {
         __extends(getDocumentsCommand, _super);
         function getDocumentsCommand(collection, skip, take) {
