import appUrl = require("common/appUrl");
import database = require("models/database");
<<<<<<< HEAD
import filesystem = require("models/filesystem/filesystem");
=======
import filesystem = require("models/filesystem");
>>>>>>> 45b9550d
import router = require("plugins/router");
import app = require("durandal/app");
import viewSystemDatabaseConfirm = require("viewmodels/viewSystemDatabaseConfirm");

/*
 * Base view model class that provides basic view model services, such as tracking the active database and providing a means to add keyboard shortcuts.
*/
class viewModelBase {
    public activeDatabase = ko.observable<database>().subscribeTo("ActivateDatabase", true);
<<<<<<< HEAD
    public activeFilesystem = ko.observable<filesystem>().subscribeTo("ActivateFilesystem", true);
               
=======

>>>>>>> 45b9550d
    private keyboardShortcutDomContainers: string[] = [];
    private modelPollingHandle: number;
    static dirtyFlag = new ko.DirtyFlag([]);
    private static isConfirmedUsingSystemDatabase: boolean;
    public activeFilesystem = ko.observable<filesystem>().subscribeTo("ActivateFilesystem", true);

    /*
     * Called by Durandal when checking whether this navigation is allowed. 
     * Possible return values: boolean, promise<boolean>, {redirect: 'some/other/route'}, promise<{redirect: 'some/other/route'}>
     * 
     * We use this to determine whether we should allow navigation to a system DB page.
     * p.s. from Judah: a big scary prompt when loading the system DB is a bit heavy-handed, no? 
     */
    canActivate(args: any): any {
        var database = (appUrl.getDatabase()!=null) ? appUrl.getDatabase() : appUrl.getSystemDatabase(); //TODO: temporary fix for routing problem for system databse - remove this when fixed

        if (database.isSystem) {
            if (viewModelBase.isConfirmedUsingSystemDatabase) {
                return true;
            }

            return this.promptNavSystemDb();
        }

        viewModelBase.isConfirmedUsingSystemDatabase = false;
        return true;
    }

    /*
    * Called by Durandal when the view model is loaded and before the view is inserted into the DOM.
    */
    activate(args) {

        var db = appUrl.getDatabase();
        var currentDb = this.activeDatabase();
        if (!!db && db !== null && (!currentDb || currentDb.name !== db.name)) {
            ko.postbox.publish("ActivateDatabaseWithName", db.name);
        }

        var fs = appUrl.getFilesystem();
        var currentFilesystem = this.activeFilesystem();
        if (!currentFilesystem || currentFilesystem.name !== fs.name) {
            ko.postbox.publish("ActivateFilesystemWithName", fs.name);
        }
<<<<<<< HEAD
		
=======

>>>>>>> 45b9550d
        this.modelPollingStart();

        window.onbeforeunload = (e: any) => {
            this.saveInObservable();
            var isDirty = viewModelBase.dirtyFlag().isDirty();
            if (isDirty) {
                var message = "You have unsaved data.";
                e = e || window.event;
                // For IE and Firefox
                if (e) {
                    e.returnValue = message;
                }
                // For Safari
                return message;
            }
            return null;
        };

        ko.postbox.publish("SetRawJSONUrl", "");
    }

    // Called back after the entire composition has finished (parents and children included)
    compositionComplete() {
        // Resync Changes
        viewModelBase.dirtyFlag().reset();
    }

    /*
    * Called by Durandal before deactivate in order to detemine whether removing from the DOM is necessary.
    */
    canDeactivate(isClose): any {
        var isDirty = viewModelBase.dirtyFlag().isDirty();
        if (isDirty) {
            return app.showMessage('You have unsaved data. Are you sure you want to close?', 'Unsaved Data', ['Yes', 'No']);
        }
        return true;
    }

    /*
     * Called by Durandal when the view model is unloading and the view is about to be removed from the DOM.
     */
    deactivate() {
        this.activeDatabase.unsubscribeFrom("ActivateDatabase");
        this.activeFilesystem.unsubscribeFrom("ActivateFilesystem");
        this.keyboardShortcutDomContainers.forEach(el => this.removeKeyboardShortcuts(el));
        this.modelPollingStop();
    }

    /*
     * Creates a keyboard shortcut local to the specified element and its children.
     * The shortcut will be removed as soon as the view model is deactivated.
     * Also defines shortcut for ace editor, if ace editor was received
     */
    createKeyboardShortcut(keys: string, handler: () => void, elementSelector: string) {
        jwerty.key(keys, e => {
            e.preventDefault();
            handler();
        }, this, elementSelector);

        if (!this.keyboardShortcutDomContainers.contains(elementSelector)) {
            this.keyboardShortcutDomContainers.push(elementSelector);
        }
    }

    //A method to save the current value in the observables from text boxes and inputs before a refresh/page close.
    //Should be implemented on the inheriting class.
    saveInObservable() {

    }

    private removeKeyboardShortcuts(elementSelector: string) {
        $(elementSelector).unbind('keydown.jwerty');
    }

    /*
     * Navigates to the specified URL, recording a navigation event in the browser's history.
     */
    navigate(url: string) {
        router.navigate(url);
    }

    /*
     * Navigates by replacing the current URL. It does not record a new entry in the browser's navigation history.
     */
    updateUrl(url: string) {
        var options: DurandalNavigationOptions = {
            replace: true,
            trigger: false
        };
        router.navigate(url, options);
    }

    modelPolling() {
    }

    forceModelPolling() {
        this.modelPolling();
    }

    modelPollingStart() {
        this.modelPolling();
        this.activeDatabase.subscribe(() => this.forceModelPolling());
        this.activeFilesystem.subscribe(() => this.forceModelPolling());
    }

    private modelPollingStop() {
        clearInterval(this.modelPollingHandle);
    }

    private promptNavSystemDb(): any {
        if (!appUrl.warnWhenUsingSystemDatabase) {
            return true;
        }

        var canNavTask = $.Deferred<any>();

        var systemDbConfirm = new viewSystemDatabaseConfirm();
        systemDbConfirm.viewTask
            .fail(() => canNavTask.resolve({ redirect: 'databases' }))
            .done(() => {
                viewModelBase.isConfirmedUsingSystemDatabase = true;
                canNavTask.resolve(true);
            });
        app.showDialog(systemDbConfirm);

        return canNavTask;
    }

}

export = viewModelBase;<|MERGE_RESOLUTION|>--- conflicted
+++ resolved
@@ -1,10 +1,6 @@
 import appUrl = require("common/appUrl");
 import database = require("models/database");
-<<<<<<< HEAD
 import filesystem = require("models/filesystem/filesystem");
-=======
-import filesystem = require("models/filesystem");
->>>>>>> 45b9550d
 import router = require("plugins/router");
 import app = require("durandal/app");
 import viewSystemDatabaseConfirm = require("viewmodels/viewSystemDatabaseConfirm");
@@ -14,17 +10,12 @@
 */
 class viewModelBase {
     public activeDatabase = ko.observable<database>().subscribeTo("ActivateDatabase", true);
-<<<<<<< HEAD
     public activeFilesystem = ko.observable<filesystem>().subscribeTo("ActivateFilesystem", true);
-               
-=======
 
->>>>>>> 45b9550d
     private keyboardShortcutDomContainers: string[] = [];
     private modelPollingHandle: number;
     static dirtyFlag = new ko.DirtyFlag([]);
     private static isConfirmedUsingSystemDatabase: boolean;
-    public activeFilesystem = ko.observable<filesystem>().subscribeTo("ActivateFilesystem", true);
 
     /*
      * Called by Durandal when checking whether this navigation is allowed. 
@@ -52,7 +43,6 @@
     * Called by Durandal when the view model is loaded and before the view is inserted into the DOM.
     */
     activate(args) {
-
         var db = appUrl.getDatabase();
         var currentDb = this.activeDatabase();
         if (!!db && db !== null && (!currentDb || currentDb.name !== db.name)) {
@@ -64,11 +54,7 @@
         if (!currentFilesystem || currentFilesystem.name !== fs.name) {
             ko.postbox.publish("ActivateFilesystemWithName", fs.name);
         }
-<<<<<<< HEAD
-		
-=======
 
->>>>>>> 45b9550d
         this.modelPollingStart();
 
         window.onbeforeunload = (e: any) => {
@@ -120,7 +106,7 @@
     /*
      * Creates a keyboard shortcut local to the specified element and its children.
      * The shortcut will be removed as soon as the view model is deactivated.
-     * Also defines shortcut for ace editor, if ace editor was received
+     * Also defines shortcut for ace edito, if ace editor was recieved
      */
     createKeyboardShortcut(keys: string, handler: () => void, elementSelector: string) {
         jwerty.key(keys, e => {
@@ -134,7 +120,7 @@
     }
 
     //A method to save the current value in the observables from text boxes and inputs before a refresh/page close.
-    //Should be implemented on the inheriting class.
+    //Should be implemented on the inhereting class.
     saveInObservable() {
 
     }
@@ -168,7 +154,7 @@
         this.modelPolling();
     }
 
-    modelPollingStart() {
+    private modelPollingStart() {
         this.modelPolling();
         this.activeDatabase.subscribe(() => this.forceModelPolling());
         this.activeFilesystem.subscribe(() => this.forceModelPolling());
