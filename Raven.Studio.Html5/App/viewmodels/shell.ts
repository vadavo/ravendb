/// <reference path="../../Scripts/typings/nprogress/nprogress.d.ts" />
/// <reference path="../../Scripts/typings/bootstrap/bootstrap.d.ts" />

import router = require("plugins/router");
import app = require("durandal/app");
import sys = require("durandal/system");

import database = require("models/database");
import filesystem = require("models/filesystem");
import document = require("models/document");
import appUrl = require("common/appUrl");
import collection = require("models/collection");
import deleteDocuments = require("viewmodels/deleteDocuments");
import dialogResult = require("common/dialogResult");
import alertArgs = require("common/alertArgs");
import alertType = require("common/alertType");
import pagedList = require("common/pagedList");
import getDatabaseStatsCommand = require("commands/getDatabaseStatsCommand");
import getDatabasesCommand = require("commands/getDatabasesCommand");
import getFilesystemsCommand = require("commands/getFilesystemsCommand");
import getBuildVersionCommand = require("commands/getBuildVersionCommand");
import getLicenseStatusCommand = require("commands/getLicenseStatusCommand");
import dynamicHeightBindingHandler = require("common/dynamicHeightBindingHandler");
import autoCompleteBindingHandler = require("common/autoCompleteBindingHandler");
import viewModelBase = require("viewmodels/viewModelBase");
import getDocumentsMetadataByIDPrefixCommand = require("commands/getDocumentsMetadataByIDPrefixCommand");
import getDocumentWithMetadataCommand = require("commands/getDocumentWithMetadataCommand");
import changesApi = require("common/changesApi");

class shell extends viewModelBase {
    private router = router;
    databases = ko.observableArray<database>();    
    currentAlert = ko.observable<alertArgs>();
    queuedAlert: alertArgs;
    databasesLoadedTask: JQueryPromise<any>;
    buildVersion = ko.observable<buildVersionDto>();
    licenseStatus = ko.observable<licenseStatusDto>();
    windowHeightObservable: KnockoutObservable<number>;
    appUrls: computedAppUrls;
    recordedErrors = ko.observableArray<alertArgs>();
    newIndexUrl = appUrl.forCurrentDatabase().newIndex;
    newTransformerUrl = appUrl.forCurrentDatabase().newTransformer;

    filesystems = ko.observableArray<filesystem>();
    filesystemsLoadedTask: JQueryPromise<any>;

    currentRawUrl = ko.observable<string>("");
    rawUrlIsVisible = ko.computed(() => this.currentRawUrl().length > 0);
    activeArea = ko.observable<string>("");

    goToDocumentSearch = ko.observable<string>();
    goToDocumentSearchResults = ko.observableArray<string>();    

    static globalChangesApi: changesApi;
    static currentDbChangesApi = ko.observable<changesApi>(null);

    constructor() {
        super();
        ko.postbox.subscribe("Alert", (alert: alertArgs) => this.showAlert(alert));
        ko.postbox.subscribe("ActivateDatabaseWithName", (databaseName: string) => this.activateDatabaseWithName(databaseName));
        ko.postbox.subscribe("ActivateFilesystemWithName", (filesystemName: string) => this.activateFilesystemWithName(filesystemName));
        ko.postbox.subscribe("SetRawJSONUrl", (jsonUrl: string) => this.currentRawUrl(jsonUrl));
        ko.postbox.subscribe("ActivateDatabase", (db: database) => this.updateChangesApi(db));

        this.appUrls = appUrl.forCurrentDatabase();
        this.goToDocumentSearch.throttle(250).subscribe(search => this.fetchGoToDocSearchResults(search));
        dynamicHeightBindingHandler.install();
        autoCompleteBindingHandler.install();
    }

    activate(args: any) {
        super.activate(args);

        NProgress.set(.7);
        router.map([
            { route: ['', 'databases'], title: 'Databases', moduleId: 'viewmodels/databases', nav: true, hash: this.appUrls.databasesManagement },           
            { route: 'databases/documents', title: 'Documents', moduleId: 'viewmodels/documents', nav: true, hash: this.appUrls.documents },
            { route: 'databases/conflicts', title: 'Conflicts', moduleId: 'viewmodels/conflicts', nav: true, hash: this.appUrls.conflicts },
            { route: 'databases/patch', title: 'Patch', moduleId: 'viewmodels/patch', nav: true, hash: this.appUrls.patch },
            { route: 'databases/indexes*details', title: 'Indexes', moduleId: 'viewmodels/indexesShell', nav: true, hash: this.appUrls.indexes },
            { route: 'databases/transformers*details', title: 'Transformers', moduleId: 'viewmodels/transformersShell', nav: false, hash: this.appUrls.transformers },
            { route: 'databases/query*details', title: 'Query', moduleId: 'viewmodels/queryShell', nav: true, hash: this.appUrls.query(null) },
            { route: 'databases/tasks*details', title: 'Tasks', moduleId: 'viewmodels/tasks', nav: true, hash: this.appUrls.tasks, },
            { route: 'databases/settings*details', title: 'Settings', moduleId: 'viewmodels/settings', nav: true, hash: this.appUrls.settings },
            { route: 'databases/status*details', title: 'Status', moduleId: 'viewmodels/status', nav: true, hash: this.appUrls.status },
            { route: 'databases/edit', title: 'Edit Document', moduleId: 'viewmodels/editDocument', nav: false },
            { route: ['', 'filesystems'], title: 'File Systems', moduleId: 'viewmodels/filesystems', nav: true, hash: this.appUrls.filesystemsManagement },
            { route: 'filesystems/files', title: 'Files', moduleId: 'viewmodels/filesystemFiles', nav: true, hash: this.appUrls.filesystemFiles },
            { route: 'filesystems/search', title: 'Search', moduleId: 'viewmodels/filesystemSearch', nav: true, hash: this.appUrls.filesystemSearch },
            { route: 'filesystems/synchronization', title: 'Synchronization', moduleId: 'viewmodels/filesystemSynchronization', nav: true, hash: this.appUrls.filesystemSynchronization },
            { route: 'filesystems/configuration', title: 'Configuration', moduleId: 'viewmodels/filesystemConfiguration', nav: true, hash: this.appUrls.filesystemConfiguration },
            { route: 'filesystems/upload', title: 'Upload File', moduleId: 'viewmodels/filesystemUploadFile', nav: false},
        ]).buildNavigationModel();

        router.activeInstruction.subscribe(val => {
            if (val.config.route.split('/').length == 1) //if it's a root navigation item.
                this.activeArea(val.config.title);
        });

        // Show progress whenever we navigate.
        router.isNavigating.subscribe(isNavigating => this.showNavigationProgress(isNavigating));
        this.connectToRavenServer();
    }

    // Called by Durandal when shell.html has been put into the DOM.
    attached() {
        // The view must be attached to the DOM before we can hook up keyboard shortcuts.
        jwerty.key("ctrl+alt+n", e=> {
            e.preventDefault();
            this.newDocument();
        });

        $("body").tooltip({
            delay: { show: 1000, hide: 100 },
            container: 'body',
            selector: '.use-bootstrap-tooltip',
            trigger: 'hover'
        });

        shell.globalChangesApi = new changesApi(appUrl.getSystemDatabase());
    }

    showNavigationProgress(isNavigating: boolean) {
        if (isNavigating) {
            NProgress.start();

            var currentProgress = parseFloat(NProgress.status);
            var newProgress = isNaN(currentProgress) ? 0.5 : currentProgress + (currentProgress / 2);
            NProgress.set(newProgress);
        } else {
            NProgress.done();
        }
    }

    databasesLoaded(databases) {
        var systemDatabase = new database("<system>");
        systemDatabase.isSystem = true;
        systemDatabase.isVisible(false);
        this.databases(databases.concat([systemDatabase]));
        if (this.databases().length == 1) {
            systemDatabase.activate();
        } else {
            this.databases.first(x=> x.isVisible()).activate();
        }        
    }

    filesystemsLoaded(filesystems) {
        this.filesystems(filesystems);
        if (this.filesystems().length != 0) {
            this.filesystems.first(x=> x.isVisible()).activate();
        }
    }

    launchDocEditor(docId?: string, docsList?: pagedList) {
        var editDocUrl = appUrl.forEditDoc(docId, docsList ? docsList.collectionName : null, docsList ? docsList.currentItemIndex() : null, this.activeDatabase());
        this.navigate(editDocUrl);
    }

    connectToRavenServer() {
        this.databasesLoadedTask = new getDatabasesCommand()
            .execute()
            .fail(result => this.handleRavenConnectionFailure(result))
            .done(results => {
                this.databasesLoaded(results);
                this.fetchStudioConfig();
                this.fetchBuildVersion();
                this.fetchLicenseStatus();
                router.activate();
            });

        this.filesystemsLoadedTask = new getFilesystemsCommand()
            .execute()
            .fail(result => this.handleRavenConnectionFailure(result))
            .done(results => {
                this.filesystemsLoaded(results);
                router.activate();
                this.fetchBuildVersion();
                this.fetchLicenseStatus();
            });
    }

    fetchStudioConfig() {
        new getDocumentWithMetadataCommand("Raven/StudioConfig", appUrl.getSystemDatabase())
            .execute()
            .done((doc: document) => {
              appUrl.warnWhenUsingSystemDatabase = doc["WarnWhenUsingSystemDatabase"];
            });
    }

    handleRavenConnectionFailure(result) {
        NProgress.done();
        sys.log("Unable to connect to Raven.", result);
        var tryAgain = 'Try again';
        var messageBoxResultPromise = app.showMessage("Couldn't connect to Raven. Details in the browser console.", ":-(", [tryAgain]);
        messageBoxResultPromise.done(messageBoxResult => {
            if (messageBoxResult === tryAgain) {
                NProgress.start();
                this.connectToRavenServer();
            }
        });
    }

    showAlert(alert: alertArgs) {
        if (alert.type === alertType.danger || alert.type === alertType.warning) {
            this.recordedErrors.unshift(alert);
        }

        var currentAlert = this.currentAlert();
        if (currentAlert) {
            this.queuedAlert = alert;
            this.closeAlertAndShowNext(currentAlert);
        } else {
            this.currentAlert(alert);
            var fadeTime = 2000; // If there are no pending alerts, show it for 2 seconds before fading out.
            if (alert.type === alertType.danger || alert.type === alertType.warning) {
                fadeTime = 4000; // If there are no pending alerts, show the error alert for 4 seconds before fading out.
            }
            setTimeout(() => this.closeAlertAndShowNext(alert), fadeTime);
        }
    }

    closeAlertAndShowNext(alertToClose: alertArgs) {
        var alertElement = $('#' + alertToClose.id);
        if (alertElement.length === 0) {
            return;
        }

        // If the mouse is over the alert, keep it around.
        if (alertElement.is(":hover")) {
            setTimeout(() => this.closeAlertAndShowNext(alertToClose), 1000);
        } else {
            alertElement.alert('close');
        }
    }

    onAlertHidden() {
        this.currentAlert(null);
        var nextAlert = this.queuedAlert;
        if (nextAlert) {
            this.queuedAlert = null;
            this.showAlert(nextAlert);
        }
    }

    newDocument() {
        this.launchDocEditor(null);
    }

    activateDatabaseWithName(databaseName: string) {
        if (this.databasesLoadedTask) {
            this.databasesLoadedTask.done(() => {
                var matchingDatabase = this.databases().first(d => d.name == databaseName);
                if (matchingDatabase && this.activeDatabase() !== matchingDatabase) {
                    ko.postbox.publish("ActivateDatabase", matchingDatabase);
                }
            });
        }
    }

<<<<<<< HEAD
    activateFilesystemWithName(filesystemName: string) {
        if (this.filesystemsLoadedTask) {
            this.filesystemsLoadedTask.done(() => {            
                var matchingFilesystem = this.filesystems().first(d => d.name == filesystemName);
                if (matchingFilesystem && this.activeFilesystem() !== matchingFilesystem) {
                    ko.postbox.publish("ActivateFilesystem", matchingFilesystem);
                }
            });
        }
=======
    updateChangesApi(newDb: database) {
        if (shell.currentDbChangesApi()) {
            shell.currentDbChangesApi().dispose();
        }
        shell.currentDbChangesApi(new changesApi(newDb));
>>>>>>> 4b1e777b
    }

    modelPolling() {
        new getDatabasesCommand()
            .execute()
            .done(results => {
                ko.utils.arrayForEach(results, (result:database) => {
                    var existingDb = this.databases().first(d=> {
                        return d.name == result.name;
                    });
                if (!existingDb ) {
                    this.databases.unshift(result);
                    }
                
                });

        });

        var db = this.activeDatabase();
        if (db) {
            new getDatabaseStatsCommand(db)
                .execute()
                .done(result=> db.statistics(result));
        }
    }

    selectDatabase(db: database) {
        if (db.name != this.activeDatabase().name) {
            db.activate();
            var updatedUrl = appUrl.forCurrentPage(db);
            this.navigate(updatedUrl);
        }
    }

    selectFilesystem(fs: filesystem) {
        if (fs.name != this.activeFilesystem().name) {
            fs.activate();
            var updatedUrl = appUrl.forCurrentPage(fs);
            this.navigate(updatedUrl);
        }
    }

    goToDoc(doc: documentMetadataDto) {
        this.goToDocumentSearch("");
        this.navigate(appUrl.forEditDoc(doc['@metadata']['@id'], null, null, this.activeDatabase()));
    }

    getDocCssClass(doc: documentMetadataDto) {
        return collection.getCollectionCssClass(doc['@metadata']['Raven-Entity-Name']);
    }

    fetchBuildVersion() {
        new getBuildVersionCommand()
            .execute()
            .done((result: buildVersionDto) => this.buildVersion(result));
    }

    fetchLicenseStatus() {
        new getLicenseStatusCommand()
            .execute()
            .done((result: licenseStatusDto) => this.licenseStatus(result));
    }

    fetchGoToDocSearchResults(query: string) {
        if (query.length >= 2) {
            new getDocumentsMetadataByIDPrefixCommand(query, 10, this.activeDatabase())
                .execute()
                .done((results: string[]) => {
                    if (this.goToDocumentSearch() === query) {
                        this.goToDocumentSearchResults(results);
                    }
                });
        }
    }

    showErrorsDialog() {
        require(["viewmodels/recentErrors"], ErrorDetails => {
            var dialog = new ErrorDetails(this.recordedErrors);
            app.showDialog(dialog);
        });
    }
}

export = shell;<|MERGE_RESOLUTION|>--- conflicted
+++ resolved
@@ -6,7 +6,6 @@
 import sys = require("durandal/system");
 
 import database = require("models/database");
-import filesystem = require("models/filesystem");
 import document = require("models/document");
 import appUrl = require("common/appUrl");
 import collection = require("models/collection");
@@ -17,7 +16,6 @@
 import pagedList = require("common/pagedList");
 import getDatabaseStatsCommand = require("commands/getDatabaseStatsCommand");
 import getDatabasesCommand = require("commands/getDatabasesCommand");
-import getFilesystemsCommand = require("commands/getFilesystemsCommand");
 import getBuildVersionCommand = require("commands/getBuildVersionCommand");
 import getLicenseStatusCommand = require("commands/getLicenseStatusCommand");
 import dynamicHeightBindingHandler = require("common/dynamicHeightBindingHandler");
@@ -29,7 +27,7 @@
 
 class shell extends viewModelBase {
     private router = router;
-    databases = ko.observableArray<database>();    
+    databases = ko.observableArray<database>();
     currentAlert = ko.observable<alertArgs>();
     queuedAlert: alertArgs;
     databasesLoadedTask: JQueryPromise<any>;
@@ -40,14 +38,8 @@
     recordedErrors = ko.observableArray<alertArgs>();
     newIndexUrl = appUrl.forCurrentDatabase().newIndex;
     newTransformerUrl = appUrl.forCurrentDatabase().newTransformer;
-
-    filesystems = ko.observableArray<filesystem>();
-    filesystemsLoadedTask: JQueryPromise<any>;
-
     currentRawUrl = ko.observable<string>("");
     rawUrlIsVisible = ko.computed(() => this.currentRawUrl().length > 0);
-    activeArea = ko.observable<string>("");
-
     goToDocumentSearch = ko.observable<string>();
     goToDocumentSearchResults = ko.observableArray<string>();    
 
@@ -58,7 +50,6 @@
         super();
         ko.postbox.subscribe("Alert", (alert: alertArgs) => this.showAlert(alert));
         ko.postbox.subscribe("ActivateDatabaseWithName", (databaseName: string) => this.activateDatabaseWithName(databaseName));
-        ko.postbox.subscribe("ActivateFilesystemWithName", (filesystemName: string) => this.activateFilesystemWithName(filesystemName));
         ko.postbox.subscribe("SetRawJSONUrl", (jsonUrl: string) => this.currentRawUrl(jsonUrl));
         ko.postbox.subscribe("ActivateDatabase", (db: database) => this.updateChangesApi(db));
 
@@ -73,29 +64,18 @@
 
         NProgress.set(.7);
         router.map([
-            { route: ['', 'databases'], title: 'Databases', moduleId: 'viewmodels/databases', nav: true, hash: this.appUrls.databasesManagement },           
-            { route: 'databases/documents', title: 'Documents', moduleId: 'viewmodels/documents', nav: true, hash: this.appUrls.documents },
-            { route: 'databases/conflicts', title: 'Conflicts', moduleId: 'viewmodels/conflicts', nav: true, hash: this.appUrls.conflicts },
-            { route: 'databases/patch', title: 'Patch', moduleId: 'viewmodels/patch', nav: true, hash: this.appUrls.patch },
-            { route: 'databases/indexes*details', title: 'Indexes', moduleId: 'viewmodels/indexesShell', nav: true, hash: this.appUrls.indexes },
-            { route: 'databases/transformers*details', title: 'Transformers', moduleId: 'viewmodels/transformersShell', nav: false, hash: this.appUrls.transformers },
-            { route: 'databases/query*details', title: 'Query', moduleId: 'viewmodels/queryShell', nav: true, hash: this.appUrls.query(null) },
-            { route: 'databases/tasks*details', title: 'Tasks', moduleId: 'viewmodels/tasks', nav: true, hash: this.appUrls.tasks, },
-            { route: 'databases/settings*details', title: 'Settings', moduleId: 'viewmodels/settings', nav: true, hash: this.appUrls.settings },
-            { route: 'databases/status*details', title: 'Status', moduleId: 'viewmodels/status', nav: true, hash: this.appUrls.status },
-            { route: 'databases/edit', title: 'Edit Document', moduleId: 'viewmodels/editDocument', nav: false },
-            { route: ['', 'filesystems'], title: 'File Systems', moduleId: 'viewmodels/filesystems', nav: true, hash: this.appUrls.filesystemsManagement },
-            { route: 'filesystems/files', title: 'Files', moduleId: 'viewmodels/filesystemFiles', nav: true, hash: this.appUrls.filesystemFiles },
-            { route: 'filesystems/search', title: 'Search', moduleId: 'viewmodels/filesystemSearch', nav: true, hash: this.appUrls.filesystemSearch },
-            { route: 'filesystems/synchronization', title: 'Synchronization', moduleId: 'viewmodels/filesystemSynchronization', nav: true, hash: this.appUrls.filesystemSynchronization },
-            { route: 'filesystems/configuration', title: 'Configuration', moduleId: 'viewmodels/filesystemConfiguration', nav: true, hash: this.appUrls.filesystemConfiguration },
-            { route: 'filesystems/upload', title: 'Upload File', moduleId: 'viewmodels/filesystemUploadFile', nav: false},
+            { route: ['', 'databases'], title: 'Databases', moduleId: 'viewmodels/databases', nav: false, hash: this.appUrls.databasesManagement },
+            { route: 'documents', title: 'Documents', moduleId: 'viewmodels/documents', nav: true, hash: this.appUrls.documents },
+            { route: 'conflicts', title: 'Conflicts', moduleId: 'viewmodels/conflicts', nav: true, hash: this.appUrls.conflicts },
+            { route: 'patch', title: 'Patch', moduleId: 'viewmodels/patch', nav: true, hash: this.appUrls.patch },
+            { route: 'indexes*details', title: 'Indexes', moduleId: 'viewmodels/indexesShell', nav: true, hash: this.appUrls.indexes },
+            { route: 'transformers*details', title: 'Transformers', moduleId: 'viewmodels/transformersShell', nav: false, hash: this.appUrls.transformers },
+            { route: 'query*details', title: 'Query', moduleId: 'viewmodels/queryShell', nav: true, hash: this.appUrls.query(null) },
+            { route: 'tasks*details', title: 'Tasks', moduleId: 'viewmodels/tasks', nav: true, hash: this.appUrls.tasks, },
+            { route: 'settings*details', title: 'Settings', moduleId: 'viewmodels/settings', nav: true, hash: this.appUrls.settings },
+            { route: 'status*details', title: 'Status', moduleId: 'viewmodels/status', nav: true, hash: this.appUrls.status },
+            { route: 'edit', title: 'Edit Document', moduleId: 'viewmodels/editDocument', nav: false }
         ]).buildNavigationModel();
-
-        router.activeInstruction.subscribe(val => {
-            if (val.config.route.split('/').length == 1) //if it's a root navigation item.
-                this.activeArea(val.config.title);
-        });
 
         // Show progress whenever we navigate.
         router.isNavigating.subscribe(isNavigating => this.showNavigationProgress(isNavigating));
@@ -141,14 +121,8 @@
             systemDatabase.activate();
         } else {
             this.databases.first(x=> x.isVisible()).activate();
-        }        
-    }
-
-    filesystemsLoaded(filesystems) {
-        this.filesystems(filesystems);
-        if (this.filesystems().length != 0) {
-            this.filesystems.first(x=> x.isVisible()).activate();
-        }
+        }
+        
     }
 
     launchDocEditor(docId?: string, docsList?: pagedList) {
@@ -166,16 +140,6 @@
                 this.fetchBuildVersion();
                 this.fetchLicenseStatus();
                 router.activate();
-            });
-
-        this.filesystemsLoadedTask = new getFilesystemsCommand()
-            .execute()
-            .fail(result => this.handleRavenConnectionFailure(result))
-            .done(results => {
-                this.filesystemsLoaded(results);
-                router.activate();
-                this.fetchBuildVersion();
-                this.fetchLicenseStatus();
             });
     }
 
@@ -257,23 +221,11 @@
         }
     }
 
-<<<<<<< HEAD
-    activateFilesystemWithName(filesystemName: string) {
-        if (this.filesystemsLoadedTask) {
-            this.filesystemsLoadedTask.done(() => {            
-                var matchingFilesystem = this.filesystems().first(d => d.name == filesystemName);
-                if (matchingFilesystem && this.activeFilesystem() !== matchingFilesystem) {
-                    ko.postbox.publish("ActivateFilesystem", matchingFilesystem);
-                }
-            });
-        }
-=======
     updateChangesApi(newDb: database) {
         if (shell.currentDbChangesApi()) {
             shell.currentDbChangesApi().dispose();
         }
         shell.currentDbChangesApi(new changesApi(newDb));
->>>>>>> 4b1e777b
     }
 
     modelPolling() {
@@ -308,14 +260,6 @@
         }
     }
 
-    selectFilesystem(fs: filesystem) {
-        if (fs.name != this.activeFilesystem().name) {
-            fs.activate();
-            var updatedUrl = appUrl.forCurrentPage(fs);
-            this.navigate(updatedUrl);
-        }
-    }
-
     goToDoc(doc: documentMetadataDto) {
         this.goToDocumentSearch("");
         this.navigate(appUrl.forEditDoc(doc['@metadata']['@id'], null, null, this.activeDatabase()));
