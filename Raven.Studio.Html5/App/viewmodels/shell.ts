/// <reference path="../../Scripts/typings/nprogress/nprogress.d.ts" />
/// <reference path="../../Scripts/typings/bootstrap/bootstrap.d.ts" />

import router = require("plugins/router");
import app = require("durandal/app");
import sys = require("durandal/system");

import database = require("models/database");
import filesystem = require("models/filesystem/filesystem");
import document = require("models/document");
import appUrl = require("common/appUrl");
import collection = require("models/collection");
import uploadItem = require("models/uploadItem");
import deleteDocuments = require("viewmodels/deleteDocuments");
import dialogResult = require("common/dialogResult");
import alertArgs = require("common/alertArgs");
import alertType = require("common/alertType");
import pagedList = require("common/pagedList");
import getDatabaseStatsCommand = require("commands/getDatabaseStatsCommand");
import getDatabasesCommand = require("commands/getDatabasesCommand");

import getBuildVersionCommand = require("commands/getBuildVersionCommand");
import getLicenseStatusCommand = require("commands/getLicenseStatusCommand");
import dynamicHeightBindingHandler = require("common/dynamicHeightBindingHandler");
import autoCompleteBindingHandler = require("common/autoCompleteBindingHandler");
import viewModelBase = require("viewmodels/viewModelBase");
import getDocumentsMetadataByIDPrefixCommand = require("commands/getDocumentsMetadataByIDPrefixCommand");
import getDocumentWithMetadataCommand = require("commands/getDocumentWithMetadataCommand");
import changesApi = require("common/changesApi");
import changeSubscription = require("models/changeSubscription");

import getFilesystemsCommand = require("commands/filesystem/getFilesystemsCommand");
import getFilesystemStatsCommand = require("commands/filesystem/getFilesystemStatsCommand");

import changeSubscription = require('models/changeSubscription');


class shell extends viewModelBase {
    private router = router;

    databases = ko.observableArray<database>();
    currentAlert = ko.observable<alertArgs>();
    queuedAlert: alertArgs;
    databasesLoadedTask: JQueryPromise<any>;
    buildVersion = ko.observable<buildVersionDto>();
    licenseStatus = ko.observable<licenseStatusDto>();
    windowHeightObservable: KnockoutObservable<number>;
    appUrls: computedAppUrls;
    recordedErrors = ko.observableArray<alertArgs>();
    newIndexUrl = appUrl.forCurrentDatabase().newIndex;
    newTransformerUrl = appUrl.forCurrentDatabase().newTransformer;
    filesystems = ko.observableArray<filesystem>();
    filesystemsLoadedTask: JQueryPromise<any>;

    canShowFilesystemNavbar = ko.computed(() => this.filesystems().length > 0 && this.appUrls.isAreaActive('filesystems'));

    currentRawUrl = ko.observable<string>("");
    rawUrlIsVisible = ko.computed(() => this.currentRawUrl().length > 0);
    activeArea = ko.observable<string>("Databases");
    goToDocumentSearch = ko.observable<string>();
    goToDocumentSearchResults = ko.observableArray<string>();
    refreshTimeoutFlag: boolean = true;

    static globalChangesApi: changesApi;
    static currentDbChangesApi = ko.observable<changesApi>(null);

    globalDocPrefixChangesSubscription: changeSubscription;

    modelPollingTimeoutFlag:boolean=true;
    
    constructor() {
        super();
        ko.postbox.subscribe("Alert", (alert: alertArgs) => this.showAlert(alert));
        ko.postbox.subscribe("ActivateDatabaseWithName", (databaseName: string) => this.activateDatabaseWithName(databaseName));
        ko.postbox.subscribe("ActivateFilesystemWithName", (filesystemName: string) => this.activateFilesystemWithName(filesystemName));
        ko.postbox.subscribe("SetRawJSONUrl", (jsonUrl: string) => this.currentRawUrl(jsonUrl));
<<<<<<< HEAD
        ko.postbox.subscribe("ActivateDatabase", (db: database) => { this.updateChangesApi(db); this.fetchDbStats(db); });
=======
        ko.postbox.subscribe("ActivateDatabase", (db: database) => this.updateChangesApi(db));
        ko.postbox.subscribe("UploadFileStatusChanged", (uploadStatus: uploadItem) => this.uploadStatusChanged(uploadStatus));
>>>>>>> b88e36c8

        this.appUrls = appUrl.forCurrentDatabase();
        this.goToDocumentSearch.throttle(250).subscribe(search => this.fetchGoToDocSearchResults(search));
        dynamicHeightBindingHandler.install();
        autoCompleteBindingHandler.install();
        shell.globalChangesApi = new changesApi(appUrl.getSystemDatabase());
    }

    activate(args: any) {
        super.activate(args);

        NProgress.set(.7);
        router.map([
            { route: ['', 'databases'], title: 'Databases', moduleId: 'viewmodels/databases', nav: true, hash: this.appUrls.databasesManagement },
            { route: 'databases/documents', title: 'Documents', moduleId: 'viewmodels/documents', nav: true, hash: this.appUrls.documents },
            { route: 'databases/conflicts', title: 'Conflicts', moduleId: 'viewmodels/conflicts', nav: true, hash: this.appUrls.conflicts },
            { route: 'databases/patch', title: 'Patch', moduleId: 'viewmodels/patch', nav: true, hash: this.appUrls.patch },
            { route: 'databases/indexes*details', title: 'Indexes', moduleId: 'viewmodels/indexesShell', nav: true, hash: this.appUrls.indexes },
            { route: 'databases/transformers*details', title: 'Transformers', moduleId: 'viewmodels/transformersShell', nav: false, hash: this.appUrls.transformers },
            { route: 'databases/query*details', title: 'Query', moduleId: 'viewmodels/queryShell', nav: true, hash: this.appUrls.query(null) },
            { route: 'databases/tasks*details', title: 'Tasks', moduleId: 'viewmodels/tasks', nav: true, hash: this.appUrls.tasks, },
            { route: 'databases/settings*details', title: 'Settings', moduleId: 'viewmodels/settings', nav: true, hash: this.appUrls.settings },
            { route: 'databases/status*details', title: 'Status', moduleId: 'viewmodels/status', nav: true, hash: this.appUrls.status },
            { route: 'databases/edit', title: 'Edit Document', moduleId: 'viewmodels/editDocument', nav: false },
            { route: ['', 'filesystems'], title: 'File Systems', moduleId: 'viewmodels/filesystem/filesystems', nav: true, hash: this.appUrls.filesystemsManagement },
            { route: 'filesystems/files', title: 'Files', moduleId: 'viewmodels/filesystem/filesystemFiles', nav: true, hash: this.appUrls.filesystemFiles },
            { route: 'filesystems/search', title: 'Search', moduleId: 'viewmodels/filesystem/search', nav: true, hash: this.appUrls.filesystemSearch },
            { route: 'filesystems/synchronization', title: 'Synchronization', moduleId: 'viewmodels/filesystem/filesystemSynchronization', nav: true, hash: this.appUrls.filesystemSynchronization },
            { route: 'filesystems/configuration', title: 'Configuration', moduleId: 'viewmodels/filesystem/configuration', nav: true, hash: this.appUrls.filesystemConfiguration },
            { route: 'filesystems/upload', title: 'Upload File', moduleId: 'viewmodels/filesystem/filesystemUploadFile', nav: false },
            { route: 'filesystems/edit', title: 'Upload File', moduleId: 'viewmodels/filesystem/filesystemEditFile', nav: false },
        ]).buildNavigationModel();

        // Show progress whenever we navigate.
        router.isNavigating.subscribe(isNavigating => this.showNavigationProgress(isNavigating));
        this.connectToRavenServer();
    }

    // Called by Durandal when shell.html has been put into the DOM.
    attached() {
        // The view must be attached to the DOM before we can hook up keyboard shortcuts.
        jwerty.key("ctrl+alt+n", e=> {
            e.preventDefault();
            this.newDocument();
        });

        $("body").tooltip({
            delay: { show: 1000, hide: 100 },
            container: 'body',
            selector: '.use-bootstrap-tooltip',
            trigger: 'hover'
        });

<<<<<<< HEAD
=======
        router.activeInstruction.subscribe(val => {
            if (val.config.route.split('/').length == 1) //if it's a root navigation item.
                this.activeArea(val.config.title);
        });

        shell.globalChangesApi = new changesApi(appUrl.getSystemDatabase());


        shell.globalChangesApi.watchDocPrefix((e: documentChangeNotificationDto) => {
            if (!!e.Id && e.Id.indexOf("Raven/Databases") == 0 && 
                (e.Type == documentChangeType.Put || e.Type == documentChangeType.Delete)) {

                if (e.Type == documentChangeType.Delete) {
                    var deletedDbName = e.Id.substring(16, e.Id.length);
                    
                    this.databases.remove((dbToRemove: database) => {
                    
                        return dbToRemove.name === deletedDbName;
                    });
                    
                }

                if (this.refreshTimeoutFlag) {
                    setTimeout(() => this.modelPolling(), 5000);
                }
            }
        }, "Raven/Databases");
>>>>>>> b88e36c8
    }



    showNavigationProgress(isNavigating: boolean) {
        if (isNavigating) {
            NProgress.start();

            var currentProgress = parseFloat(NProgress.status);
            var newProgress = isNaN(currentProgress) ? 0.5 : currentProgress + (currentProgress / 2);
            NProgress.set(newProgress);
        } else {
            NProgress.done();
            this.activeArea(appUrl.checkIsAreaActive("filesystems") ? "File Systems" : "Databases");
            $('.tooltip.fade').remove(); // Fix for tooltips that are shown right before navigation - they get stuck and remain in the UI.
        }
    }

    createNotifications(): Array<changeSubscription> {
        return [
            shell.globalChangesApi.watchDocsStartingWith("Raven/Databases/", (e) => this.reloadDatabases()),
        ];
    }

    databasesLoaded(databases) {
        var systemDatabase = new database("<system>");
        systemDatabase.isSystem = true;
        systemDatabase.isVisible(false);
        this.databases(databases.concat([systemDatabase]));
        if (this.databases().length == 1) {
            systemDatabase.activate();
        } else {
            this.databases.first(x => x.isVisible()).activate();
        }
    }

    filesystemsLoaded(filesystems) {
        this.filesystems(filesystems);
        if (this.filesystems().length != 0) {
            this.filesystems.first(x=> x.isVisible()).activate();
        }
    }

    launchDocEditor(docId?: string, docsList?: pagedList) {
        var editDocUrl = appUrl.forEditDoc(docId, docsList ? docsList.collectionName : null, docsList ? docsList.currentItemIndex() : null, this.activeDatabase());
        this.navigate(editDocUrl);
    }

    connectToRavenServer() {
        this.databasesLoadedTask = new getDatabasesCommand()
            .execute()
            .fail(result => this.handleRavenConnectionFailure(result))
            .done(results => {
                this.databasesLoaded(results);
                this.fetchStudioConfig();
                this.fetchBuildVersion();
                this.fetchLicenseStatus();
                router.activate();
            });

        this.filesystemsLoadedTask = new getFilesystemsCommand()
            .execute()
            .done(results => this.filesystemsLoaded(results));
    }

    fetchStudioConfig() {
        new getDocumentWithMetadataCommand("Raven/StudioConfig", appUrl.getSystemDatabase())
            .execute()
            .done((doc: document) => {
              appUrl.warnWhenUsingSystemDatabase = doc["WarnWhenUsingSystemDatabase"];
            });
    }

    handleRavenConnectionFailure(result) {
        NProgress.done();
        sys.log("Unable to connect to Raven.", result);
        var tryAgain = 'Try again';
        var messageBoxResultPromise = app.showMessage("Couldn't connect to Raven. Details in the browser console.", ":-(", [tryAgain]);
        messageBoxResultPromise.done(messageBoxResult => {
            if (messageBoxResult === tryAgain) {
                NProgress.start();
                this.connectToRavenServer();
            }
        });
    }

    showAlert(alert: alertArgs) {
        if (alert.type === alertType.danger || alert.type === alertType.warning) {
            this.recordedErrors.unshift(alert);
        }

        var currentAlert = this.currentAlert();
        if (currentAlert) {
            this.queuedAlert = alert;
            this.closeAlertAndShowNext(currentAlert);
        } else {
            this.currentAlert(alert);
            var fadeTime = 2000; // If there are no pending alerts, show it for 2 seconds before fading out.
            if (alert.type === alertType.danger || alert.type === alertType.warning) {
                fadeTime = 4000; // If there are no pending alerts, show the error alert for 4 seconds before fading out.
            }
            setTimeout(() => this.closeAlertAndShowNext(alert), fadeTime);
        }
    }

    closeAlertAndShowNext(alertToClose: alertArgs) {
        var alertElement = $('#' + alertToClose.id);
        if (alertElement.length === 0) {
            return;
        }

        // If the mouse is over the alert, keep it around.
        if (alertElement.is(":hover")) {
            setTimeout(() => this.closeAlertAndShowNext(alertToClose), 1000);
        } else {
            alertElement.alert('close');
        }
    }

    onAlertHidden() {
        this.currentAlert(null);
        var nextAlert = this.queuedAlert;
        if (nextAlert) {
            this.queuedAlert = null;
            this.showAlert(nextAlert);
        }
    }

    newDocument() {
        this.launchDocEditor(null);
    }

    activateDatabaseWithName(databaseName: string) {
        if (this.databasesLoadedTask) {
            this.databasesLoadedTask.done(() => {
                var matchingDatabase = this.databases().first(d => d.name == databaseName);
                if (matchingDatabase && this.activeDatabase() !== matchingDatabase) {
                    ko.postbox.publish("ActivateDatabase", matchingDatabase);
                }
            });
        }
    }

    activateFilesystemWithName(filesystemName: string) {
        if (this.filesystemsLoadedTask) {
            this.filesystemsLoadedTask.done(() => {
                var matchingFilesystem = this.filesystems().first(d => d.name == filesystemName);
                if (matchingFilesystem && this.activeFilesystem() !== matchingFilesystem) {
                    ko.postbox.publish("ActivateFilesystem", matchingFilesystem);
                }
            });
        }
    }

    updateChangesApi(newDb: database) {
        if (shell.currentDbChangesApi()) {
            shell.currentDbChangesApi().dispose();
        }
        shell.currentDbChangesApi(new changesApi(newDb));

        shell.currentDbChangesApi().watchAllDocs((e: documentChangeNotificationDto) => {
            if (this.modelPollingTimeoutFlag === true) {
                this.modelPollingTimeoutFlag = false;
                setTimeout(() => this.modelPollingTimeoutFlag = true, 5000);
                this.modelPolling();
            } 
        });

        shell.currentDbChangesApi().watchAllIndexes((e: indexChangeNotificationDto) => {
            if (this.modelPollingTimeoutFlag === true) {
                this.modelPollingTimeoutFlag = false;
                this.modelPolling();
            } else {
                setTimeout(() => this.modelPollingTimeoutFlag = true, 5000);
            }
        });
    }

    reloadDatabases() {
        new getDatabasesCommand()
            .execute()
            .done(results => {
                ko.utils.arrayForEach(results, (result:database) => {
                    var existingDb = this.databases().first(d=> {
                        return d.name == result.name;
                    });
                if (!existingDb ) {
                    this.databases.unshift(result);
                    }
                });
            });
                
        new getFilesystemsCommand()
            .execute()
            .done(results => {
                ko.utils.arrayForEach(results, (result: filesystem) => {
                    var existingFs = this.filesystems().first(d=> {
                        return d.name == result.name;
                });
                    if (!existingFs) {
                        this.filesystems.unshift(result);
                    }
                });
        });
    }

    fetchDbStats(db: database) {
        if (db) {
            new getDatabaseStatsCommand(db)
                .execute()
                .done(result=> db.statistics(result));
        }

        var fs = this.activeFilesystem();
        if (fs) {
            new getFilesystemStatsCommand(fs)
                .execute()
                .done(result=> fs.statistics(result));
        }
    }

    selectDatabase(db: database) {
        if (db.name != this.activeDatabase().name) {
            db.activate();
            var updatedUrl = appUrl.forCurrentPage(db);
            this.navigate(updatedUrl);
        }
    }

    selectFilesystem(fs: filesystem) {
        if (fs.name != this.activeFilesystem().name) {
            fs.activate();
            var updatedUrl = appUrl.forCurrentPage(fs);
            this.navigate(updatedUrl);
        }
    }

    goToDoc(doc: documentMetadataDto) {
        this.goToDocumentSearch("");
        this.navigate(appUrl.forEditDoc(doc['@metadata']['@id'], null, null, this.activeDatabase()));
    }

    getDocCssClass(doc: documentMetadataDto) {
        return collection.getCollectionCssClass(doc['@metadata']['Raven-Entity-Name']);
    }

    fetchBuildVersion() {
        new getBuildVersionCommand()
            .execute()
            .done((result: buildVersionDto) => this.buildVersion(result));
    }

    fetchLicenseStatus() {
        new getLicenseStatusCommand()
            .execute()
            .done((result: licenseStatusDto) => this.licenseStatus(result));
    }

    fetchGoToDocSearchResults(query: string) {
        if (query.length >= 2) {
            new getDocumentsMetadataByIDPrefixCommand(query, 10, this.activeDatabase())
                .execute()
                .done((results: string[]) => {
                    if (this.goToDocumentSearch() === query) {
                        this.goToDocumentSearchResults(results);
                    }
                });
        } else if (query.length == 0) {
            this.goToDocumentSearchResults.removeAll();
        }
    }

    showErrorsDialog() {
        require(["viewmodels/recentErrors"], ErrorDetails => {
            var dialog = new ErrorDetails(this.recordedErrors);
            app.showDialog(dialog);
        });
    }

    uploadStatusChanged(item: uploadItem) {
        var queue: uploadItem[] = this.parseUploadQueue(window.localStorage[this.localStorageUploadQueueKey + item.filesystem.name], item.filesystem);
        this.updateQueueStatus(item.id(), item.status(), queue);
        this.updateLocalStorage(queue, item.filesystem);
    }

    showLicenseStatusDialog() {
        require(["viewmodels/licensingStatus"], licensingStatus => {
            var dialog = new licensingStatus(this.licenseStatus());
            app.showDialog(dialog);
        });
    }
}

export = shell;<|MERGE_RESOLUTION|>--- conflicted
+++ resolved
@@ -74,12 +74,8 @@
         ko.postbox.subscribe("ActivateDatabaseWithName", (databaseName: string) => this.activateDatabaseWithName(databaseName));
         ko.postbox.subscribe("ActivateFilesystemWithName", (filesystemName: string) => this.activateFilesystemWithName(filesystemName));
         ko.postbox.subscribe("SetRawJSONUrl", (jsonUrl: string) => this.currentRawUrl(jsonUrl));
-<<<<<<< HEAD
-        ko.postbox.subscribe("ActivateDatabase", (db: database) => { this.updateChangesApi(db); this.fetchDbStats(db); });
-=======
-        ko.postbox.subscribe("ActivateDatabase", (db: database) => this.updateChangesApi(db));
+        ko.postbox.subscribe("ActivateDatabase", (db: database) => this.updateChangesApi(db); this.fetchDbStats(db););
         ko.postbox.subscribe("UploadFileStatusChanged", (uploadStatus: uploadItem) => this.uploadStatusChanged(uploadStatus));
->>>>>>> b88e36c8
 
         this.appUrls = appUrl.forCurrentDatabase();
         this.goToDocumentSearch.throttle(250).subscribe(search => this.fetchGoToDocSearchResults(search));
@@ -133,8 +129,6 @@
             trigger: 'hover'
         });
 
-<<<<<<< HEAD
-=======
         router.activeInstruction.subscribe(val => {
             if (val.config.route.split('/').length == 1) //if it's a root navigation item.
                 this.activeArea(val.config.title);
@@ -162,7 +156,6 @@
                 }
             }
         }, "Raven/Databases");
->>>>>>> b88e36c8
     }
 
 
