﻿/// <reference path="../../Scripts/typings/ace/ace.amd.d.ts" />

import app = require("durandal/app");
import sys = require("durandal/system");
import router = require("plugins/router");
import ace = require("ace/ace");

import document = require("models/document");
import database = require("models/database");
import documentMetadata = require("models/documentMetadata");
import collection = require("models/collection");
import querySort = require("models/querySort");

import saveDocumentCommand = require("commands/saveDocumentCommand");
import getDocumentWithMetadataCommand = require("commands/getDocumentWithMetadataCommand");
import verifyDocumentsIDsCommand = require("commands/verifyDocumentsIDsCommand");
import queryIndexCommand = require("commands/queryIndexCommand");
import resolveMergeCommand = require("commands/resolveMergeCommand");

import pagedList = require("common/pagedList");
import appUrl = require("common/appUrl");
import messagePublisher = require("common/messagePublisher");
import aceEditorBindingHandler = require("common/aceEditorBindingHandler");
import genUtils = require("common/generalUtils");
import pagedResultSet = require("common/pagedResultSet");

import deleteDocuments = require("viewmodels/deleteDocuments");
import viewModelBase = require("viewmodels/viewModelBase");

class editDocument extends viewModelBase {

    isConflictDocument = ko.observable<boolean>();
    document = ko.observable<document>();
    metadata: KnockoutComputed<documentMetadata>;
    documentText = ko.observable('').extend({ required: true });
    metadataText = ko.observable('').extend({ required: true });
    text: KnockoutComputed<string>;
    isEditingMetadata = ko.observable(false);
    isBusy = ko.observable(false);
    metaPropsToRestoreOnSave = [];
    editedDocId: KnockoutComputed<string>;
    userSpecifiedId = ko.observable('').extend({ required: true });
    isCreatingNewDocument = ko.observable(false);
    docsList = ko.observable<pagedList>();
    queryResultList = ko.observable<pagedList>();
    currentQueriedItemIndex: number;
    docEditor: AceAjax.Editor;
    documentNameElement: JQuery;
    databaseForEditedDoc: database;
    topRecentDocuments = ko.computed(() => this.getTopRecentDocuments());
    relatedDocumentHrefs = ko.observableArray<{ id: string; href: string }>();
    docEditroHasFocus = ko.observable(true);
    documentMatchRegexp = /\w+\/\w+/ig;
    lodaedDocumentName = ko.observable('');
    isSaveEnabled: KnockoutComputed<Boolean>;
    documentSize: KnockoutComputed<string>;
    isInDocMode = ko.observable(true);
    queryIndex = ko.observable<String>();
    docTitle: KnockoutComputed<string>;
    isNewLineFriendlyMode = ko.observable(false);
    isFirstDocumenNavtDisabled: KnockoutComputed<boolean>;
    isLastDocumentNavDisabled: KnockoutComputed<boolean>;

    static editDocSelector = "#editDocumentContainer";
    static recentDocumentsInDatabases = ko.observableArray<{ databaseName: string; recentDocuments: KnockoutObservableArray<string> }>();

    constructor() {
        super();
        aceEditorBindingHandler.install();

        this.metadata = ko.computed(() => this.document() ? this.document().__metadata : null);
        this.isConflictDocument = ko.computed(() => {
            var metadata = this.metadata();
            return metadata != null && !!metadata["Raven-Replication-Conflict"];
        });

        this.document.subscribe(doc => {
            if (doc) {
                if (this.isConflictDocument()) {
                    this.resolveConflicts();
                } else {
                    var docText = this.stringify(doc.toDto());
                    this.documentText(docText);
                }
            }
        });

        this.documentSize = ko.computed(() => {
            try {
                var size: Number = ((this.documentText().getSizeInBytesAsUTF8() + this.metadataText().getSizeInBytesAsUTF8()) / 1024);
                return genUtils.formatAsCommaSeperatedString(size, 2);
            } catch (e) {
                return "cannot compute";
            }

        });

        this.metadata.subscribe((meta: documentMetadata) => this.metadataChanged(meta));
        this.editedDocId = ko.computed(() => this.metadata() ? this.metadata().id : '');
        this.editedDocId.subscribe((docId: string) => ko.postbox.publish("SetRawJSONUrl", appUrl.forDocumentRawData(this.activeDatabase(), docId)));

        // When we programmatically change the document text or meta text, push it into the editor.
        this.isEditingMetadata.subscribe(() => {
            if (this.docEditor) {
                var text = this.isEditingMetadata() ? this.metadataText() : this.documentText();
                this.docEditor.getSession().setValue(text);
            }
        });
        this.text = ko.computed({
            read: () => {
                return this.isEditingMetadata() ? this.metadataText() : this.documentText();
            },
            write: (text: string) => {
                var currentObservable = this.isEditingMetadata() ? this.metadataText : this.documentText;
                currentObservable(text);
            },
            owner: this
        });


        this.docTitle = ko.computed(() => {
            if (this.isInDocMode() == true) {
                if (this.isCreatingNewDocument() === true) {
                    return 'New Document';
                } else {
                    var editedDocId = this.editedDocId();

                    if (!!editedDocId) {
                        var lastIndexInEditedDocId = editedDocId.lastIndexOf('/') + 1;
                        if (lastIndexInEditedDocId > 0) {
                            editedDocId = editedDocId.slice(lastIndexInEditedDocId);
                        }
                    }

                    return editedDocId;
                }
            } else {
                return 'Projection';
            }
        });

        this.isFirstDocumenNavtDisabled = ko.computed(() => {
            var list = this.docsList();
            if (list) {
                var currentDocumentIndex = list.currentItemIndex();

                if (currentDocumentIndex == 0) {
                    return true;
                }
            }

            return false;
        });

        this.isLastDocumentNavDisabled = ko.computed(() => {
            var list = this.docsList();
            if (list) {
                var currentDocumentIndex = list.currentItemIndex();
                var totalDocuments = list.totalResultCount();

                if (currentDocumentIndex == totalDocuments - 1) {
                    return true;
                }
            }

            return false;
        });
    }

    // Called by Durandal when seeing if we can activate this view.
    canActivate(args: any) {
        super.canActivate(args);
        var canActivateResult = $.Deferred();
        if (args && args.id) {

            this.databaseForEditedDoc = appUrl.getDatabase();
            this.loadDocument(args.id)
                .done(() => {
                    canActivateResult.resolve({ can: true });
                })
                .fail(() => {
                    messagePublisher.reportError("Could not find " + args.id + " document");
                    canActivateResult.resolve({ redirect: appUrl.forDocuments(collection.allDocsCollectionName, this.activeDatabase()) });
                });
            return canActivateResult;
        } else if (args && args.item && args.list) {
            return $.Deferred().resolve({ can: true }); //todo: maybe treat case when there is collection and item number but no id
        }
        else if (args && args.index) {
            this.isInDocMode(false);
            var indexName: string = args.index;
            var queryText: string = args.query;
            var sorts: querySort[];

            if (args.sorts) {
                sorts = args.sorts.split(',').map((curSort: string) => querySort.fromQuerySortString(curSort.trim()));

            } else {
                sorts = [];
            }

            var resultsFetcher = (skip: number, take: number) => {
                var command = new queryIndexCommand(indexName, this.activeDatabase(), skip, take, queryText, sorts);
                return command
                    .execute();
            };
            var list = new pagedList(resultsFetcher);
            var item = !!args.item && !isNaN(args.item) ? args.item : 0;

            list.getNthItem(item)
                .done((doc: document) => {
                    this.document(doc);
                    this.lodaedDocumentName("");
                    canActivateResult.resolve({ can: true });
                })
                .fail(() => {
                    messagePublisher.reportError("Could not find query result");
                    canActivateResult.resolve({ redirect: appUrl.forDocuments(collection.allDocsCollectionName, this.activeDatabase()) });
                });
            this.currentQueriedItemIndex = item;
            this.queryResultList(list);
            this.queryIndex(indexName);
            return canActivateResult;
        }
        else {
            return $.Deferred().resolve({ can: true });
        }



    }

    activate(navigationArgs) {
        super.activate(navigationArgs);

        this.lodaedDocumentName(this.userSpecifiedId());
        this.dirtyFlag = new ko.DirtyFlag([this.documentText, this.metadataText, this.userSpecifiedId]);

        this.isSaveEnabled = ko.computed(() => {
            return (this.dirtyFlag().isDirty() || this.lodaedDocumentName() == "");// && !!self.userSpecifiedId(); || 
        }, this);

        // Find the database and collection we're supposed to load.
        // Used for paging through items.
        this.databaseForEditedDoc = this.activeDatabase();
        if (navigationArgs && navigationArgs.database) {
            ko.postbox.publish("ActivateDatabaseWithName", navigationArgs.database);
        }

        if (navigationArgs && navigationArgs.list && navigationArgs.item) {
            var itemIndex = parseInt(navigationArgs.item, 10);
            if (!isNaN(itemIndex)) {
                var newCollection = new collection(navigationArgs.list, appUrl.getDatabase());
                var fetcher = (skip: number, take: number) => newCollection.fetchDocuments(skip, take);
                var list = new pagedList(fetcher);
                list.collectionName = navigationArgs.list;
                list.currentItemIndex(itemIndex);
                list.getNthItem(0); // Force us to get the total items count.
                this.docsList(list);
            }
        }

        if (navigationArgs && navigationArgs.id) {
            this.appendRecentDocument(navigationArgs.id);

            ko.postbox.publish("SetRawJSONUrl", appUrl.forDocumentRawData(this.activeDatabase(), navigationArgs.id));
        } else if (navigationArgs && navigationArgs.index) {
            //todo: implement SetRawJSONUrl for document from query
        }
        else {
            this.editNewDocument();
        }
    }

    updateNewlineLayoutInDocument(unescapeNewline) {
        var dirtyFlagValue = this.dirtyFlag().isDirty();
        if (unescapeNewline) {
            this.documentText(this.unescapeNewlinesInTextFields(this.documentText()));
            this.docEditor.getSession().setMode('ace/mode/json_newline_friendly');
        } else {
            this.documentText(this.escapeNewlinesInTextFields(this.documentText()));
            this.docEditor.getSession().setMode('ace/mode/json');
            this.formatDocument();
        }

        if (dirtyFlagValue == false) {
            this.dirtyFlag().reset();
        }
    }


    // Called when the view is attached to the DOM.
    attached() {
        this.setupKeyboardShortcuts();

        this.isNewLineFriendlyMode.subscribe(val => {
            this.updateNewlineLayoutInDocument(val);


        });
    }

    compositionComplete() {
        super.compositionComplete();

        var editorElement = $("#docEditor");
        if (editorElement.length > 0) {
            this.docEditor = ko.utils.domData.get(editorElement[0], "aceEditor");
        }

        this.documentNameElement = $("#documentName");

        this.focusOnEditor();
    }

    setupKeyboardShortcuts() {
        this.createKeyboardShortcut("alt+shift+d", () => this.focusOnDocument(), editDocument.editDocSelector);
        this.createKeyboardShortcut("alt+shift+m", () => this.focusOnMetadata(), editDocument.editDocSelector);
        this.createKeyboardShortcut("alt+shift+r", () => this.refreshDocument(), editDocument.editDocSelector);
        this.createKeyboardShortcut("alt+c", () => this.focusOnEditor(), editDocument.editDocSelector);
        this.createKeyboardShortcut("alt+home", () => this.firstDocument(), editDocument.editDocSelector);
        this.createKeyboardShortcut("alt+end", () => this.lastDocument(), editDocument.editDocSelector);
        this.createKeyboardShortcut("alt+page-up", () => this.previousDocumentOrLast(), editDocument.editDocSelector);
        this.createKeyboardShortcut("alt+page-down", () => this.nextDocumentOrFirst(), editDocument.editDocSelector);
        this.createKeyboardShortcut("alt+shift+del", () => this.deleteDocument(), editDocument.editDocSelector);
        //this.createKeyboardShortcut("/", () => this.docsList(), editDocument.editDocSelector);
    }

    focusOnMetadata() {
        this.isEditingMetadata(true);
        this.focusOnEditor();
    }

    focusOnDocument() {
        this.isEditingMetadata(false);
        this.focusOnEditor();
    }

    focusOnEditor() {
        this.docEditor.focus();
    }

    editNewDocument() {
        this.isCreatingNewDocument(true);
        this.document(document.empty());
    }

    failedToLoadDoc(docId, errorResponse) {
        messagePublisher.reportError("Could not find " + docId + " document");
    }

    escapeNewlinesInTextFields(str: string): any {
        var AceDocumentClass = require("ace/document").Document;
        var AceEditSessionClass = require("ace/edit_session").EditSession;
        var AceJSONMode = require("ace/mode/json_newline_friendly").Mode;
        var documentTextAceDocument = new AceDocumentClass(str);
        var jsonMode = new AceJSONMode();
        var documentTextAceEditSession = new AceEditSessionClass(documentTextAceDocument, jsonMode);
        var previousLine = 0;

        var TokenIterator = require("ace/token_iterator").TokenIterator;
        var iterator = new TokenIterator(documentTextAceEditSession, 0, 0);
        var curToken = iterator.getCurrentToken();
        var text = "";
        while (curToken) {
            if (curToken.type === "string" || curToken.type == "constant.language.escape") {
                if (previousLine < iterator.$row) {
                    text += "\\r\\n";
                }
                text += curToken.value.replace(/(\n|\r\n)/g, '\\r\\n');
            } else {
                text += curToken.value;
            }

            previousLine = iterator.$row;
            curToken = iterator.stepForward();
        }

        return text;
    }

    unescapeNewlinesInTextFields(str: string): any {
        var AceDocumentClass = require("ace/document").Document;
        var AceEditSessionClass = require("ace/edit_session").EditSession;
        var AceJSONMode = require("ace/mode/json").Mode;
        var documentTextAceDocument = new AceDocumentClass(str);
        var jsonMode = new AceJSONMode();
        var documentTextAceEditSession = new AceEditSessionClass(documentTextAceDocument, jsonMode);
        var TokenIterator = require("ace/token_iterator").TokenIterator;
        var iterator = new TokenIterator(documentTextAceEditSession, 0, 0);
        var curToken = iterator.getCurrentToken();

        // first, calculate newline indexes
        var rowsIndexes = str.split("").map(function (x, index) {return { char: x, index: index } }).filter(function (x) {return x.char == "\n" }).map(function (x) {return x.index });



        // start iteration from the end of the document
        while (curToken) {
            curToken = iterator.stepForward();
        }
        curToken = iterator.stepBackward();

        var lastTextSectionPosEnd = null;

        while (curToken) {
            if (curToken.type === "string" || curToken.type == "constant.language.escape") {
                if (lastTextSectionPosEnd == null) {
                    curToken = iterator.stepForward();
                    lastTextSectionPosEnd = { row: iterator.getCurrentTokenRow(), column: iterator.getCurrentTokenColumn() + 1 };
                    curToken = iterator.stepBackward();
                }
            }
            else {
                if (lastTextSectionPosEnd != null) {
                    curToken = iterator.stepForward();
                    var lastTextSectionPosStart = { row: iterator.getCurrentTokenRow(), column: iterator.getCurrentTokenColumn() + 1 };
                    var stringTokenStartIndexInSourceText = (lastTextSectionPosStart.row > 0 ? rowsIndexes[lastTextSectionPosStart.row - 1] : 0) + lastTextSectionPosStart.column;
                    var stringTokenEndIndexInSourceText = (lastTextSectionPosEnd.row > 0 ? rowsIndexes[lastTextSectionPosEnd.row - 1] : 0) + lastTextSectionPosEnd.column;
                    var newTextPrefix = str.substring(0, stringTokenStartIndexInSourceText);
                    var newTextSuffix = str.substring(stringTokenEndIndexInSourceText, str.length);
                    var newStringTokenValue = str.substring(stringTokenStartIndexInSourceText, stringTokenEndIndexInSourceText).replace(/(\\n|\\r\\n)/g, '\r\n');
                    str = newTextPrefix + newStringTokenValue + newTextSuffix;
                    curToken = iterator.stepBackward();
                }
                lastTextSectionPosEnd = null;
            }

            curToken = iterator.stepBackward();
        }

        return str;
    }

    saveDocument() {
        this.isInDocMode(true);
        var currentDocumentId = this.userSpecifiedId();
        if ((currentDocumentId == "") || (this.lodaedDocumentName() != currentDocumentId)) {
            //the name of the document was changed and we have to save it as a new one
            this.isCreatingNewDocument(true);
        }

        var message = "";

        if (currentDocumentId.indexOf("\\") != -1) {
            message = "Document name cannot contain '\\'";
            this.documentNameElement.focus();
        } else {
            try {
                var updatedDto;
                if (this.isNewLineFriendlyMode() === true) {
                    updatedDto = JSON.parse(this.escapeNewlinesInTextFields(this.documentText()));
                } else {
                    updatedDto = JSON.parse(this.documentText());
                }
                var meta = JSON.parse(this.metadataText());
            } catch (e) {
                if (updatedDto == undefined) {
                    message = "The data isn't a legal JSON expression!";
                    this.isEditingMetadata(false);
                } else if (meta == undefined) {
                    message = "The metadata isn't a legal JSON expression!";
                    this.isEditingMetadata(true);
                }
                this.focusOnEditor();
            }
<<<<<<< HEAD
            this.docEditor.focus();
            messagePublisher.reportError(message, undefined, undefined, false);
=======
>>>>>>> e76ac269
        }

        if (message != "") {
            this.reportError(message, null, false);
            return;
        }

        updatedDto['@metadata'] = meta;

        // Fix up the metadata: if we're a new doc, attach the expected reserved properties like ID, ETag, and RavenEntityName.
        // AFAICT, Raven requires these reserved meta properties in order for the doc to be seen as a member of a collection.
        if (this.isCreatingNewDocument()) {
            this.attachReservedMetaProperties(currentDocumentId, meta);
        } else {
            // If we're editing a document, we hide some reserved properties from the user.
            // Restore these before we save.
            this.metaPropsToRestoreOnSave.forEach(p => {
                if (p.name !== "Origin") {
                    meta[p.name] = p.value;
                }
            });
        }

        // skip some not necessary meta in headers
        var metaToSkipInHeaders = ['Raven-Replication-History'];
        for (var i in metaToSkipInHeaders) {
            var skippedHeader = metaToSkipInHeaders[i];
            delete meta[skippedHeader];
        }

        if (!!this.docsList()) {
            this.docsList().invalidateCache();
        }

        var newDoc = new document(updatedDto);
        var saveCommand = new saveDocumentCommand(currentDocumentId, newDoc, this.activeDatabase());
        var saveTask = saveCommand.execute();
        saveTask.done((saveResult: bulkDocumentDto[]) => {
            var savedDocumentDto: bulkDocumentDto = saveResult[0];
            this.loadDocument(savedDocumentDto.Key).always(() => {
                this.updateNewlineLayoutInDocument(this.isNewLineFriendlyMode());
            });
            this.updateUrl(savedDocumentDto.Key);

            this.dirtyFlag().reset(); //Resync Changes

            // add the new document to the paged list
            var list: pagedList = this.docsList();
            if (!!list) {
                if (this.isCreatingNewDocument()) {
                    var newTotalResultCount = list.totalResultCount() + 1;

                    list.totalResultCount(newTotalResultCount);
                    list.currentItemIndex(newTotalResultCount - 1);

                } else {
                    list.currentItemIndex(list.totalResultCount() - 1);
                }

                this.updateUrl(currentDocumentId);
            }

            this.isCreatingNewDocument(false);
        });
    }

    attachReservedMetaProperties(id: string, target: documentMetadataDto) {
        target['@etag'] = '';
        target['Raven-Entity-Name'] = !target['Raven-Entity-Name'] ? document.getEntityNameFromId(id) : target['Raven-Entity-Name'];
        target['@id'] = id;
    }

    stringify(obj: any) {

        var prettifySpacing = 4;
        return JSON.stringify(obj, null, prettifySpacing);

    }



    activateMeta() {
        this.isEditingMetadata(true);
        this.docEditor.getSession().setMode('ace/mode/json');
    }

    activateDoc() {
        this.isEditingMetadata(false);

        if (this.isNewLineFriendlyMode() == true) {
            this.docEditor.getSession().setMode('ace/mode/json_newline_friendly');
        }

    }

    findRelatedDocumentsCandidates(doc: documentBase): string[] {
        var results: string[] = [];
        var initialDocumentFields = doc.getDocumentPropertyNames();
        var documentNodesFlattenedList = [];

        // get initial nodes list to work with
        initialDocumentFields.forEach(curField => {
            documentNodesFlattenedList.push(doc[curField]);
        });

        for (var documentNodesCursor = 0; documentNodesCursor < documentNodesFlattenedList.length; documentNodesCursor++) {
            var curField = documentNodesFlattenedList[documentNodesCursor];
            if (typeof curField === "string" && /\w+\/\w+/ig.test(curField)) {

                if (!results.first(x=> x === curField.toString())) {
                    results.push(curField.toString());
                }
            }
            else if (typeof curField == "object" && !!curField) {
                for (var curInnerField in curField) {
                    documentNodesFlattenedList.push(curField[curInnerField]);
                }
            }
        }
        return results;
    }

    loadDocument(id: string): JQueryPromise<document> {
        var loadDocTask = new getDocumentWithMetadataCommand(id, this.databaseForEditedDoc).execute();
        loadDocTask.done((document: document) => {
            this.document(document);
            this.lodaedDocumentName(this.userSpecifiedId());
            this.dirtyFlag().reset(); //Resync Changes

            this.loadRelatedDocumentsList(document);
            this.appendRecentDocument(id);
        });
        loadDocTask.fail(response => this.failedToLoadDoc(id, response));
        loadDocTask.always(() => this.isBusy(false));
        this.isBusy(true);
        return loadDocTask;
    }

    refreshDocument() {
        if (this.isInDocMode()) {
            if (!this.isCreatingNewDocument()) {
                var docId = this.editedDocId();
                this.document(null);
                this.documentText(null);
                this.metadataText(null);
                this.userSpecifiedId('');
                this.loadDocument(docId);
            } else {
                this.editNewDocument();
            }
        } else {
            this.queryResultList().getNthItem(this.currentQueriedItemIndex).done((doc) => this.document(doc));
            this.lodaedDocumentName("");
        }
    }

    deleteDocument() {
        var doc: document = this.document();
        if (doc) {
            var viewModel = new deleteDocuments([doc]);
            viewModel.deletionTask.done(() => {
                this.dirtyFlag().reset(); //Resync Changes

                var list = this.docsList();
                if (!!list) {
                    this.docsList().invalidateCache();

                    var newTotalResultCount = list.totalResultCount() - 1;
                    list.totalResultCount(newTotalResultCount);

                    var nextIndex = list.currentItemIndex();
                    if (nextIndex >= newTotalResultCount) {
                        nextIndex = 0;
                    }

                    this.pageToItem(nextIndex, newTotalResultCount);
                }
            });
            app.showDialog(viewModel, editDocument.editDocSelector);
        }
    }

    formatDocument() {
        try {
            var docEditorText = this.docEditor.getSession().getValue();
            var observableToUpdate = this.isEditingMetadata() ? this.metadataText : this.documentText;
            var tempDoc = JSON.parse(docEditorText);
            var formatted = this.stringify(tempDoc);
            observableToUpdate(formatted);
        } catch (e) {
            messagePublisher.reportError("Could not format json", undefined, undefined, false);
        }
    }

    nextDocumentOrFirst() {
        var list = this.docsList();
        if (list) {
            var nextIndex = list.currentItemIndex() + 1;
            if (nextIndex >= list.totalResultCount()) {
                nextIndex = 0;
            }
            this.pageToItem(nextIndex);
        } else {
            this.navigateToDocuments();
        }
    }

    previousDocumentOrLast() {
        var list = this.docsList();
        if (list) {
            var previousIndex = list.currentItemIndex() - 1;
            if (previousIndex < 0) {
                previousIndex = list.totalResultCount() - 1;
            }
            this.pageToItem(previousIndex);
        }
    }

    lastDocument() {
        var list = this.docsList();
        if (list) {
            this.pageToItem(list.totalResultCount() - 1);
        }
    }

    firstDocument() {
        this.pageToItem(0);
    }

    pageToItem(index: number, newTotalResultCount?: number) {
        var canContinue = this.canContinueIfNotDirty('Unsaved Data', 'You have unsaved data. Are you sure you want to continue?');
        canContinue.done(() => {
            var list = this.docsList();
            if (list) {
                list.getNthItem(index)
                    .done((doc: document) => {
                        if (this.isInDocMode() === true) {
                            this.loadDocument(doc.getId());
                            list.currentItemIndex(index);
                            this.updateUrl(doc.getId());
                        }
                        else {
                            this.document(doc);
                            this.lodaedDocumentName("");
                            this.dirtyFlag().reset(); //Resync Changes
                        }

                        if (!!newTotalResultCount) {
                            list.totalResultCount(newTotalResultCount);
                        }
                    });
            }
        });
    }

    navigateToCollection(collectionName: string) {
        var collectionUrl = appUrl.forDocuments(collectionName, this.activeDatabase());
        router.navigate(collectionUrl);
    }

    navigateToDocuments() {
        this.navigateToCollection(null);
    }

    updateUrl(docId: string) {
        var collectionName = this.docsList() ? this.docsList().collectionName : null;
        var currentItemIndex = this.docsList() ? this.docsList().currentItemIndex() : null;
        var editDocUrl = appUrl.forEditDoc(docId, collectionName, currentItemIndex, this.activeDatabase());
        router.navigate(editDocUrl, false);
    }

    getTopRecentDocuments() {
        var currentDbName = this.activeDatabase().name;
        var recentDocumentsForCurDb = editDocument.recentDocumentsInDatabases().first(x => x.databaseName === currentDbName);
        if (recentDocumentsForCurDb) {
            var value = recentDocumentsForCurDb
                .recentDocuments()
                .filter((x: string) => {
                    return x !== this.userSpecifiedId();
                })
                .slice(0, 5)
                .map((docId: string) => {
                    return {
                        docId: docId,
                        docUrl: appUrl.forEditDoc(docId, null, null, this.activeDatabase())
                    };
                });
            return value;
        } else {
            return [];
        }
    }

    metadataChanged(meta: documentMetadata) {
        if (meta) {
            this.metaPropsToRestoreOnSave.length = 0;
            var metaDto = this.metadata().toDto();

            // We don't want to show certain reserved properties in the metadata text area.
            // Remove them from the DTO, restore them on save.
            var metaPropsToRemove = ["@id", "@etag", "Origin", "Raven-Server-Build", "Raven-Client-Version", "Non-Authoritative-Information", "Raven-Timer-Request",
                "Raven-Authenticated-User", "Raven-Last-Modified", "Has-Api-Key", "Access-Control-Allow-Origin", "Access-Control-Max-Age", "Access-Control-Allow-Methods",
                "Access-Control-Request-Headers", "Access-Control-Allow-Headers", "Reverse-Via", "Persistent-Auth", "Allow", "Content-Disposition", "Content-Encoding",
                "Content-Language", "Content-Location", "Content-MD5", "Content-Range", "Content-Type", "Expires", "Last-Modified", "Content-Length", "Keep-Alive", "X-Powered-By",
                "X-AspNet-Version", "X-Requested-With", "X-SourceFiles", "Accept-Charset", "Accept-Encoding", "Accept", "Accept-Language", "Authorization", "Cookie", "Expect",
                "From", "Host", "If-MatTemp-Index-Scorech", "If-Modified-Since", "If-None-Match", "If-Range", "If-Unmodified-Since", "Max-Forwards", "Referer", "TE", "User-Agent", "Accept-Ranges",
                "Age", "Allow", "ETag", "Location", "Retry-After", "Server", "Set-Cookie2", "Set-Cookie", "Vary", "Www-Authenticate", "Cache-Control", "Connection", "Date", "Pragma",
                "Trailer", "Transfer-Encoding", "Upgrade", "Via", "Warning", "X-ARR-LOG-ID", "X-ARR-SSL", "X-Forwarded-For", "X-Original-URL", "Size-In-Kb"];

            for (var property in metaDto) {
                if (metaDto.hasOwnProperty(property) && metaPropsToRemove.contains(property)) {
                    if (metaDto[property]) {
                        this.metaPropsToRestoreOnSave.push({ name: property, value: metaDto[property].toString() });
                    }
                    delete metaDto[property];
                }
            }

            var metaString = this.stringify(metaDto);
            this.metadataText(metaString);
            if (meta.id != undefined) {
                this.userSpecifiedId(meta.id);
            }
        }
    }

    loadRelatedDocumentsList(document) {
        var relatedDocumentsCandidates: string[] = this.findRelatedDocumentsCandidates(document);
        var docIDsVerifyCommand = new verifyDocumentsIDsCommand(relatedDocumentsCandidates, this.activeDatabase(), true, true);
        var response = docIDsVerifyCommand.execute();
        if (response.then) {
            response.done(verifiedIDs => {
                this.relatedDocumentHrefs(verifiedIDs.map(verified => {
                    return {
                        id: verified.toString(),
                        href: appUrl.forEditDoc(verified.toString(), null, null, this.activeDatabase())
                    };
                }));
            });
        } else {
            this.relatedDocumentHrefs(response.map(verified => {
                return {
                    id: verified.toString(),
                    href: appUrl.forEditDoc(verified.toString(), null, null, this.activeDatabase())
                };
            }));
        }
    }

    appendRecentDocument(docId: string) {

        var existingRecentDocumentsStore = editDocument.recentDocumentsInDatabases.first(x=> x.databaseName == this.databaseForEditedDoc.name);
        if (existingRecentDocumentsStore) {
            var existingDocumentInStore = existingRecentDocumentsStore.recentDocuments.first(x=> x === docId);
            if (!existingDocumentInStore) {
                if (existingRecentDocumentsStore.recentDocuments().length == 5) {
                    existingRecentDocumentsStore.recentDocuments.pop();
                }
                existingRecentDocumentsStore.recentDocuments.unshift(docId);
            }

        } else {
            editDocument.recentDocumentsInDatabases.push({ databaseName: this.databaseForEditedDoc.name, recentDocuments: ko.observableArray([docId]) });
        }

    }

    resolveConflicts() {
        var task = new resolveMergeCommand(this.activeDatabase(), this.editedDocId()).execute();
        task.done((response: mergeResult) => {
            this.documentText(response.Document);
            this.metadataText(response.Metadata);
        });
    }
}

export = editDocument;<|MERGE_RESOLUTION|>--- conflicted
+++ resolved
@@ -464,15 +464,10 @@
                 }
                 this.focusOnEditor();
             }
-<<<<<<< HEAD
-            this.docEditor.focus();
+        }
+
+        if (message != "") {
             messagePublisher.reportError(message, undefined, undefined, false);
-=======
->>>>>>> e76ac269
-        }
-
-        if (message != "") {
-            this.reportError(message, null, false);
             return;
         }
 
