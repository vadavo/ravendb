--- conflicted
+++ resolved
@@ -101,35 +101,20 @@
                 }
                     
                 var error = !!e.responseJSON ? e.responseJSON.Error : e.responseText;
-<<<<<<< HEAD
                 if (e.status === 0) {
-=======
-
-                if (e.status == 0) {
->>>>>>> a2d9c0bf
                     // Connection has closed so try to reconnect every 3 seconds.
                     setTimeout(() => this.connect(action), 3 * 1000);
                 }
                 else if (e.status === ResponseCodes.ServiceUnavailable) {
                     // We're still loading the database, try to reconnect every 2 seconds.
-<<<<<<< HEAD
                     if (this.rs.isLoading() === false) {
-                        this.commandBase.reportError(error);
-=======
-                    if (this.rs.isLoading() == false) {
                         this.commandBase.reportError(error || "Failed to connect to changes", e.responseText, e.statusText);
->>>>>>> a2d9c0bf
                     }
                     this.rs.isLoading(true);
                     setTimeout(() => this.connect(action, true), 2 * 1000);
                 }
-<<<<<<< HEAD
                 else if (e.status !== ResponseCodes.Forbidden) { // authorized connection
-                    this.commandBase.reportError(error);
-=======
-                else if (e.status != ResponseCodes.Forbidden) { // authorized connection
                     this.commandBase.reportError(error || "Failed to connect to changes", e.responseText, e.StatusText);
->>>>>>> a2d9c0bf
                     this.connectToChangesApiTask.reject();
                 }
             });
