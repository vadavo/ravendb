--- conflicted
+++ resolved
@@ -86,13 +86,7 @@
         // TODO: is there a better/more reliable way to do this?
         var slashIndex = id.lastIndexOf('/');
         if (slashIndex >= 1) {
-<<<<<<< HEAD
-            return id.substring(0, slashIndex).replace(/^./, function (char) {
-                return char.toUpperCase();
-            });
-=======
             return id.substring(0, 1).toUpperCase() + id.substring(1, slashIndex);
->>>>>>> b88e36c8
         }
 
         return id;
