﻿<div>
    <div id="shellHeader" class="navbar navbar-fixed-top navbar-default" role="navigation">
        <div class="container-fluid">
            <div class="navbar-header">
                <button type="button" class="navbar-toggle" data-toggle="collapse" data-target="#topNavBarCollapse">
                    <span class="sr-only">Toggle navigation</span>
                    <span class="icon-bar"></span>
                    <span class="icon-bar"></span>
                    <span class="icon-bar"></span>
                </button>
            </div>

            <div class="collapse navbar-collapse" id="topNavBarCollapse">
                <div data-bind="visible: appUrls.isAreaActive('databases')">
                    <ul class="nav navbar-nav">
                        <li class="navbar-splitbutton" data-bind="css: { active: appUrls.isActive('Documents') }">
                            <a data-bind="attr: { href: appUrls.documents }, css: { 'menu-item-disabled': isDatabaseDisabled }">Documents</a>
                        </li>
                        <li class="dropdown" data-bind="css: { active: appUrls.isActive('Documents') }, css: { 'menu-item-disabled': isDatabaseDisabled }">
                            <a class="dropdown-toggle caret-after" data-toggle="dropdown">
                                <b class="caret"></b>
                            </a>
                            <ul class="dropdown-menu">
                                <li>
                                    <a tabindex="-1" data-bind="attr: { href: appUrls.documents }">Documents</a>
                                </li>
                                <li>
                                    <a tabindex="-1" data-bind="attr: { href: appUrls.conflicts }">Conflicts</a>
                                </li>
                                <li>
                                    <a tabindex="-1" data-bind="attr: { href: appUrls.patch }">Patch</a>
                                </li>
                            </ul>
                        </li>

                        <li class="navbar-splitbutton" data-bind="css: { active: appUrls.isActive('Indexes') }">
                            <a data-bind="attr: { href: appUrls.indexes }, css: { 'menu-item-disabled': isDatabaseDisabled }">Indexes</a>
                        </li>
                        <li class="dropdown" data-bind="css: { active: appUrls.isActive('Indexes') }, css: { 'menu-item-disabled': isDatabaseDisabled }">
                            <a class="dropdown-toggle caret-after" data-toggle="dropdown">
                                <b class="caret"></b>
                            </a>
                            <ul class="dropdown-menu">
                                <li>
                                    <a tabindex="-1" data-bind="attr: { href: appUrls.indexes }">Indexes</a>
                                </li>
                                <li>
                                    <a tabindex="-1" data-bind="attr: { href: appUrls.transformers }">Transformers</a>
                                </li>
                            </ul>
                        </li>
                        <li class="navbar-splitbutton" data-bind="css: { active: appUrls.isActive('Query') }">
                            <a data-bind="attr: { href: appUrls.query(null) }, css: { 'menu-item-disabled': isDatabaseDisabled }">Query</a>
                        </li>
                        <li class="dropdown" data-bind="css: { active: appUrls.isActive('Query') }, css: { 'menu-item-disabled': isDatabaseDisabled }">
                            <a class="dropdown-toggle caret-after" data-toggle="dropdown">
                                <b class="caret"></b>
                            </a>
                            <ul class="dropdown-menu">
                                <li>
                                    <a tabindex="-1" data-bind="attr: { href: appUrls.query(null) }">Query</a>
                                </li>
                                <li>
                                    <a tabindex="-1" data-bind="attr: { href: appUrls.reporting }">Reporting</a>
                                </li>
                            </ul>
                        </li>

                        <li data-bind="css: { active: appUrls.isActive('Tasks') }">
                            <a data-bind="attr: { href: appUrls.tasks }, css: { 'menu-item-disabled': isDatabaseDisabled }">Tasks</a>
                        </li>

                        <li data-bind="css: { active: appUrls.isActive('Settings') }">
                            <a data-bind="attr: { href: appUrls.settings }, css: { 'menu-item-disabled': isDatabaseDisabled }">Settings</a>
                        </li>

                        <li data-bind="css: { active: appUrls.isActive('Status') }">
                            <a data-bind="attr: { href: appUrls.status }, css: { 'menu-item-disabled': isDatabaseDisabled }">Status</a>
                        </li>
                    </ul>
                    <ul class="nav navbar-nav">
                        <li class="dropdown">
                            <a class="dropdown-toggle" data-toggle="dropdown" href="#" data-bind="css: { 'menu-item-disabled': isDatabaseDisabled }">
                                <i class="fa fa-plus"></i> New <b class="caret"></b>
                            </a>
                            <ul class="dropdown-menu">
                                <li>
                                    <a href="#" data-bind="click: newDocument">
                                        <i class="fa fa-file-o"></i>
                                        <span>Document</span>
                                        <span class="text-muted keyboard-shortcut">Ctrl+Alt+N</span>
                                    </a>
                                </li>
                                <li>
                                    <a data-bind="attr: { href: newIndexUrl }">Index</a>
                                </li>
                                <li>
                                    <a data-bind="attr: { href: newTransformerUrl }">Transformer</a>
                                </li>
                            </ul>
                        </li>
                    </ul>
                    <form class="navbar-form pull-left hidden-xs hidden-sm col-sm-2">
<<<<<<< HEAD
                        <input id="goToDocInput" type="text" class="form-control" placeholder="Go to document" data-bind="value: goToDocumentSearch, valueUpdate: 'afterkeydown', disable: isDatabaseDisabled" autocomplete="off" />
=======
                        <input id="goToDocInput" title="Search for a document (Alt+G)" accesskey="G"
                               type="text" class="form-control" placeholder="Go to document" data-bind="value: goToDocumentSearch, valueUpdate: 'afterkeydown'" autocomplete="off" />
>>>>>>> dc14b995
                        <ul class="dropdown-menu" role="menu" style="display: none;" data-bind="autoComplete: '#goToDocInput', foreach: goToDocumentSearchResults">
                            <li role="presentation" data-bind="click: $root.goToDoc.bind($root, $data)">
                                <a role="menuitem" tabindex="-1" href="#">
                                    <span class="collection-color-strip" data-bind="css: $root.getDocCssClass($data)"></span>
                                    <span data-bind="text: $data['@metadata']['@id']"></span>
                                </a>
                            </li>
                        </ul>
                    </form>
                </div>

                <div id="countingNavbar" data-bind="visible: appUrls.isAreaActive('counterstorages')">
                    <ul class=" nav navbar-nav">
                        <li data-bind="css: { active: appUrls.isActive('Counters') }">
                            <a data-bind="attr: { href: appUrls.counterStorageCounters }">Counters</a>
                        </li>
                        <li data-bind="css: { active: appUrls.isActive('Replication') }">
                            <a data-bind="attr: { href: appUrls.counterStorageReplication }">Replication</a>
                        </li>
                        <li data-bind="css: { active: appUrls.isActive('Stats') }">
                            <a data-bind="attr: { href: appUrls.counterStorageStats }">Stats</a>
                        </li>
                        <li data-bind="css: { active: appUrls.isActive('Configuration') }">
                            <a data-bind="attr: { href: appUrls.counterStorageConfiguration }">Configuration</a>
                        </li>
                    </ul>
                </div>

                <div id="filesystemsNavbar" data-bind="visible: canShowFilesystemNavbar()">
                    <ul class=" nav navbar-nav">
                        <li data-bind="css: { active: appUrls.isActive('Files') }">
                            <a data-bind="attr: { href: appUrls.filesystemFiles }">Files</a>
                        </li>

                        <li data-bind="css: { active: appUrls.isActive('Search') }">
                            <a data-bind="attr: { href: appUrls.filesystemSearch }">Search</a>
                        </li>

                        <li data-bind="css: { active: appUrls.isActive('Synchronization') }">
                            <a data-bind="attr: { href: appUrls.filesystemSynchronization }">Synchronization</a>
                        </li>

                        <li data-bind="css: { active: appUrls.isActive('Status') }">
                            <a data-bind="attr: { href: appUrls.filesystemStatus }">Status</a>
                        </li>

                        <li data-bind="css: { active: appUrls.isActive('Configuration') }">
                            <a data-bind="attr: { href: appUrls.filesystemConfiguration }">Configuration</a>
                        </li>
                    </ul>
                </div>

                <div>
                    <ul class="nav navbar-nav navbar-right hidden-xs hidden-sm databases col-md-3">
                        <li class="navbar-right" style="padding-left: 5px;">
                            <a class="navbar-brand" href="http://ravendb.net" target="_blank">
                                <img style="height: 24px" src="content/images/raven.png" />
                            </a>
                        </li>
                        <li class="dropdown navbar-right" data-bind="visible: appUrls.isAreaActive('databases')">
                            <a class="dropdown-toggle" data-bind="with: activeDatabase" data-toggle="dropdown" href="#" style="padding-left: 5px; overflow-x: hidden; max-width: 110px; text-overflow: ellipsis; white-space: nowrap;">
                                <span data-bind="text: name"></span>
                                <b class="caret"></b>
                            </a>
                            <ul class="dropdown-menu" data-bind="foreach: listedDatabases">
                                <li>
                                    <a href="#" data-bind="text: name, click: $root.selectDatabase.bind($root, $data)"></a>
                                </li>
                            </ul>
                        </li>
                        <li class="dropdown navbar-right" data-bind="visible: appUrls.isAreaActive('filesystems')">
                            <a class="dropdown-toggle" data-bind="with: activeFilesystem" data-toggle="dropdown" href="#" style="padding-left: 5px; overflow-x: hidden;max-width: 130px; text-overflow: ellipsis;white-space: nowrap;">
                                <span data-bind="text: name"></span>
                                <b class="caret"></b>
                            </a>
                            <ul class="dropdown-menu" data-bind="foreach: filesystems">
                                <li>
                                    <a href="#" data-bind="text: name, click: $root.selectFilesystem.bind($root, $data), visible:isVisible"></a>
                                </li>
                            </ul>
                        </li>
                        <li class="dropdown navbar-right" data-bind="visible: appUrls.isAreaActive('counterstorages')">
                            <a class="dropdown-toggle" data-bind="with: activeCounterStorage" data-toggle="dropdown" href="#" style="padding-left: 5px; overflow-x: hidden; max-width: 110px; text-overflow: ellipsis; white-space: nowrap;">
                                <span data-bind="text: name"></span>
                                <b class="caret"></b>
                            </a>
                            <ul class="dropdown-menu" data-bind="foreach: counterStorages">
                                <li>
                                    <a href="#" data-bind="text: name, click: $root.selectDatabase.bind($root, $data)"></a>
                                </li>
                            </ul>
                        </li>
                        <li class="navbar-right">
                            <div>
                                <ul class="nav navbar-nav">
                                    <li class="vertical-navbar-menu-item">
                                        <a style="padding-right: 0; padding-left: 0; padding-bottom: 0; display: inline-block;" data-bind="attr: { href: getCurrentActiveDBFeatureHref()}"><span data-bind="text: getCurrentActiveDBFeatureName() "></span>&nbsp;<i class=" fa fa-caret-right"></i>&nbsp;</a>
                                    </li>
                                    <li class="dropdown vertical-navbar-menu-item">
                                        <a class="dropdown-toggle vertical-bottom-container" data-toggle="dropdown">
                                            <b class="caret"></b>
                                        </a>
                                        <ul class="dropdown-menu">
                                            <li>
                                                <a data-bind="attr: { href: appUrls.databases } ,visible:!appUrls.isAreaActive('databases')() ">Databases</a>
                                            </li>
                                            <li>
                                                <a data-bind="attr: { href: appUrls.filesystems } ,visible:!appUrls.isAreaActive('filesystems')()">File Systems</a>
                                            </li>
                                            <li>
                                                <a data-bind="attr: { href: appUrls.couterStorages} ,visible:!appUrls.isAreaActive('counterstorages')()">Counter Storages</a>
                                            </li>
                                        </ul>
                                    </li>
                                </ul>
                            </div>

                        </li>
                        <li class="navbar-right" data-bind="visible: recordedErrors().length > 0, click: $root.showErrorsDialog.bind($root)" title="Show errors" style="padding-left: 0;">
                            <a href="#"><i class="fa fa-warning text-danger"></i></a>
                        </li>
                    </ul>
                </div>
            </div>
        </div>
    </div>

    <!--Alerts container-->
    <div class="studio-alerts" data-bind="with: currentAlert">
        <div class="alert alert-dismissable fade in" data-bind="attr: { id: id }, css: { 'alert-info': type === 0, 'alert-success': type === 1, 'alert-warning': type === 2, 'alert-danger': type === 3 }, event: { 'closed.bs.alert': $root.onAlertHidden.bind($root) }">
            <button type="button" class="close" data-dismiss="alert" aria-hidden="true">&times;</button>
            <div class="alert-text">
                <strong class="alert-text" data-bind="text: title, attr:{title:title}"></strong>
            </div>
            <span data-bind="visible: errorMessage, text: errorMessage"></span>
            <a class="alert alert-link" href="#" data-bind="visible: details, click: $root.showErrorsDialog.bind($root)">Details</a>
        </div>
    </div>

    <div class="page-host" data-bind="router: { cacheViews: false }"></div>
</div>

<footer style="z-index: 999" id="shellFooter">
    <div class="navbar navbar-fixed-bottom navbar-inverse">
        <div class="navbar-inner">
            <ul class="nav navbar-nav" data-bind="with: activeDatabase, visible: appUrls.isAreaActive('databases') && !isDatabaseDisabled()">
                <li class="status-link"><a data-bind="attr: { href: $root.appUrls.status }" class="navbar-link">Status</a></li>
                <!-- ko with: statistics -->
                <li><a class="navbar-link" data-bind="text: CountOfDocuments + ' documents', attr: { href: $parents[1].appUrls.documents }"></a></li>
                <li><a class="navbar-link" data-bind="text: CountOfIndexes + ' indexes', attr: { href: $parents[1].appUrls.indexes }"></a></li>
                <li><a class="navbar-link" data-bind="text: StaleIndexes.length + ' stale', attr: { href: $parents[1].appUrls.status }"></a></li>
                <li><a class="navbar-link" data-bind="text: Errors.length + ' errors', attr: { href: $parents[1].appUrls.indexErrors }"></a></li>
                <li><a class="navbar-link" data-bind="text: ApproximateTaskCount + ' tasks', attr: { href: $parents[1].appUrls.status }"></a></li>
                <li class="raw-url hidden-sm" data-bind="visible:$root.rawUrlIsVisible">
                    <a class="navbar-link" href="#" target='_blank' data-bind="text:$root.currentRawUrl(), attr:{ href: $root.currentRawUrl()}" style="max-width: 180px; text-overflow: ellipsis; overflow-x: hidden; white-space:nowrap;"></a>
                </li>
                <!-- /ko -->
            </ul>

            <ul class="nav navbar-nav" data-bind="with: activeFilesystem, visible: appUrls.isAreaActive('filesystems')">
                <li><a data-bind="text:'Status'" class="navbar-link" href="#/filesystems/status"></a></li>
                <!-- ko with: statistics -->
                <li><a href="#filesystems" data-bind="text: FileCount + ' files'"></a></li>
                <li><a href="#filesystems" data-bind="text: Metrics.RequestsPerSecond + ' requests per second'"></a></li>
                <li><a href="#filesystems" data-bind="text: Metrics.RequestsDuration.Mean.toFixed(1) + 'ms mean duration'"></a></li>
                <!-- /ko -->
            </ul>

            <ul class="nav navbar-nav navbar-right" style="margin-right: 10px;">
                <!-- ko with: $root -->
                <li data-bind="with: licenseStatus"><a class="navbar-link" href="#" data-bind="text: 'License Status: ' + Status, click: $root.showLicenseStatusDialog.bind($root)"></a></li>
                <li class="server-build-link" data-bind="with: serverBuildVersion"><a class="navbar-link" data-bind="text: 'Server Build #' + BuildVersion"></a></li>
                <li class="client-build-link" data-bind="with: clientBuildVersion"><a class="navbar-link" data-bind="text: 'Client Build #' + BuildVersion"></a></li>
                <!-- /ko -->
            </ul>

        </div>
    </div>
</footer><|MERGE_RESOLUTION|>--- conflicted
+++ resolved
@@ -101,12 +101,8 @@
                         </li>
                     </ul>
                     <form class="navbar-form pull-left hidden-xs hidden-sm col-sm-2">
-<<<<<<< HEAD
-                        <input id="goToDocInput" type="text" class="form-control" placeholder="Go to document" data-bind="value: goToDocumentSearch, valueUpdate: 'afterkeydown', disable: isDatabaseDisabled" autocomplete="off" />
-=======
                         <input id="goToDocInput" title="Search for a document (Alt+G)" accesskey="G"
-                               type="text" class="form-control" placeholder="Go to document" data-bind="value: goToDocumentSearch, valueUpdate: 'afterkeydown'" autocomplete="off" />
->>>>>>> dc14b995
+                               type="text" class="form-control" placeholder="Go to document" data-bind="value: goToDocumentSearch, valueUpdate: 'afterkeydown', disable: isDatabaseDisabled" autocomplete="off" />
                         <ul class="dropdown-menu" role="menu" style="display: none;" data-bind="autoComplete: '#goToDocInput', foreach: goToDocumentSearchResults">
                             <li role="presentation" data-bind="click: $root.goToDoc.bind($root, $data)">
                                 <a role="menuitem" tabindex="-1" href="#">
@@ -239,7 +235,7 @@
         <div class="alert alert-dismissable fade in" data-bind="attr: { id: id }, css: { 'alert-info': type === 0, 'alert-success': type === 1, 'alert-warning': type === 2, 'alert-danger': type === 3 }, event: { 'closed.bs.alert': $root.onAlertHidden.bind($root) }">
             <button type="button" class="close" data-dismiss="alert" aria-hidden="true">&times;</button>
             <div class="alert-text">
-                <strong class="alert-text" data-bind="text: title, attr:{title:title}"></strong>
+                <strong data-bind="text: title, attr:{title:title}"></strong>
             </div>
             <span data-bind="visible: errorMessage, text: errorMessage"></span>
             <a class="alert alert-link" href="#" data-bind="visible: details, click: $root.showErrorsDialog.bind($root)">Details</a>
