html,
body {
  height: 100%;
}
.not-implemented-yet {
  position: relative;
}
.not-implemented-yet:after {
  content: " ";
  z-index: 10;
  display: block;
  position: absolute;
  height: 100%;
  width: 100%;
  top: 0;
  left: 0;
  right: 0;
}
.alert-text {
  overflow: hidden!important;
  white-space: nowrap !important;
  -ms-text-overflow: ellipsis !important;
  -o-text-overflow: ellipsis !important;
  text-overflow: ellipsis !important;
}
.table-no-borders td {
  border-top: none !important;
}
.page-host {
  padding: 20px 20px 50px 20px;
  position: relative;
  top: 40px;
}
.splash {
  text-align: center;
  margin: 10% 0 0 0;
}
.splash .message {
  font-size: 5em;
  line-height: 1.5em;
  -webkit-text-shadow: rgba(0, 0, 0, 0.5) 0px 0px 15px;
  text-shadow: rgba(0, 0, 0, 0.5) 0px 0px 15px;
  text-transform: uppercase;
}
.navbar-fixed-top .navbar-inner {
  padding-left: 1em;
  padding-right: 1em;
}
.navbar-fixed-top .icon-home {
  font-size: 18px;
}
.loader {
  margin: 6px 8px 4px 8px;
  visibility: hidden;
}
.loader.active {
  visibility: visible;
}
.replicationError {
  color: red;
}
.query-stats {
  width: 600px;
  margin: -250px 0 0 -450px;
}
.query-stats ul li {
  padding: 0 10px 0 10px;
  border-bottom: 0!important;
  border-top: 0!important;
  border-left: 0!important;
  border-right: 0!important;
}
.query-stats ul li strong {
  padding: 0 10px 0 10px;
  display: inline-block;
}
.query-stats ul li span {
  padding: 0 10px 0 10px;
  display: inline-block;
}
.side-panel li {
  max-width: 20%;
  margin-top: 5%;
  margin-bottom: 5%;
  padding-top: 5%;
  padding-bottom: 5%;
  overflow: hidden;
  white-space: nowrap;
  -ms-text-overflow: ellipsis;
  -o-text-overflow: ellipsis;
  text-overflow: ellipsis;
}
/*
.ace_editor {
		border: 1px solid lightgray;
		margin: auto;
		height: 200px;
		width: 80%;
		position: relative !important
	}*/
.fullScreen .fullScreen-editor {
  height: auto!important;
  width: auto!important;
  border: 0;
  margin: 0;
  position: fixed !important;
  top: 0;
  bottom: 0;
  left: 0;
  right: 0;
  z-index: 10000;
}
.fullScreen {
  overflow: hidden;
}
.dropdown-menu .selected {
  color: #555;
  background-color: #e7e7e7;
}
.vertical-bottom-container {
  width: 10%!important;
  padding: 0 40% 0 40% !important;
}
.vertical-navbar-menu-item {
  float: none!important;
  display: block;
  padding: 0 0 0 0;
}
.vertical-navbar-menu-item a {
  padding: 0 0 0 0;
}
.panel span {
  overflow: hidden;
  -ms-text-overflow: ellipsis;
  -o-text-overflow: ellipsis;
  text-overflow: ellipsis;
  white-space: nowrap;
  width: auto;
}
.page {
  padding: 0 10px 20px 10px;
  width: 98%;
}
.database-page .btn-toolbar {
  margin-bottom: 20px;
}
.database-page .databases-container {
  margin-top: 10px;
}
.database-page .databases-container .database {
  cursor: pointer;
  border-radius: 10px;
  -webkit-box-shadow: 0 0 5px 2px silver;
  box-shadow: 0 0 5px 2px silver;
  min-width: 140px;
  min-height: 60px;
  display: inline-block;
  padding: 8px;
  margin: 0 10px 14px 0;
}
.database-page .databases-container .database .database-name {
  float: left;
}
.database-page .databases-container .database .btn-group {
  float: right;
  margin-left: 5px;
  margin-top: 3px;
}
.database-page .databases-container .database .btn-default {
  border-color: white;
}
.database-page .databases-container .database .btn-default:hover {
  -webkit-box-shadow: 0 0 5px 0 #6aa3d5;
  box-shadow: 0 0 5px 0 #6aa3d5;
}
.database-page .databases-container .database .margin {
  clear: both;
  display: block;
  margin: 22px 0;
}
.database-page .databases-container .database.disabled {
  -webkit-box-shadow: 0 0 6px 0 #cdcdcd;
  box-shadow: 0 0 6px 0 #cdcdcd;
}
.database-page .databases-container .database:hover {
  background-color: white;
  -webkit-box-shadow: 0 0 5px 0 #6aa3d5;
  box-shadow: 0 0 5px 0 #6aa3d5;
}
.database-page .databases-container .database.selected {
  -webkit-box-shadow: 0 0 6px 0 #428bca;
  box-shadow: 0 0 6px 0 #428bca;
  background-color: #428bca;
}
.database-page .databases-container .database.selected a,
.database-page .databases-container .database.selected .text-muted {
  color: white;
}
.database-page .databases-container .database.selected a.btn {
  color: black;
  text-align: left;
}
.database-page .databases-container .database.selected .btn-default {
  border-color: #6aa3d5;
}
.database-page .databases-container .database.system-database {
  background-color: rgba(192, 192, 192, 0.21);
}
.database-page .databases-container .database.system-database.selected {
  background-color: rgba(14, 14, 14, 0.21);
}
.database-page .databases-container .database.system-database.selected a,
.database-page .databases-container .database.system-database.selected .text-muted {
  color: #3071a9;
}
.menu-item-disabled {
  pointer-events: none;
  cursor: default;
  text-decoration: line-through;
}
.resource-link {
  padding-left: 5px;
  overflow-x: hidden;
  max-width: 130px;
  text-overflow: ellipsis;
  white-space: nowrap;
}
.resource-link-disabled {
  pointer-events: none;
  cursor: default;
}
.document-collections li {
  outline: none;
}
.document-collections .collection-color-strip {
  margin-right: 5px;
}
.document-collections .collectionText {
  overflow: hidden!important;
  white-space: nowrap !important;
  -ms-text-overflow: ellipsis !important;
  -o-text-overflow: ellipsis !important;
  text-overflow: ellipsis !important;
  max-width: 70%;
  margin-right: 0!important;
}
.document-collections .collectionName {
  overflow: hidden!important;
  white-space: nowrap !important;
  -ms-text-overflow: ellipsis !important;
  -o-text-overflow: ellipsis !important;
  text-overflow: ellipsis !important;
  max-width: 90%;
  margin-right: 0!important;
}
.document-collections li:not(:first-child) {
  padding-left: 15px;
}
.index-panel {
  overflow: visible!important;
}
.index-dropdown {
  right: 0;
  left: auto;
}
.index-dropdown li > a {
  text-align: left;
}
.index-dropdown li > a.active {
  -webkit-box-shadow: inset 0 0 0 rgba(0, 0, 0, 0.125) !important;
  box-shadow: inset 0 0 0 rgba(0, 0, 0, 0.125) !important;
  text-decoration: underline!important;
  font-weight: bold;
}
.indexes-container {
  margin-top: 10px;
}
.indexes-container .index-group .panel-heading {
  padding-top: 0;
}
.indexes-container .index-group .panel-heading .panel-title {
  padding-top: 15px;
}
.indexes-container .index-group .panel-heading .indexGroup-actions-container {
  display: none;
  padding-top: 5px;
}
.indexes-container .index-group .panel-heading:hover .indexGroup-actions-container {
  display: inline-block;
}
#logsContainer .logRecord .logName .logName-actions-container {
  display: none;
}
#logsContainer .logRecord:hover .logName-actions-container {
  display: inline-block;
}
.settings-container {
  margin-top: 10px;
}
.settings-container .api-key-card,
.settings-container .win-auth-card {
  display: inline-block;
  width: 500px;
  margin-right: 20px;
}
.settings-container .replication-destination-card {
  display: inline-table;
  width: 500px;
  margin-right: 20px;
}
.settings-container .win-auth-tabs {
  padding: 15px;
}
.settings-container .win-auth-tabs .win-auth-panels-container {
  margin-top: 15px;
}
.settings-container .database-table {
  margin-bottom: 0px;
}
.settings-container .database-table td {
  padding: 3px;
}
.settings-container .table-sql-replication-tables {
  margin-bottom: 0px;
}
.settings-container .database-header .narrow-column,
.settings-container .sql-replication-tables-header .narrow-column {
  width: 75px;
}
.settings-container .database-header .narrowest-column,
.settings-container .sql-replication-tables-header .narrowest-column {
  width: 1px;
}
.settings-container .database-row .form-control {
  border-radius: 3px;
  height: 26px;
  font-size: 12px;
}
.settings-container .sql-replication-panel-body {
  padding-bottom: 0px;
}
.settings-container .sql-replication-script-container .editor {
  height: 100px;
}
.collection-style-0 {
  background-color: #00c700;
}
.collection-style-1 {
  background-color: #c7009a;
}
.collection-style-2 {
  background-color: red;
}
.collection-style-3 {
  background-color: #0095ef;
}
.collection-style-4 {
  background-color: #a70068;
}
.collection-style-5 {
  background-color: #006464;
}
.collection-style-6 {
  background-color: #7832c7;
}
.collection-style-7 {
  background-color: #c72828;
}
.collection-style-8 {
  background-color: #c7c700;
}
.collection-style-9 {
  background-color: #c700c7;
}
.collection-style-10 {
  background-color: #fe8000;
}
.collection-style-11 {
  background-color: #0095fe;
}
.collection-style-12 {
  background-color: #95fec7;
}
.collection-style-13 {
  background-color: #9500fe;
}
.collection-style-14 {
  background-color: #950000;
}
.collection-style-15 {
  background-color: #95fe00;
}
.system-documents-collection {
  background-color: #123c65;
}
.all-documents-collection {
  background: #0206ff;
  /* Old browsers */
  background: -moz-linear-gradient(top, #ff0202 0%, #fff202 27%, #02ff1b 54%, #0206ff 79%, #f602ff 100%);
  /* FF3.6+ */
  background: -webkit-gradient(linear, left top, left bottom, color-stop(0%, #ff0202), color-stop(27%, #fff202), color-stop(54%, #02ff1b), color-stop(79%, #0206ff), color-stop(100%, #f602ff));
  /* Chrome,Safari4+ */
  background: -webkit-linear-gradient(top, #ff0202 0%, #fff202 27%, #02ff1b 54%, #0206ff 79%, #f602ff 100%);
  /* Chrome10+,Safari5.1+ */
  background: -o-linear-gradient(top, #ff0202 0%, #fff202 27%, #02ff1b 54%, #0206ff 79%, #f602ff 100%);
  /* Opera 11.10+ */
  background: -ms-linear-gradient(top, #ff0202 0%, #fff202 27%, #02ff1b 54%, #0206ff 79%, #f602ff 100%);
  /* IE10+ */
  background: linear-gradient(to bottom, #ff0202 0%, #fff202 27%, #02ff1b 54%, #0206ff 79%, #f602ff 100%);
  /* W3C */
  filter: progid:DXImageTransform.Microsoft.gradient(startColorstr='#ff0202', endColorstr='#f602ff', GradientType=0);
  /* IE6-9 */
}
#nprogress {
  position: absolute;
  z-index: 9999;
}
#nprogress .bar {
  /* IE9 SVG, needs conditional override of 'filter' to 'none' */
  background: url(data:image/svg+xml;base64,PD94bWwgdmVyc2lvbj0iMS4wIiA/Pgo8c3ZnIHhtbG5zPSJodHRwOi8vd3d3LnczLm9yZy8yMDAwL3N2ZyIgd2lkdGg9IjEwMCUiIGhlaWdodD0iMTAwJSIgdmlld0JveD0iMCAwIDEgMSIgcHJlc2VydmVBc3BlY3RSYXRpbz0ibm9uZSI+CiAgPGxpbmVhckdyYWRpZW50IGlkPSJncmFkLXVjZ2ctZ2VuZXJhdGVkIiBncmFkaWVudFVuaXRzPSJ1c2VyU3BhY2VPblVzZSIgeDE9IjAlIiB5MT0iMCUiIHgyPSIwJSIgeTI9IjEwMCUiPgogICAgPHN0b3Agb2Zmc2V0PSIxJSIgc3RvcC1jb2xvcj0iIzU2YWNmMiIgc3RvcC1vcGFjaXR5PSIwLjg3Ii8+CiAgICA8c3RvcCBvZmZzZXQ9IjE2JSIgc3RvcC1jb2xvcj0iIzU2YWNmMiIgc3RvcC1vcGFjaXR5PSIwLjg4Ii8+CiAgICA8c3RvcCBvZmZzZXQ9IjM4JSIgc3RvcC1jb2xvcj0iIzE3OGZmMiIgc3RvcC1vcGFjaXR5PSIwLjkiLz4KICAgIDxzdG9wIG9mZnNldD0iNDIlIiBzdG9wLWNvbG9yPSIjMGM4YWYyIiBzdG9wLW9wYWNpdHk9IjAuOSIvPgogICAgPHN0b3Agb2Zmc2V0PSI3OSUiIHN0b3AtY29sb3I9IiMwYTViYzQiIHN0b3Atb3BhY2l0eT0iMC45NSIvPgogICAgPHN0b3Agb2Zmc2V0PSI4MiUiIHN0b3AtY29sb3I9IiMwZjVhYzQiIHN0b3Atb3BhY2l0eT0iMC45NSIvPgogICAgPHN0b3Agb2Zmc2V0PSI5OSUiIHN0b3AtY29sb3I9IiMyZDUyYzEiIHN0b3Atb3BhY2l0eT0iMSIvPgogICAgPHN0b3Agb2Zmc2V0PSIxMDAlIiBzdG9wLWNvbG9yPSIjMmQ1MmMxIiBzdG9wLW9wYWNpdHk9IjEiLz4KICA8L2xpbmVhckdyYWRpZW50PgogIDxyZWN0IHg9IjAiIHk9IjAiIHdpZHRoPSIxIiBoZWlnaHQ9IjEiIGZpbGw9InVybCgjZ3JhZC11Y2dnLWdlbmVyYXRlZCkiIC8+Cjwvc3ZnPg==);
  background: -moz-linear-gradient(top, rgba(86, 172, 242, 0.87) 1%, rgba(86, 172, 242, 0.88) 16%, rgba(23, 143, 242, 0.9) 38%, rgba(12, 138, 242, 0.9) 42%, rgba(10, 91, 196, 0.95) 79%, rgba(15, 90, 196, 0.95) 82%, #2d52c1 99%, #2d52c1 100%);
  /* FF3.6+ */
  background: -webkit-gradient(linear, left top, left bottom, color-stop(1%, rgba(86, 172, 242, 0.87)), color-stop(16%, rgba(86, 172, 242, 0.88)), color-stop(38%, rgba(23, 143, 242, 0.9)), color-stop(42%, rgba(12, 138, 242, 0.9)), color-stop(79%, rgba(10, 91, 196, 0.95)), color-stop(82%, rgba(15, 90, 196, 0.95)), color-stop(99%, #2d52c1), color-stop(100%, #2d52c1));
  /* Chrome,Safari4+ */
  background: -webkit-linear-gradient(top, rgba(86, 172, 242, 0.87) 1%, rgba(86, 172, 242, 0.88) 16%, rgba(23, 143, 242, 0.9) 38%, rgba(12, 138, 242, 0.9) 42%, rgba(10, 91, 196, 0.95) 79%, rgba(15, 90, 196, 0.95) 82%, #2d52c1 99%, #2d52c1 100%);
  /* Chrome10+,Safari5.1+ */
  background: -o-linear-gradient(top, rgba(86, 172, 242, 0.87) 1%, rgba(86, 172, 242, 0.88) 16%, rgba(23, 143, 242, 0.9) 38%, rgba(12, 138, 242, 0.9) 42%, rgba(10, 91, 196, 0.95) 79%, rgba(15, 90, 196, 0.95) 82%, #2d52c1 99%, #2d52c1 100%);
  /* Opera 11.10+ */
  background: -ms-linear-gradient(top, rgba(86, 172, 242, 0.87) 1%, rgba(86, 172, 242, 0.88) 16%, rgba(23, 143, 242, 0.9) 38%, rgba(12, 138, 242, 0.9) 42%, rgba(10, 91, 196, 0.95) 79%, rgba(15, 90, 196, 0.95) 82%, #2d52c1 99%, #2d52c1 100%);
  /* IE10+ */
  background: linear-gradient(to bottom, rgba(86, 172, 242, 0.87) 1%, rgba(86, 172, 242, 0.88) 16%, rgba(23, 143, 242, 0.9) 38%, rgba(12, 138, 242, 0.9) 42%, rgba(10, 91, 196, 0.95) 79%, rgba(15, 90, 196, 0.95) 82%, #2d52c1 99%, #2d52c1 100%);
  /* W3C */
  filter: progid:DXImageTransform.Microsoft.gradient(startColorstr='#de56acf2', endColorstr='#2d52c1', GradientType=0);
  /* IE6-8 */
  position: fixed;
  z-index: 100;
  top: 0;
  left: 0;
  opacity: 0.8;
  width: 100%;
  height: 10px;
}
#nprogress .spinner-icon {
  opacity: 0;
  border-top-color: #02ff1b;
  border-left-color: #02ff1b;
}
#nprogress .peg {
  opacity: 0;
}
.documents-page {
  margin-top: 10px;
}
@media (max-device-height: 1024px) {
  .documents-page a {
    font-size: 12px !important;
    overflow: hidden;
    -ms-text-overflow: ellipsis;
    -o-text-overflow: ellipsis;
    text-overflow: ellipsis;
    white-space: nowrap;
  }
}
.fieldControl {
  text-align: left!important;
}
@media (max-device-height: 1024px) {
  .fieldControl {
    padding-left: 1%;
    padding-right: 1%;
    font-size: 95%;
  }
}
.control-label-additional-link {
  display: block;
  font-size: 80%;
}
.collection-color-strip {
  height: 20px;
  width: 4px;
  display: inline-block;
  vertical-align: middle;
}
#editIndex .map {
  height: 120px;
}
@media (max-device-height: 1024px) {
  .innerWindowsStyle .popover {
    width: 45% !important;
    max-width: 45% !important;
  }
}
.popover {
  max-width: 30%;
}
#queryContainer .breadcrumb {
  width: 100%;
}
#queryContainer .breadcrumb li {
  overflow: visible!important;
}
#queryContainer .editor {
  height: 60px;
}
#queryContainer .popover {
  max-width: 450px;
  width: 450px;
}
#queryContainer .form-horizontal {
  overflow: hidden auto;
}
#queryContainer .side-panel li {
  max-width: 100% !important;
  margin-top: 5%;
  margin-bottom: 5%;
  padding-top: 5%;
  padding-bottom: 5%;
  overflow: hidden;
  white-space: nowrap;
  -ms-text-overflow: ellipsis;
  -o-text-overflow: ellipsis;
  text-overflow: ellipsis;
}
.ko-grid:focus {
  outline: 0;
}
.ko-grid .ko-grid-column-container {
  white-space: nowrap;
  overflow: hidden;
}
.ko-grid .ko-grid-column-container .ko-grid-column-header {
  display: inline-block;
  font-weight: bold;
  padding: 8px;
  overflow: hidden;
  white-space: nowrap;
  -ms-text-overflow: ellipsis;
  -o-text-overflow: ellipsis;
  text-overflow: ellipsis;
}
.ko-grid .ko-grid-viewport-container {
  position: relative;
  overflow-y: auto;
}
.ko-grid .ko-grid-row {
  position: absolute;
  background-color: #f9f9f9;
  border-top: 1px solid #dddddd;
  -moz-box-sizing: border-box;
  -webkit-box-sizing: border-box;
  box-sizing: border-box;
  overflow: hidden;
}
.ko-grid .ko-grid-row.even {
  background-color: white;
}
.ko-grid .ko-grid-row.checked {
  background-color: #ffffcc;
}
.ko-grid .ko-grid-cell {
  -ms-text-overflow: ellipsis;
  -o-text-overflow: ellipsis;
  text-overflow: ellipsis;
  white-space: nowrap;
  overflow: hidden;
  display: inline-block;
  padding: 8px;
  font-family: 'Helvetica Neue', Helvetica, Arial, sans-serif;
  font-size: 14px;
  font-weight: normal;
}
.code-keyword {
  color: blue;
}
.code-string {
  color: #c51111;
}
.help-cursor {
  cursor: help;
}
.breadcrumb {
  width: 100%;
}
.breadcrumb li {
  overflow: hidden!important;
  white-space: nowrap!important;
  -ms-text-overflow: ellipsis!important;
  -o-text-overflow: ellipsis!important;
  text-overflow: ellipsis!important;
  max-width: 50%!important;
}
.breadcrumb h3 {
  margin-bottom: 0;
}
@media (max-device-height: 1024px) {
  .breadcrumb h3 {
    font-size: 16px !important;
    display: inline-block !important;
  }
  .breadcrumb a {
    font-size: 14px !important;
    display: inline-block !important;
  }
  .breadcrumb span {
    font-size: 14px !important;
    display: inline-block !important;
  }
  .breadcrumb i {
    font-size: 15px !important;
    display: inline-block !important;
  }
}
.studio-alerts {
  position: fixed;
  top: 60px;
  left: 40%;
  z-index: 2000;
  width: 400px;
}
#editDocumentContainer:focus {
  outline: 0;
}
#editDocumentContainer #docEditor {
  height: 500px;
}
#editDocumentContainer .document-addition-data {
  margin-top: 95px;
  padding-top: 10px;
  padding-bottom: 40px;
  max-width: 41%;
}
#editDocumentContainer .document-addition-data span {
  overflow: hidden!important;
  white-space: nowrap!important;
  -ms-text-overflow: ellipsis!important;
  -o-text-overflow: ellipsis!important;
  text-overflow: ellipsis!important;
  max-width: 50%!important;
}
#editDocumentContainer hr {
  border-color: red;
  margin-top: 5px;
}
#editDocumentContainer .query-metadata {
  padding-top: 20px;
}
#editDocumentContainer .documents-links-container {
  -webkit-column-count: 2;
  /* Chrome, Safari, Opera */
  -moz-column-count: 2;
  /* Firefox */
  column-count: 2;
  -webkit-column-gap: 30px;
  /* Chrome, Safari, Opera */
  -moz-column-gap: 30px;
  /* Firefox */
  column-gap: 30px;
  -moz-column-width: 10px;
  -webkit-column-width: 10px;
  column-width: 10px;
}
#editDocumentContainer .documents-links-container .document-link {
  width: 80%;
  overflow: hidden;
  white-space: nowrap;
  -ms-text-overflow: ellipsis;
  -o-text-overflow: ellipsis;
  text-overflow: ellipsis;
}
.keyboard-shortcut {
  margin-left: 20px;
}
.single-line-row-table {
  table-layout: fixed;
  width: 100%;
  overflow-x: hidden;
  -ms-word-break: break-all;
  word-break: break-all;
  cursor: pointer;
}
.single-line-row-table tbody td {
  overflow: hidden;
  white-space: nowrap;
  -ms-word-wrap: break-word;
  word-wrap: break-word;
  -ms-text-overflow: ellipsis;
  -o-text-overflow: ellipsis;
  text-overflow: ellipsis;
}
#shellHeader {
  /*#goToDocInput {
        width: 10em;
    }*/
  /* When the screen width < 1150, shrink down the padding between the nav bar items. */
  /* Tiny screens (phones, etc) will collapse the navbar into a drop down. */
}
#shellHeader .container-fluid {
  padding-right: 15px;
  padding-left: 5px;
}
@media (max-width: 1150px) {
  #shellHeader .nav li a {
    padding-left: 8px;
    padding-right: 8px;
  }
  #shellHeader .databases {
    padding-right: 0px;
  }
  #shellHeader .navbar-form {
    padding-left: 5px;
    padding-right: 5px;
  }
  #shellHeader .navbar-form #goToDocInput {
    width: 8em;
  }
}
@media (max-width: 767px) {
  #shellHeader #topNavBarCollapse {
    padding-left: 40px;
  }
}
#shellHeader .navbar-splitbutton > a {
  padding-right: 5px !important;
}
#shellHeader .navbar-splitbutton + .dropdown {
  cursor: pointer;
}
#shellHeader .navbar-splitbutton + .dropdown > a {
  padding-left: 0;
  padding-right: 8px;
}
#shellFooter {
  /*ul {
        width: 100% !important;
    }

    li {
        max-width: 20% !important;
        margin: 0;
        padding: 0;
        overflow: hidden;
        white-space: nowrap;
        -ms-text-overflow: ellipsis;
        -o-text-overflow: ellipsis;
        text-overflow: ellipsis;

        a {
            padding-top: 0 !important;
            padding-bottom: 0 !important;
            padding-left: 5% !important;
            padding-right: 5% !important;
            font-size: 100% !important;
        }
    }

    span {
        overflow: hidden;
        white-space: nowrap;
        -ms-text-overflow: ellipsis;
        -o-text-overflow: ellipsis;
        text-overflow: ellipsis;
    }*/
}
@media (max-width: 767px) {
  #shellFooter {
    display: none;
  }
}
@media (max-width: 1150px) {
  #shellFooter .status-link {
    display: none;
  }
  #shellFooter .server-build-link {
    display: none;
  }
  #shellFooter .client-build-link {
    display: none;
  }
}
#editTransformerContainer .transformer {
  height: 600px;
}
.auto-complete {
  background-color: white;
}
@media (max-device-height: 1024px) {
  #logsContainer button,
  #alertsContainer button,
  #indexErrorsContainer button,
  #requestTracingContainer button {
    max-height: 50% !important;
  }
}
#logsContainer table,
#alertsContainer table,
#indexErrorsContainer table,
#requestTracingContainer table {
  outline: none;
}
#logsContainer table .selected td,
#alertsContainer table .selected td,
#indexErrorsContainer table .selected td,
#requestTracingContainer table .selected td {
  background-color: #ffffcc;
}
#logsContainer .log-details,
#alertsContainer .log-details,
#indexErrorsContainer .log-details,
#requestTracingContainer .log-details,
#logsContainer .alerts-details,
#alertsContainer .alerts-details,
#indexErrorsContainer .alerts-details,
#requestTracingContainer .alerts-details,
#logsContainer .index-errors-details,
#alertsContainer .index-errors-details,
#indexErrorsContainer .index-errors-details,
#requestTracingContainer .index-errors-details {
  padding: 10px;
  overflow-y: auto;
  overflow-x: hidden;
}
#logsContainer .unread td,
#alertsContainer .unread td,
#indexErrorsContainer .unread td,
#requestTracingContainer .unread td {
  font-weight: bold;
}
#databaseSettingsContainer #dbDocEditor {
  height: 500px;
}
#databaseSettingsContainer .btn-toolbar {
  margin-bottom: 10px;
}
.text-ellipsis {
  overflow: hidden;
  -ms-text-overflow: ellipsis;
  -o-text-overflow: ellipsis;
  text-overflow: ellipsis;
  white-space: nowrap;
}
footer {
  position: fixed;
  bottom: 0;
  margin-top: 50px;
  background-color: silver;
  color: black;
  border-top: 2px solid black;
  width: 100%;
}
footer ul {
  height: 32px;
}
.splash .message {
  font-size: 5em;
  line-height: 1.5em;
  -webkit-text-shadow: rgba(0, 0, 0, 0.5) 0 0 15px;
  text-shadow: rgba(0, 0, 0, 0.5) 0 0 15px;
  text-transform: uppercase;
}
.splash .icon-spinner {
  text-align: center;
  display: inline-block;
  font-size: 5em;
  margin-top: 50px;
}
.navbar-fixed-top .navbar-inner {
  padding-left: 1em;
  padding-right: 1em;
}
.navbar-fixed-top .icon-home {
  font-size: 18px;
}
#recentErrorsDialog {
  height: 500px;
  width: 600px;
}
#recentErrorsDialog .modal-body {
  height: 350px;
  overflow-y: auto;
}
#recentErrorsDialog .error-details,
#recentErrorsDialog .http-status {
  width: 100%;
}
#scriptedIndex .map {
  height: 160px;
}
.advanced-replication-settings {
  cursor: pointer;
}
#status-debug > ul.nav {
  margin-bottom: 15px;
}
.popover-lg {
  max-width: 800px;
  width: 600px;
}
.license-error {
  color: #d2322d;
}
:invalid {
  box-shadow: none;
  /* FF */
  outline: 0;
  /* IE 10 */
}
.remove-icon {
  color: #d2322d;
  border-color: #ac2925;
  cursor: pointer;
}
.remove-icon:hover {
  color: #d2322d;
}
.fa-plus {
  color: #58cc46;
}
.filesystem-page .btn-toolbar {
  margin-bottom: 20px;
}
.filesystem-page .filesystems-container {
  margin-top: 10px;
}
.filesystem-page .filesystems-container .filesystem {
  cursor: pointer;
  border-radius: 10px;
  -webkit-box-shadow: 0 0 5px 1px silver;
  box-shadow: 0 0 5px 1px silver;
  min-width: 140px;
  min-height: 60px;
  display: inline-block;
  padding: 8px;
  margin: 0 10px 14px 0;
}
.filesystem-page .filesystems-container .filesystem:hover {
  background-color: white;
  -webkit-box-shadow: 0 0 5px 0 #6aa3d5;
  box-shadow: 0 0 5px 0 #6aa3d5;
}
.filesystem-page .filesystems-container .filesystem.selected {
  -webkit-box-shadow: 0 0 6px 0 #428bca;
  box-shadow: 0 0 6px 0 #428bca;
  background-color: #428bca;
}
.filesystem-page .filesystems-container .filesystem.selected a,
.filesystem-page .filesystems-container .filesystem.selected .text-muted {
  color: white;
}
.filesystem-page .filesystems-container .filesystem.default-filesystem {
  background-color: rgba(192, 192, 192, 0.21);
}
.filesystem-page .filesystems-container .filesystem.default-filesystem.selected {
  background-color: rgba(14, 14, 14, 0.21);
}
.filesystem-page .filesystems-container .filesystem.default-filesystem.selected a,
.filesystem-page .filesystems-container .filesystem.default-filesystem.selected .text-muted {
  color: #3071a9;
}
.filesystem-page .systemButton {
  color: grey;
  margin-top: 50px;
  position: absolute;
  top: -40px;
  right: 25px;
}
#editFileContainer:focus {
  outline: 0;
}
#editFileContainer #fileMetadataEditor {
  height: 500px;
}
#editFileContainer .document-addition-data {
  margin-top: 95px;
  padding-top: 10px;
  padding-bottom: 40px;
}
#editFileContainer hr {
  border-color: red;
  margin-top: 5px;
}
.upload-queue {
  position: fixed;
  width: 100%;
  bottom: 50px;
  left: 0;
  height: 300px;
  z-index: 9999;
  margin-bottom: 0;
  background-color: #f5f5f5;
}
.upload-queue-min {
  height: 40px !important;
}
.upload-queue-collapsed {
  padding: 0 0 0 10px;
}
.btn-file {
  position: relative;
  overflow: hidden;
}
.btn-file input[type=file] {
  position: absolute;
  top: 0;
  right: 0;
  min-width: 100%;
  min-height: 100%;
  font-size: 999px;
  text-align: right;
  filter: alpha(opacity=0);
  opacity: 0;
  outline: none;
  background: white;
  cursor: inherit;
  display: block;
}
.quotas-settings-form .input-group-addon {
  min-width: 65px;
}
.quotas-settings-form .row {
  margin-bottom: 5px;
}
.quotas-settings-form .control-label {
  text-align: left;
}
.quotas-settings-form input[type=number] {
  text-align: right;
}
.quotas-settings-form .input-group {
  max-width: 300px;
}
.custom-functions-form .editor {
  height: 500px;
}
.custom-functions-form .btn-toolbar {
  margin-bottom: 10px;
}
.versioning-settings-form .versioning-card {
  display: inline-table;
  width: 500px;
  margin-right: 20px;
}
.ace-github .ace_boolean {
  font-weight: normal!important;
  color: #0000ff;
}
.ace-github .ace_null {
  font-weight: normal!important;
  color: #0000ff;
}
.animated-loader {
  background-image: url('images/animated-loader.gif');
  background-repeat: no-repeat;
  background-position-x: center;
  background-position-y: center;
<<<<<<< HEAD
}
.metricsContainer .nv-point {
  stroke-linecap: round;
  stroke-width: 5px;
}
.metricsContainer svg {
  overflow: hidden;
}
.metricsContainer div {
  border: 0;
  margin: 0;
=======
>>>>>>> 724380eb
}<|MERGE_RESOLUTION|>--- conflicted
+++ resolved
@@ -1052,7 +1052,6 @@
   background-repeat: no-repeat;
   background-position-x: center;
   background-position-y: center;
-<<<<<<< HEAD
 }
 .metricsContainer .nv-point {
   stroke-linecap: round;
@@ -1064,6 +1063,4 @@
 .metricsContainer div {
   border: 0;
   margin: 0;
-=======
->>>>>>> 724380eb
 }