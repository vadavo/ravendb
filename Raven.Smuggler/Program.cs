--- conflicted
+++ resolved
@@ -216,7 +216,6 @@
 				PrintUsageAndExit(e);
 			}
 
-<<<<<<< HEAD
             switch (this.mode)
             {
                 case SmugglerMode.Database:
@@ -230,83 +229,6 @@
                     break;
             }
         }
-=======
-		    ValidateParameters(action);
-
-			try
-			{
-				switch (action)
-				{
-					case SmugglerAction.Import:
-						smugglerApi.ImportData(new SmugglerImportOptions { FromFile = backupPath, To = connectionStringOptions }).Wait();
-						if (waitForIndexing)
-							smugglerApi.WaitForIndexing().Wait();
-						break;
-					case SmugglerAction.Export:
-						smugglerApi.ExportData(new SmugglerExportOptions { From = connectionStringOptions, ToFile = backupPath }).Wait();
-						break;
-					case SmugglerAction.Between:
-						connectionStringOptions2.Url = backupPath;
-						smugglerApi.Between(new SmugglerBetweenOptions { From = connectionStringOptions, To = connectionStringOptions2 }).Wait();
-						break;
-				}
-			}
-			catch (AggregateException ex)
-			{
-			    var exception = ex.ExtractSingleInnerException();
-			    var e = exception as WebException;
-			    if (e != null)
-			    {
-					if (e.Status == WebExceptionStatus.ConnectFailure)
-					{
-						Console.WriteLine("Error: {0} {1}", e.Message, connectionStringOptions.Url + (action == SmugglerAction.Between ? " => " + connectionStringOptions2.Url : ""));
-						var socketException = e.InnerException as SocketException;
-						if (socketException != null)
-						{
-							Console.WriteLine("Details: {0}", socketException.Message);
-							Console.WriteLine("Socket Error Code: {0}", socketException.SocketErrorCode);
-						}
-
-			            Environment.Exit((int) e.Status);
-			        }
-
-			        var httpWebResponse = e.Response as HttpWebResponse;
-			        if (httpWebResponse == null)
-			            throw;
-			        Console.WriteLine("Error: " + e.Message);
-			        Console.WriteLine("Http Status Code: " + httpWebResponse.StatusCode + " " + httpWebResponse.StatusDescription);
-
-			        using (var reader = new StreamReader(httpWebResponse.GetResponseStream()))
-			        {
-			            string line;
-			            while ((line = reader.ReadLine()) != null)
-			            {
-			                Console.WriteLine(line);
-			            }
-			        }
-
-			        Environment.Exit((int) httpWebResponse.StatusCode);
-			    }
-				else
-			    {
-				    if (exception is SmugglerException || exception is InvalidDataException)
-				    {
-						Console.WriteLine(exception.Message);
-				    }
-                    else if (exception is JsonReaderException)
-                    {
-                        Console.WriteLine("Failed to load JSON Data. Please make sure you are importing .ravendump file, exported by smuggler (aka database export). If you are importing a .ravnedump file then the file may be corrupted");
-                    }
-                    else
-				    {
-						Console.WriteLine(exception);
-				    }
-					
-			        Environment.Exit(-1);
-			    }
-			}
-		}
->>>>>>> c8afea1f
 
         private void ValidateDatabaseParameters(SmugglerDatabaseApi api, SmugglerAction action)
         {
