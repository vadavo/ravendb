//-----------------------------------------------------------------------
// <copyright file="Program.cs" company="Hibernating Rhinos LTD">
//     Copyright (c) Hibernating Rhinos LTD. All rights reserved.
// </copyright>
//-----------------------------------------------------------------------
using System;
using System.Collections.Generic;
using System.IO;
using System.Net;
using NDesk.Options;
using Raven.Abstractions;
using Raven.Abstractions.Data;
using Raven.Abstractions.Extensions;
using Raven.Abstractions.Smuggler;

namespace Raven.Smuggler
{
	using System.Net.Sockets;

	public class Program
	{
		private readonly RavenConnectionStringOptions connectionStringOptions;
		private SmugglerOptionsBase options;
		private readonly OptionSet optionSet;
		bool waitForIndexing;

<<<<<<< HEAD
	    private Program()
	    {
	        connectionStringOptions = new RavenConnectionStringOptions();
=======
		private Program()
		{
			connectionStringOptions = new RavenConnectionStringOptions();
			options = new SmugglerOptions();

			optionSet = new OptionSet
			            	{
			            		{
			            			"operate-on-types:", "Specify the types to operate on. Specify the types to operate on. You can specify more than one type by combining items with a comma." + Environment.NewLine +
			            			                     "Default is all items." + Environment.NewLine +
			            			                     "Usage example: Indexes,Documents,Attachments", value =>
			            			                                                                     	{
			            			                                                                     		try
			            			                                                                     		{
			            			                                                                     			options.OperateOnTypes = options.ItemTypeParser(value);
			            			                                                                     		}
			            			                                                                     		catch (Exception e)
			            			                                                                     		{
			            			                                                                     			PrintUsageAndExit(e);
			            			                                                                     		}
			            			                                                                     	}
			            			},
			            		{
			            			"metadata-filter:{=}", "Filter documents by a metadata property." + Environment.NewLine +
			            			                       "Usage example: Raven-Entity-Name=Posts", (key, val) => options.Filters.Add(new FilterSetting
			            			                       {
				            			                       Path = "@metadata." + key,
															   ShouldMatch = true,
															   Values = new List<string>{val}
			            			                       })
			            			},
								{
			            			"negative-metadata-filter:{=}", "Filter documents NOT matching a metadata property." + Environment.NewLine +
			            			                       "Usage example: Raven-Entity-Name=Posts", (key, val) => options.Filters.Add(new FilterSetting
			            			                       {
				            			                       Path = "@metadata." + key,
															   ShouldMatch = false,
															   Values = new List<string>{val}
			            			                       })
			            			},
			            		{
			            			"filter:{=}", "Filter documents by a document property" + Environment.NewLine +
			            			              "Usage example: Property-Name=Value", (key, val) => options.Filters.Add(new FilterSetting
			            			              {
													  Path = key,
													  ShouldMatch = true,
													  Values = new List<string>{val}
			            			              })
			            			},
								{
			            			"negative-filter:{=}", "Filter documents NOT matching a document property" + Environment.NewLine +
			            			              "Usage example: Property-Name=Value", (key, val) => options.Filters.Add(new FilterSetting
			            			              {
													  Path = key,
													  ShouldMatch = false,
													  Values = new List<string>{val}
			            			              })
			            			},
			            		{
			            			"transform:", "Transform documents using a given script (import only)", script => options.TransformScript = script
			            		},
								{
			            			"transform-file:", "Transform documents using a given script file (import only)", script => options.TransformScript = File.ReadAllText(script)
			            		},
                                {
			            			"max-steps-for-transform-script:", "Maximum number of steps that transform script can have (import only)", s => options.MaxStepsForTransformScript = int.Parse(s)
			            		},
								{"timeout:", "The timeout to use for requests", s => options.Timeout = int.Parse(s) },
								{"batch-size:", "The batch size for requests", s => options.BatchSize = int.Parse(s) },
			            		{"d|database:", "The database to operate on. If no specified, the operations will be on the default database.", value => connectionStringOptions.DefaultDatabase = value},
			            		{"u|user|username:", "The username to use when the database requires the client to authenticate.", value => Credentials.UserName = value},
			            		{"p|pass|password:", "The password to use when the database requires the client to authenticate.", value => Credentials.Password = value},
			            		{"domain:", "The domain to use when the database requires the client to authenticate.", value => Credentials.Domain = value},
			            		{"key|api-key|apikey:", "The API-key to use, when using OAuth.", value => connectionStringOptions.ApiKey = value},
								{"incremental", "States usage of incremental operations", _ => incremental = true },
								{"wait-for-indexing", "Wait until all indexing activity has been completed (import only)", _=> waitForIndexing=true},
                                {"excludeexpired", "Excludes expired documents created by the expiration bundle", _ => options.ShouldExcludeExpired = true },
			            		{"h|?|help", v => PrintUsageAndExit(0)},
			            	};
		}
>>>>>>> d7c956d8

	        optionSet = new OptionSet
	        {
	            {
	                "operate-on-types:", "Specify the types to operate on. Specify the types to operate on. You can specify more than one type by combining items with a comma." + Environment.NewLine +
	                                     "Default is all items." + Environment.NewLine +
	                                     "Usage example: Indexes,Documents,Attachments",
	                value =>
	                {
	                    try
	                    {
	                        if (string.IsNullOrWhiteSpace(value) == false)
	                        {
                                options.OperateOnTypes = (ItemType)Enum.Parse(typeof(ItemType), value, ignoreCase: true);
	                        }
	                    }
	                    catch (Exception e)
	                    {
	                        PrintUsageAndExit(e);
	                    }
	                }
	            },
	            {
	                "metadata-filter:{=}", "Filter documents by a metadata property." + Environment.NewLine +
	                                       "Usage example: Raven-Entity-Name=Posts",
	                (key, val) => options.Filters.Add(new FilterSetting
	                {
	                    Path = "@metadata." + key,
	                    ShouldMatch = true,
	                    Values = new List<string> {val}
	                })
	            },
	            {
	                "negative-metadata-filter:{=}", "Filter documents NOT matching a metadata property." + Environment.NewLine +
	                                                "Usage example: Raven-Entity-Name=Posts",
	                (key, val) => options.Filters.Add(new FilterSetting
	                {
	                    Path = "@metadata." + key,
	                    ShouldMatch = false,
	                    Values = new List<string> {val}
	                })
	            },
	            {
	                "filter:{=}", "Filter documents by a document property" + Environment.NewLine +
	                              "Usage example: Property-Name=Value",
	                (key, val) => options.Filters.Add(new FilterSetting
	                {
	                    Path = key,
	                    ShouldMatch = true,
	                    Values = new List<string> {val}
	                })
	            },
	            {
	                "negative-filter:{=}", "Filter documents NOT matching a document property" + Environment.NewLine +
	                                       "Usage example: Property-Name=Value",
	                (key, val) => options.Filters.Add(new FilterSetting
	                {
	                    Path = key,
	                    ShouldMatch = false,
	                    Values = new List<string> {val}
	                })
	            },
	            {
	                "transform:", "Transform documents using a given script (import only)", script => options.TransformScript = script
	            },
	            {
	                "transform-file:", "Transform documents using a given script file (import only)", script => options.TransformScript = File.ReadAllText(script)
	            },
	            {"timeout:", "The timeout to use for requests, in seconds", s => options.Timeout = TimeSpan.FromSeconds(int.Parse(s))},
	            {"batch-size:", "The batch size for requests", s => options.BatchSize = int.Parse(s)},
	            {"d|database:", "The database to operate on. If no specified, the operations will be on the default database.", value => connectionStringOptions.DefaultDatabase = value},
	            {"u|user|username:", "The username to use when the database requires the client to authenticate.", value => Credentials.UserName = value},
	            {"p|pass|password:", "The password to use when the database requires the client to authenticate.", value => Credentials.Password = value},
	            {"domain:", "The domain to use when the database requires the client to authenticate.", value => Credentials.Domain = value},
	            {"key|api-key|apikey:", "The API-key to use, when using OAuth.", value => connectionStringOptions.ApiKey = value},
	            {"incremental", "States usage of incremental operations", _ => options.Incremental = true},
	            {"wait-for-indexing", "Wait until all indexing activity has been completed (import only)", _ => waitForIndexing = true},
	            {"excludeexpired", "Excludes expired documents created by the expiration bundle", _ => options.ShouldExcludeExpired = true},
	            {"h|?|help", v => PrintUsageAndExit(0)},
	        };
	    }

	    private NetworkCredential Credentials
		{
			get { return (NetworkCredential)(connectionStringOptions.Credentials ?? (connectionStringOptions.Credentials = new NetworkCredential())); }
		}

		static void Main(string[] args)
		{
			var program = new Program();
			program.Parse(args);
		}

		private void Parse(string[] args)
		{
			// Do these arguments the traditional way to maintain compatibility
			if (args.Length < 3)
				PrintUsageAndExit(-1);

            var url = args[1];
            if (url == null)
            {
                PrintUsageAndExit(-1);
                return;
            }
            connectionStringOptions.Url = url;

            var backupPath = args[2];
            if (backupPath == null)
                PrintUsageAndExit(-1);

            if (backupPath != null && Directory.Exists(backupPath))
            {
                options.Incremental = true;
            }

			SmugglerAction action;
		    if (string.Equals(args[0], "in", StringComparison.OrdinalIgnoreCase))
		    {
		        action = SmugglerAction.Import;
                options = new SmugglerImportOptions
                {
                    FromFile = backupPath,
                };
		    }
			else if (string.Equals(args[0], "out", StringComparison.OrdinalIgnoreCase))
			{
			    action = SmugglerAction.Export;
                options = new SmugglerExportOptions
                {
                    ToFile = backupPath,
                };
			}
            else if (string.Equals(args[0], "between", StringComparison.OrdinalIgnoreCase))
            {
                action = SmugglerAction.Between;
                options = new SmugglerBetweenOptions();
            }
            else
            {
                PrintUsageAndExit(-1);
                return;
            }

			try
			{
				optionSet.Parse(args);
			}
			catch (Exception e)
			{
				PrintUsageAndExit(e);
			}

			var smugglerApi = new SmugglerApi(connectionStringOptions);

			try
			{
				switch (action)
				{
					case SmugglerAction.Import:
						smugglerApi.ImportData((SmugglerImportOptions)options).Wait();
						if (waitForIndexing)
							smugglerApi.WaitForIndexing(options).Wait();
						break;
					case SmugglerAction.Export:
                        smugglerApi.ExportData((SmugglerExportOptions)options).Wait();
						break;
                    case SmugglerAction.Between:
				        throw new NotImplementedException();
                        break;
				}
			}
			catch (AggregateException ex)
			{
				var exception = ex.ExtractSingleInnerException();
				var e = exception as WebException;
				if (e != null)
				{

					if (e.Status == WebExceptionStatus.ConnectFailure)
					{
						Console.WriteLine("Error: {0} {1}", e.Message, connectionStringOptions.Url);
						var socketException = e.InnerException as SocketException;
						if (socketException != null)
						{
							Console.WriteLine("Details: {0}", socketException.Message);
							Console.WriteLine("Socket Error Code: {0}", socketException.SocketErrorCode);
						}

						Environment.Exit((int)e.Status);
					}

					var httpWebResponse = e.Response as HttpWebResponse;
					if (httpWebResponse == null)
						throw;
					Console.WriteLine("Error: " + e.Message);
					Console.WriteLine("Http Status Code: " + httpWebResponse.StatusCode + " " + httpWebResponse.StatusDescription);

					using (var reader = new StreamReader(httpWebResponse.GetResponseStream()))
					{
						string line;
						while ((line = reader.ReadLine()) != null)
						{
							Console.WriteLine(line);
						}
					}

					Environment.Exit((int)httpWebResponse.StatusCode);
				}
				else
				{
					Console.WriteLine(ex);
					Environment.Exit(-1);
				}
			}
		}

		private void PrintUsageAndExit(Exception e)
		{
			Console.WriteLine(e.Message);
			PrintUsageAndExit(-1);
		}

		private void PrintUsageAndExit(int exitCode)
		{
			Console.WriteLine(@"
Smuggler Import/Export utility for RavenDB
----------------------------------------
Copyright (C) 2008 - {0} - Hibernating Rhinos
----------------------------------------
Usage:
	- Import the dump.raven file to the MyDatabase database of the specified RavenDB instance:
		Raven.Smuggler in http://localhost:8080/ dump.raven --database=MyDatabase
	- Export from MyDatabase database of the specified RavenDB instance to the dump.raven file:
		Raven.Smuggler out http://localhost:8080/ dump.raven --database=MyDatabase
	- Export from Database1 to Database2 on a different RavenDB instance:
		Raven.Smuggler between http://localhost:8080/databases/Database1 http://localhost:8081/databases/Database2

Command line options:", SystemTime.UtcNow.Year);

			optionSet.WriteOptionDescriptions(Console.Out);
			Console.WriteLine();

			Environment.Exit(exitCode);
		}
	}
}<|MERGE_RESOLUTION|>--- conflicted
+++ resolved
@@ -24,92 +24,9 @@
 		private readonly OptionSet optionSet;
 		bool waitForIndexing;
 
-<<<<<<< HEAD
 	    private Program()
 	    {
 	        connectionStringOptions = new RavenConnectionStringOptions();
-=======
-		private Program()
-		{
-			connectionStringOptions = new RavenConnectionStringOptions();
-			options = new SmugglerOptions();
-
-			optionSet = new OptionSet
-			            	{
-			            		{
-			            			"operate-on-types:", "Specify the types to operate on. Specify the types to operate on. You can specify more than one type by combining items with a comma." + Environment.NewLine +
-			            			                     "Default is all items." + Environment.NewLine +
-			            			                     "Usage example: Indexes,Documents,Attachments", value =>
-			            			                                                                     	{
-			            			                                                                     		try
-			            			                                                                     		{
-			            			                                                                     			options.OperateOnTypes = options.ItemTypeParser(value);
-			            			                                                                     		}
-			            			                                                                     		catch (Exception e)
-			            			                                                                     		{
-			            			                                                                     			PrintUsageAndExit(e);
-			            			                                                                     		}
-			            			                                                                     	}
-			            			},
-			            		{
-			            			"metadata-filter:{=}", "Filter documents by a metadata property." + Environment.NewLine +
-			            			                       "Usage example: Raven-Entity-Name=Posts", (key, val) => options.Filters.Add(new FilterSetting
-			            			                       {
-				            			                       Path = "@metadata." + key,
-															   ShouldMatch = true,
-															   Values = new List<string>{val}
-			            			                       })
-			            			},
-								{
-			            			"negative-metadata-filter:{=}", "Filter documents NOT matching a metadata property." + Environment.NewLine +
-			            			                       "Usage example: Raven-Entity-Name=Posts", (key, val) => options.Filters.Add(new FilterSetting
-			            			                       {
-				            			                       Path = "@metadata." + key,
-															   ShouldMatch = false,
-															   Values = new List<string>{val}
-			            			                       })
-			            			},
-			            		{
-			            			"filter:{=}", "Filter documents by a document property" + Environment.NewLine +
-			            			              "Usage example: Property-Name=Value", (key, val) => options.Filters.Add(new FilterSetting
-			            			              {
-													  Path = key,
-													  ShouldMatch = true,
-													  Values = new List<string>{val}
-			            			              })
-			            			},
-								{
-			            			"negative-filter:{=}", "Filter documents NOT matching a document property" + Environment.NewLine +
-			            			              "Usage example: Property-Name=Value", (key, val) => options.Filters.Add(new FilterSetting
-			            			              {
-													  Path = key,
-													  ShouldMatch = false,
-													  Values = new List<string>{val}
-			            			              })
-			            			},
-			            		{
-			            			"transform:", "Transform documents using a given script (import only)", script => options.TransformScript = script
-			            		},
-								{
-			            			"transform-file:", "Transform documents using a given script file (import only)", script => options.TransformScript = File.ReadAllText(script)
-			            		},
-                                {
-			            			"max-steps-for-transform-script:", "Maximum number of steps that transform script can have (import only)", s => options.MaxStepsForTransformScript = int.Parse(s)
-			            		},
-								{"timeout:", "The timeout to use for requests", s => options.Timeout = int.Parse(s) },
-								{"batch-size:", "The batch size for requests", s => options.BatchSize = int.Parse(s) },
-			            		{"d|database:", "The database to operate on. If no specified, the operations will be on the default database.", value => connectionStringOptions.DefaultDatabase = value},
-			            		{"u|user|username:", "The username to use when the database requires the client to authenticate.", value => Credentials.UserName = value},
-			            		{"p|pass|password:", "The password to use when the database requires the client to authenticate.", value => Credentials.Password = value},
-			            		{"domain:", "The domain to use when the database requires the client to authenticate.", value => Credentials.Domain = value},
-			            		{"key|api-key|apikey:", "The API-key to use, when using OAuth.", value => connectionStringOptions.ApiKey = value},
-								{"incremental", "States usage of incremental operations", _ => incremental = true },
-								{"wait-for-indexing", "Wait until all indexing activity has been completed (import only)", _=> waitForIndexing=true},
-                                {"excludeexpired", "Excludes expired documents created by the expiration bundle", _ => options.ShouldExcludeExpired = true },
-			            		{"h|?|help", v => PrintUsageAndExit(0)},
-			            	};
-		}
->>>>>>> d7c956d8
 
 	        optionSet = new OptionSet
 	        {
@@ -178,7 +95,10 @@
 	            {
 	                "transform-file:", "Transform documents using a given script file (import only)", script => options.TransformScript = File.ReadAllText(script)
 	            },
-	            {"timeout:", "The timeout to use for requests, in seconds", s => options.Timeout = TimeSpan.FromSeconds(int.Parse(s))},
+                                {
+			            			"max-steps-for-transform-script:", "Maximum number of steps that transform script can have (import only)", s => options.MaxStepsForTransformScript = int.Parse(s)
+			            		},
+								{"timeout:", "The timeout to use for requests", s => options.Timeout = int.Parse(s) },
 	            {"batch-size:", "The batch size for requests", s => options.BatchSize = int.Parse(s)},
 	            {"d|database:", "The database to operate on. If no specified, the operations will be on the default database.", value => connectionStringOptions.DefaultDatabase = value},
 	            {"u|user|username:", "The username to use when the database requires the client to authenticate.", value => Credentials.UserName = value},
