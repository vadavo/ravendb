<<<<<<< HEAD
#include <sstream>
#include <iostream>
#include <fstream>
#include <iomanip>
#include <sstream>
#include <iostream>
#include <fstream>
#include <iomanip>
#include <time.h>
#include <stdio.h>
#include <algorithm>
#include <vector>
#include <set>
#include <unistd.h>
#include <chrono>
#include <ctime>
#include <thread>
#include <future>
#include <iterator>

extern "C"
{
  #include "lmdb.h"
}

using namespace std;
using namespace chrono;

class TestData {
public:
  int Id;
  int ValueSize;
};

class ParallelTestData {
public:
  int SkipCount;
  int NumberOfTransactions;
  int ItemsPerTransaction;
};

class PerformanceRecord {
public:
  long ProcessedItems;
  long Duration;
  time_t Time; 
};

vector<ParallelTestData> SplitData(vector<TestData> data, int currentItemsPerTransaction, int currentNumberOfTransactions, int numberOfThreads) {

  vector<ParallelTestData> results;
  
  int numberOfTransactionsPerThread = currentNumberOfTransactions / numberOfThreads;
  
  for(int i = 0; i < numberOfThreads; i++) {
     int actualNumberOfTransactionsPerThread = 0;
    
     if(i < numberOfThreads - 1) {
      actualNumberOfTransactionsPerThread = numberOfTransactionsPerThread;
     } else {
      actualNumberOfTransactionsPerThread = currentNumberOfTransactions - (i * numberOfTransactionsPerThread);
     }
    
      ParallelTestData item;
      item.SkipCount = (i * currentItemsPerTransaction * numberOfTransactionsPerThread);
      item.ItemsPerTransaction = currentItemsPerTransaction;
      item.NumberOfTransactions = actualNumberOfTransactionsPerThread;
      
      results.push_back(item);
  }
  
  return results;
}

vector<TestData> InitValue(set<int> ids, int minValueSize, int maxValueSize) {
  vector<TestData> data;
  
  set<int>::iterator it;
  for(it = ids.begin(); it != ids.end(); ++it) {
    
    TestData t;
    t.Id = *it;
    t.ValueSize = rand() % (maxValueSize + 1 - minValueSize) + minValueSize;
    
    data.push_back(t);
  }
  
  return data;
};

vector<TestData> InitSequentialNumbers(int count, int minValueSize, int maxValueSize) {
    set<int> ids;
  
    for(int i = 0; i < count; i++) {
      ids.insert(i);
    }
    
    return InitValue(ids, minValueSize, maxValueSize);
};

vector<TestData> InitRandomNumbers(int count, int minValueSize, int maxValueSize) {
  vector<TestData> data = InitSequentialNumbers(count, minValueSize, maxValueSize);
  
  random_shuffle(data.begin(), data.end());
  
  return data;
};

string GetTime(time_t t) {
  struct tm tstruct;
  char buf[80];
  tstruct = *localtime(&t);
  
  strftime(buf, sizeof(buf), "%Y-%m-%d.%X", &tstruct);
  
  stringstream s;
  string output;
  s << buf;
  s >> output;
  
  return output;
};

void WritePerfData(string name, vector<PerformanceRecord> data) {
  ofstream file;
  string fileName = name + "_LMDB.csv";
  
  file.open((char*)fileName.c_str());
  
  file << "Items,Time,Duration\n";
  
  for(int i = 0; i < data.size(); i++) {
    PerformanceRecord r = data.at(i);

    file << r.ProcessedItems << "," << GetTime(r.Time) << "," << r.Duration << "\n";
  }
  
  file.close();
};

MDB_env* StorageEnvironment(bool deleteOldData){
 
  if(deleteOldData)
  {
    system("exec rm -r ./lmdb_test");
    system("exec mkdir ./lmdb_test");
  }
  
  MDB_env *env;
  
  mdb_env_create(&env);
  mdb_env_set_mapsize(env, 1024*1024*1024*(long)10);
  mdb_env_open(env, "./lmdb_test", MDB_WRITEMAP, 0664);
  
  return env;
}

vector<PerformanceRecord> WriteInternal(vector<TestData>::iterator begin, int itemsPerTransaction, int numberOfTransactions, MDB_env* env) {
  vector<PerformanceRecord> records;
  
  int rc;

  MDB_val key, data;

  MDB_stat mst;
  MDB_cursor *cursor;
  char sval[87 * 1024];
  
  for(int transactions = 0; transactions < numberOfTransactions; transactions++) {
    time_point<system_clock> sw = system_clock::now();
    
    MDB_txn *txn;
    MDB_dbi dbi;

    rc = mdb_txn_begin(env, NULL, 0, &txn);
    rc = mdb_open(txn, NULL, 0, &dbi);
    
    for(int i = 0; i < itemsPerTransaction; i++) {
      TestData *item = &*begin;
      
      key.mv_size = sizeof(int);
      key.mv_data = &item->Id;
  
      data.mv_size = item->ValueSize;
      data.mv_data = sval;
       
      rc = mdb_put(txn, dbi, &key, &data, 0);
      
      if(rc != 0){
	cout << "Unable to PUT: " << rc << endl;
	throw exception();
      }
      
      *begin++;
    }
    
    rc = mdb_txn_commit(txn);
    mdb_close(env, dbi);
    
    PerformanceRecord r;
    
    time_point<system_clock> now = system_clock::now();
    
    duration<double> timeInSeconds  = now - sw;
    
    r.Duration = timeInSeconds.count() * 1000; // in miliseconds
    r.ProcessedItems = itemsPerTransaction;
    r.Time = chrono::system_clock::to_time_t(now);
    
    records.push_back(r);
  }
  
  return records;
}

vector<PerformanceRecord> Write(vector<TestData> dataItems, int itemsPerTransaction, int numberOfTransactions) {

  MDB_env *env = StorageEnvironment(true);
  
  time_point<system_clock> start, end;
  start = system_clock::now();
  
  vector<PerformanceRecord> records = WriteInternal(dataItems.begin(),itemsPerTransaction,numberOfTransactions, env);
  
  end = system_clock::now();
  
  duration<double> elapsed_seconds = end - start;
  
  double secs = elapsed_seconds.count();
  
  mdb_env_close(env);
  
  cout << "Wrote " << numberOfTransactions * itemsPerTransaction << " items in " << secs << " sec, " << (long)((numberOfTransactions * itemsPerTransaction)/secs) << " ops/s" << endl;
  

  return records;
};

vector<PerformanceRecord> WriteParallel(vector<TestData> data, int itemsPerTransaction, int numberOfTransactions, int numberOfThreads) {
  vector<PerformanceRecord> records;
  
  MDB_env *env = StorageEnvironment(true);
  
  vector<ParallelTestData> testData = SplitData(data, itemsPerTransaction, numberOfTransactions, numberOfThreads);
  
  time_point<system_clock> start, end;
  start = system_clock::now();
  
  vector<future<vector<PerformanceRecord>>> results(numberOfThreads);
  
  for(int i = 0; i < numberOfThreads; i++) {
    ParallelTestData d = testData.at(i);
    
    vector<TestData>::iterator it = data.begin();
    advance(it, d.SkipCount);
    
    results.at(i) = async(&WriteInternal, it, d.ItemsPerTransaction, d.NumberOfTransactions, env);
  }
  
  for(int i = 0; i < numberOfThreads; i++) {
    vector<PerformanceRecord> r = results.at(i).get();
    for(int j = 0; j < r.size(); j++) {
      records.push_back(r.at(j));
    }
  }
  
  end = system_clock::now();
  
  duration<double> elapsed_seconds = end - start;
  
  double secs = elapsed_seconds.count();
  
  cout << "Write Parallel [" << numberOfThreads << "] " << numberOfTransactions * itemsPerTransaction << " items in " << secs << " sec, " << (long)((numberOfTransactions * itemsPerTransaction)/secs) << " ops/s" << endl;
  
  return records;
};

void ReadInternal(vector<TestData> testData, int itemsPerTransaction, int numberOfTransactions, MDB_env* env) {
  int rc;
  MDB_val key, data;
  MDB_txn *txn;
  MDB_dbi dbi;

  rc = mdb_txn_begin(env, NULL, 0, &txn);
  rc = mdb_open(txn, NULL, 0, &dbi);
    
  for(int i = 0; i < testData.size(); i++) {
    TestData item = testData.at(i);
    
    key.mv_size = sizeof(int);
    key.mv_data = &item.Id;
    
    rc = mdb_get(txn, dbi, &key, &data);
    
    if(rc != 0)
    {
      cout << "GET exception: " << rc << endl;
      
      throw exception();
    }
  }
    
  rc = mdb_txn_commit(txn);
  mdb_close(env, dbi);
}

vector<PerformanceRecord> Read(vector<TestData> testData, int itemsPerTransaction, int numberOfTransactions) {
  vector<PerformanceRecord> records;
  
  int rc;
  MDB_val key, data;

  MDB_stat mst;
  MDB_cursor *cursor;
  char sval[87 * 1024];

  MDB_env *env = StorageEnvironment(false);

  time_point<system_clock> start, end;
  start = system_clock::now();
  
  ReadInternal(testData, itemsPerTransaction, numberOfTransactions, env);
  
  end = system_clock::now();
  
  duration<double> elapsed_seconds = end - start;
  
  double secs = elapsed_seconds.count();
  
  PerformanceRecord r;
  r.Duration = secs * 1000; // in miliseconds
  r.ProcessedItems = testData.size();
  r.Time = chrono::system_clock::to_time_t(end);
  
  records.push_back(r);
  
  mdb_env_close(env);
  
  cout << "Read " << testData.size() << " items in " << secs << " sec, " << (long)(testData.size()/secs) << " ops/s" << endl;
  
  return records;
};

vector<PerformanceRecord> ReadParallel(vector<TestData> testData, int itemsPerTransaction, int numberOfTransactions, int numberOfThreads) {
  vector<PerformanceRecord> records;

  MDB_stat mst;
  MDB_cursor *cursor;
  char sval[87 * 1024];

  MDB_env *env = StorageEnvironment(false);
  
  time_point<system_clock> start, end;
  start = system_clock::now();
  
  vector<thread> threads(numberOfThreads);
  
  for(int i = 0; i < numberOfThreads; i++) {
    threads.at(i) = thread(ReadInternal, testData, itemsPerTransaction, numberOfTransactions, env);
  }
  
  for(int i = 0; i < numberOfThreads; i++) {
    threads.at(i).join();
  }
  
  end = system_clock::now();
  
  duration<double> elapsed_seconds = end - start;
  
  double secs = elapsed_seconds.count();
  
  PerformanceRecord r;
  r.Duration = elapsed_seconds.count() * 1000; // in milliseconds
  r.ProcessedItems = numberOfTransactions * itemsPerTransaction * numberOfThreads;
  r.Time = chrono::system_clock::to_time_t(end);
  
  records.push_back(r);
  
  cout << "Read Parallel [" << numberOfThreads << "] " << numberOfTransactions * itemsPerTransaction * numberOfThreads << " items in " << secs << " sec, " << (long)((numberOfTransactions * itemsPerTransaction * numberOfThreads)/secs) << " ops/s" << endl;
  
  return records;
};

int main(int argc,char * argv[])
{
  srand(time(NULL));
  
  int writeTransactions = 10 * 10;
  int itemsPerTransaction = 100;
  int readItems = writeTransactions * itemsPerTransaction;
  
  vector<TestData> sequentialIds = InitSequentialNumbers(readItems, 128, 128);
  vector<TestData> randomIds = InitRandomNumbers(readItems, 128, 128);
  
  vector<TestData> sequentialIdsLarge = InitSequentialNumbers(readItems, 512, 87 * 1024);
  vector<TestData> randomIdsLarge = InitRandomNumbers(readItems, 512, 87 * 1024);
  
  vector<PerformanceRecord> records = Write(sequentialIds, itemsPerTransaction, writeTransactions);
  WritePerfData("WriteSeq", records);
  
  records = WriteParallel(sequentialIds, itemsPerTransaction, writeTransactions, 2);
  WritePerfData("WriteSeq_Parallel_2", records);
  
  records = WriteParallel(sequentialIds, itemsPerTransaction, writeTransactions, 4);
  WritePerfData("WriteSeq_Parallel_4", records);
  
  records = WriteParallel(sequentialIds, itemsPerTransaction, writeTransactions, 8);
  WritePerfData("WriteSeq_Parallel_8", records);
  
  records = WriteParallel(sequentialIds, itemsPerTransaction, writeTransactions, 16);
  WritePerfData("WriteSeq_Parallel_16", records);
  
  records = Read(sequentialIds, itemsPerTransaction, writeTransactions);
  WritePerfData("ReadSeq", records);
  
  records = ReadParallel(sequentialIds, itemsPerTransaction, writeTransactions, 2);
  WritePerfData("ReadSeq_Parallel_2", records);
  
  records = ReadParallel(sequentialIds, itemsPerTransaction, writeTransactions, 4);
  WritePerfData("ReadSeq_Parallel_4", records);
  
  records = ReadParallel(sequentialIds, itemsPerTransaction, writeTransactions, 8);
  WritePerfData("ReadSeq_Parallel_8", records);
  
  records = ReadParallel(sequentialIds, itemsPerTransaction, writeTransactions, 16);
  WritePerfData("ReadSeq_Parallel_16", records);
  
  records = Write(randomIds, itemsPerTransaction, writeTransactions);
  WritePerfData("WriteRandom", records);
  records = Read(randomIds, itemsPerTransaction, writeTransactions);
  WritePerfData("ReadRandom", records);
  
  records = Write(sequentialIdsLarge, itemsPerTransaction, writeTransactions);
  WritePerfData("WriteLargeSeq", records);
  records = Read(sequentialIdsLarge, itemsPerTransaction, writeTransactions);
  WritePerfData("ReadLargeSeq", records);
  
  records = Write(randomIdsLarge, itemsPerTransaction, writeTransactions);
  WritePerfData("WriteLargeRandom", records);;
  records = Read(randomIdsLarge, itemsPerTransaction, writeTransactions);
  WritePerfData("ReadLargeRandom", records);
 
 return 0;
}
=======
#include <sstream>
#include <iostream>
#include <fstream>
#include <iomanip>
#include <sstream>
#include <iostream>
#include <fstream>
#include <iomanip>
#include <time.h>
#include <stdio.h>
#include <algorithm>
#include <vector>
#include <set>
#include <unistd.h>
#include <chrono>
#include <ctime>
#include <thread>
#include <future>
#include <iterator>

extern "C"
{
  #include "lmdb.h"
}

using namespace std;
using namespace chrono;

class TestData {
public:
  int Id;
  int ValueSize;
};

class ParallelTestData {
public:
  int SkipCount;
  int NumberOfTransactions;
  int ItemsPerTransaction;
};

class PerformanceRecord {
public:
  long ProcessedItems;
  long Duration;
  time_t Time; 
};

#define RND 0
#define SEQ 1

vector<ParallelTestData> SplitData(vector<TestData> data, int currentItemsPerTransaction, int currentNumberOfTransactions, int numberOfThreads) {

  vector<ParallelTestData> results;
  
  int numberOfTransactionsPerThread = currentNumberOfTransactions / numberOfThreads;
  
  for(int i = 0; i < numberOfThreads; i++) {
     int actualNumberOfTransactionsPerThread = 0;
    
     if(i < numberOfThreads - 1) {
      actualNumberOfTransactionsPerThread = numberOfTransactionsPerThread;
     } else {
      actualNumberOfTransactionsPerThread = currentNumberOfTransactions - (i * numberOfTransactionsPerThread);
     }
    
      ParallelTestData item;
      item.SkipCount = (i * currentItemsPerTransaction * numberOfTransactionsPerThread);
      item.ItemsPerTransaction = currentItemsPerTransaction;
      item.NumberOfTransactions = actualNumberOfTransactionsPerThread;
      
      results.push_back(item);
  }
  
  return results;
}

vector<TestData> InitValue(set<int> ids, int minValueSize, int maxValueSize) {
  vector<TestData> data;
  
  set<int>::iterator it;
  for(it = ids.begin(); it != ids.end(); ++it) {
    
    TestData t;
    t.Id = *it;
    t.ValueSize = rand() % (maxValueSize + 1 - minValueSize) + minValueSize;
    
    data.push_back(t);
  }
  
  return data;
};

vector<TestData> InitSequentialNumbers(int count, int minValueSize, int maxValueSize) {
    set<int> ids;
  
    for(int i = 0; i < count; i++) {
      ids.insert(i);
    }
    
    return InitValue(ids, minValueSize, maxValueSize);
};

vector<TestData> InitRandomNumbers(int count, int minValueSize, int maxValueSize) {
  vector<TestData> data = InitSequentialNumbers(count, minValueSize, maxValueSize);
  
  random_shuffle(data.begin(), data.end());
  
  return data;
};

string GetTime(time_t t) {
  struct tm tstruct;
  char buf[80];
  tstruct = *localtime(&t);
  
  strftime(buf, sizeof(buf), "%Y-%m-%d.%X", &tstruct);
  
  stringstream s;
  string output;
  s << buf;
  s >> output;
  
  return output;
};

void WritePerfData(string name, vector<PerformanceRecord> data) {
  ofstream file;
  string fileName = name + "_LMDB.csv";
  
  file.open((char*)fileName.c_str());
  
  file << "Items,Time,Duration\n";
  
  for(int i = 0; i < data.size(); i++) {
    PerformanceRecord r = data.at(i);

    file << r.ProcessedItems << "," << GetTime(r.Time) << "," << r.Duration << "\n";
  }
  
  file.close();
};

MDB_env* StorageEnvironment(bool deleteOldData, MDB_dbi *pdbi){
 
  if(deleteOldData)
  {
    system("exec rm -r ./lmdb_test");
    system("exec mkdir ./lmdb_test");
  }
  
  MDB_env *env;
  
  mdb_env_create(&env);
  mdb_env_set_mapsize(env, 1024*1024*1024*(long)10);
  mdb_env_open(env, "./lmdb_test", MDB_WRITEMAP, 0664);

  MDB_txn *txn;
  mdb_txn_begin(env, NULL, 0, &txn);
  mdb_open(txn, NULL, MDB_INTEGERKEY, pdbi);
  mdb_txn_commit(txn);
  
  return env;
}

vector<PerformanceRecord> WriteInternal(vector<TestData>::iterator begin, int itemsPerTransaction, int numberOfTransactions, int seqrand, MDB_env* env, MDB_dbi dbi) {
  vector<PerformanceRecord> records;
  
  int rc, flag = 0;

  MDB_val key, data;

  MDB_stat mst;
  MDB_cursor *cursor;
  char sval[87 * 1024];
  
  if (seqrand == SEQ)
  	flag = MDB_APPEND;

  for(int transactions = 0; transactions < numberOfTransactions; transactions++) {
    time_point<system_clock> sw = system_clock::now();
    
    MDB_txn *txn;

    rc = mdb_txn_begin(env, NULL, 0, &txn);
	rc = mdb_cursor_open(txn, dbi, &cursor);
    
    for(int i = 0; i < itemsPerTransaction; i++) {
      TestData *item = &*begin;
      
      key.mv_size = sizeof(int);
      key.mv_data = &item->Id;
  
      data.mv_size = item->ValueSize;
      data.mv_data = sval;
       
      rc = mdb_cursor_put(cursor, &key, &data, flag);
      
      if(rc != 0){
	cout << "Unable to PUT: " << rc << endl;
	throw exception();
      }
      
      *begin++;
    }
    
    rc = mdb_txn_commit(txn);
    
    PerformanceRecord r;
    
    time_point<system_clock> now = system_clock::now();
    
    duration<double> timeInSeconds  = now - sw;
    
    r.Duration = timeInSeconds.count() * 1000; // in miliseconds
    r.ProcessedItems = itemsPerTransaction;
    r.Time = chrono::system_clock::to_time_t(now);
    
    records.push_back(r);
  }
  
  return records;
}

vector<PerformanceRecord> Write(vector<TestData> dataItems, int itemsPerTransaction, int numberOfTransactions, int seqrand) {

  MDB_dbi dbi;
  MDB_env *env = StorageEnvironment(true, &dbi);
  
  time_point<system_clock> start, end;
  start = system_clock::now();
  
  vector<PerformanceRecord> records = WriteInternal(dataItems.begin(),itemsPerTransaction,numberOfTransactions, seqrand, env, dbi);
  
  end = system_clock::now();
  
  duration<double> elapsed_seconds = end - start;
  
  double secs = elapsed_seconds.count();
  
  mdb_env_close(env);
  
  cout << "Wrote " << numberOfTransactions * itemsPerTransaction << " items in " << secs << " sec, " << (long)((numberOfTransactions * itemsPerTransaction)/secs) << " ops/s" << endl;
  

  return records;
};

vector<PerformanceRecord> WriteParallel(vector<TestData> data, int itemsPerTransaction, int numberOfTransactions, int seqrand, int numberOfThreads) {
  vector<PerformanceRecord> records;
  
  MDB_dbi dbi;
  MDB_env *env = StorageEnvironment(true, &dbi);
  
  vector<ParallelTestData> testData = SplitData(data, itemsPerTransaction, numberOfTransactions, numberOfThreads);
  
  time_point<system_clock> start, end;
  start = system_clock::now();
  
  vector<future<vector<PerformanceRecord>>> results(numberOfThreads);
  
  for(int i = 0; i < numberOfThreads; i++) {
    ParallelTestData d = testData.at(i);
    
    vector<TestData>::iterator it = data.begin();
    advance(it, d.SkipCount);
    
    results.at(i) = async(&WriteInternal, it, d.ItemsPerTransaction, d.NumberOfTransactions, seqrand, env, dbi);
  }
  
  for(int i = 0; i < numberOfThreads; i++) {
    vector<PerformanceRecord> r = results.at(i).get();
    for(int j = 0; j < r.size(); j++) {
      records.push_back(r.at(j));
    }
  }
  
  end = system_clock::now();
  
  duration<double> elapsed_seconds = end - start;
  
  double secs = elapsed_seconds.count();
  
  cout << "Write Parallel [" << numberOfThreads << "] " << numberOfTransactions * itemsPerTransaction << " items in " << secs << " sec, " << (long)((numberOfTransactions * itemsPerTransaction)/secs) << " ops/s" << endl;
  
  return records;
};

void ReadInternal(vector<TestData> testData, int itemsPerTransaction, int numberOfTransactions, MDB_env* env, MDB_dbi dbi) {
  int rc;
  MDB_val key, data;
  MDB_txn *txn;

  rc = mdb_txn_begin(env, NULL, MDB_RDONLY, &txn);
    
  for(int i = 0; i < testData.size(); i++) {
    TestData item = testData.at(i);
    
    key.mv_size = sizeof(int);
    key.mv_data = &item.Id;
    
    rc = mdb_get(txn, dbi, &key, &data);
    
    if(rc != 0)
    {
      cout << "GET exception: " << rc << endl;
      
      throw exception();
    }
  }
    
  rc = mdb_txn_commit(txn);
}

vector<PerformanceRecord> Read(vector<TestData> testData, int itemsPerTransaction, int numberOfTransactions) {
  vector<PerformanceRecord> records;
  
  int rc;
  MDB_val key, data;

  MDB_stat mst;
  MDB_cursor *cursor;
  char sval[87 * 1024];

  MDB_dbi dbi;
  MDB_env *env = StorageEnvironment(false, &dbi);

  time_point<system_clock> start, end;
  start = system_clock::now();
  
  ReadInternal(testData, itemsPerTransaction, numberOfTransactions, env, dbi);
  
  end = system_clock::now();
  
  duration<double> elapsed_seconds = end - start;
  
  double secs = elapsed_seconds.count();
  
  PerformanceRecord r;
  r.Duration = secs * 1000; // in miliseconds
  r.ProcessedItems = testData.size();
  r.Time = chrono::system_clock::to_time_t(end);
  
  records.push_back(r);
  
  mdb_env_close(env);
  
  cout << "Read " << testData.size() << " items in " << secs << " sec, " << (long)(testData.size()/secs) << " ops/s" << endl;
  
  return records;
};

vector<PerformanceRecord> ReadParallel(vector<TestData> testData, int itemsPerTransaction, int numberOfTransactions, int numberOfThreads) {
  vector<PerformanceRecord> records;

  MDB_stat mst;
  MDB_cursor *cursor;
  char sval[87 * 1024];

  MDB_dbi dbi;
  MDB_env *env = StorageEnvironment(false, &dbi);
  
  time_point<system_clock> start, end;
  start = system_clock::now();
  
  vector<thread> threads(numberOfThreads);
  
  for(int i = 0; i < numberOfThreads; i++) {
    threads.at(i) = thread(ReadInternal, testData, itemsPerTransaction, numberOfTransactions, env, dbi);
  }
  
  for(int i = 0; i < numberOfThreads; i++) {
    threads.at(i).join();
  }
  
  end = system_clock::now();
  
  duration<double> elapsed_seconds = end - start;
  
  double secs = elapsed_seconds.count();
  
  PerformanceRecord r;
  r.Duration = elapsed_seconds.count() * 1000; // in milliseconds
  r.ProcessedItems = numberOfTransactions * itemsPerTransaction * numberOfThreads;
  r.Time = chrono::system_clock::to_time_t(end);
  
  records.push_back(r);
  
  cout << "Read Parallel [" << numberOfThreads << "] " << numberOfTransactions * itemsPerTransaction * numberOfThreads << " items in " << secs << " sec, " << (long)((numberOfTransactions * itemsPerTransaction * numberOfThreads)/secs) << " ops/s" << endl;
  
  return records;
};

int main(int argc,char * argv[])
{
  srand(time(NULL));
  
  int writeTransactions = 10 * 10;
  int itemsPerTransaction = 100;
  int readItems = writeTransactions * itemsPerTransaction;
  
  vector<TestData> sequentialIds = InitSequentialNumbers(readItems, 128, 128);
  vector<TestData> randomIds = InitRandomNumbers(readItems, 128, 128);
  
  vector<TestData> sequentialIdsLarge = InitSequentialNumbers(readItems, 512, 87 * 1024);
  vector<TestData> randomIdsLarge = InitRandomNumbers(readItems, 512, 87 * 1024);
  
  vector<PerformanceRecord> records = Write(sequentialIds, itemsPerTransaction, writeTransactions, SEQ);
  WritePerfData("WriteSeq", records);
  
  records = WriteParallel(sequentialIds, itemsPerTransaction, writeTransactions, SEQ, 2);
  WritePerfData("WriteSeq_Parallel_2", records);
  
  records = WriteParallel(sequentialIds, itemsPerTransaction, writeTransactions, SEQ, 4);
  WritePerfData("WriteSeq_Parallel_4", records);
  
  records = WriteParallel(sequentialIds, itemsPerTransaction, writeTransactions, SEQ, 8);
  WritePerfData("WriteSeq_Parallel_8", records);
  
  records = WriteParallel(sequentialIds, itemsPerTransaction, writeTransactions, SEQ, 16);
  WritePerfData("WriteSeq_Parallel_16", records);
  
  records = Read(sequentialIds, itemsPerTransaction, writeTransactions);
  WritePerfData("ReadSeq", records);
  
  records = ReadParallel(sequentialIds, itemsPerTransaction, writeTransactions, 2);
  WritePerfData("ReadSeq_Parallel_2", records);
  
  records = ReadParallel(sequentialIds, itemsPerTransaction, writeTransactions, 4);
  WritePerfData("ReadSeq_Parallel_4", records);
  
  records = ReadParallel(sequentialIds, itemsPerTransaction, writeTransactions, 8);
  WritePerfData("ReadSeq_Parallel_8", records);
  
  records = ReadParallel(sequentialIds, itemsPerTransaction, writeTransactions, 16);
  WritePerfData("ReadSeq_Parallel_16", records);
  
  records = Write(randomIds, itemsPerTransaction, writeTransactions, RND);
  WritePerfData("WriteRandom", records);
  records = Read(randomIds, itemsPerTransaction, writeTransactions);
  WritePerfData("ReadRandom", records);
  
  records = Write(sequentialIdsLarge, itemsPerTransaction, writeTransactions, SEQ);
  WritePerfData("WriteLargeSeq", records);
  records = Read(sequentialIdsLarge, itemsPerTransaction, writeTransactions);
  WritePerfData("ReadLargeSeq", records);
  
  records = Write(randomIdsLarge, itemsPerTransaction, writeTransactions, RND);
  WritePerfData("WriteLargeRandom", records);;
  records = Read(randomIdsLarge, itemsPerTransaction, writeTransactions);
  WritePerfData("ReadLargeRandom", records);
 
 return 0;
}
>>>>>>> bb443197
<|MERGE_RESOLUTION|>--- conflicted
+++ resolved
@@ -1,4 +1,3 @@
-<<<<<<< HEAD
 #include <sstream>
 #include <iostream>
 #include <fstream>
@@ -47,451 +46,6 @@
   time_t Time; 
 };
 
-vector<ParallelTestData> SplitData(vector<TestData> data, int currentItemsPerTransaction, int currentNumberOfTransactions, int numberOfThreads) {
-
-  vector<ParallelTestData> results;
-  
-  int numberOfTransactionsPerThread = currentNumberOfTransactions / numberOfThreads;
-  
-  for(int i = 0; i < numberOfThreads; i++) {
-     int actualNumberOfTransactionsPerThread = 0;
-    
-     if(i < numberOfThreads - 1) {
-      actualNumberOfTransactionsPerThread = numberOfTransactionsPerThread;
-     } else {
-      actualNumberOfTransactionsPerThread = currentNumberOfTransactions - (i * numberOfTransactionsPerThread);
-     }
-    
-      ParallelTestData item;
-      item.SkipCount = (i * currentItemsPerTransaction * numberOfTransactionsPerThread);
-      item.ItemsPerTransaction = currentItemsPerTransaction;
-      item.NumberOfTransactions = actualNumberOfTransactionsPerThread;
-      
-      results.push_back(item);
-  }
-  
-  return results;
-}
-
-vector<TestData> InitValue(set<int> ids, int minValueSize, int maxValueSize) {
-  vector<TestData> data;
-  
-  set<int>::iterator it;
-  for(it = ids.begin(); it != ids.end(); ++it) {
-    
-    TestData t;
-    t.Id = *it;
-    t.ValueSize = rand() % (maxValueSize + 1 - minValueSize) + minValueSize;
-    
-    data.push_back(t);
-  }
-  
-  return data;
-};
-
-vector<TestData> InitSequentialNumbers(int count, int minValueSize, int maxValueSize) {
-    set<int> ids;
-  
-    for(int i = 0; i < count; i++) {
-      ids.insert(i);
-    }
-    
-    return InitValue(ids, minValueSize, maxValueSize);
-};
-
-vector<TestData> InitRandomNumbers(int count, int minValueSize, int maxValueSize) {
-  vector<TestData> data = InitSequentialNumbers(count, minValueSize, maxValueSize);
-  
-  random_shuffle(data.begin(), data.end());
-  
-  return data;
-};
-
-string GetTime(time_t t) {
-  struct tm tstruct;
-  char buf[80];
-  tstruct = *localtime(&t);
-  
-  strftime(buf, sizeof(buf), "%Y-%m-%d.%X", &tstruct);
-  
-  stringstream s;
-  string output;
-  s << buf;
-  s >> output;
-  
-  return output;
-};
-
-void WritePerfData(string name, vector<PerformanceRecord> data) {
-  ofstream file;
-  string fileName = name + "_LMDB.csv";
-  
-  file.open((char*)fileName.c_str());
-  
-  file << "Items,Time,Duration\n";
-  
-  for(int i = 0; i < data.size(); i++) {
-    PerformanceRecord r = data.at(i);
-
-    file << r.ProcessedItems << "," << GetTime(r.Time) << "," << r.Duration << "\n";
-  }
-  
-  file.close();
-};
-
-MDB_env* StorageEnvironment(bool deleteOldData){
- 
-  if(deleteOldData)
-  {
-    system("exec rm -r ./lmdb_test");
-    system("exec mkdir ./lmdb_test");
-  }
-  
-  MDB_env *env;
-  
-  mdb_env_create(&env);
-  mdb_env_set_mapsize(env, 1024*1024*1024*(long)10);
-  mdb_env_open(env, "./lmdb_test", MDB_WRITEMAP, 0664);
-  
-  return env;
-}
-
-vector<PerformanceRecord> WriteInternal(vector<TestData>::iterator begin, int itemsPerTransaction, int numberOfTransactions, MDB_env* env) {
-  vector<PerformanceRecord> records;
-  
-  int rc;
-
-  MDB_val key, data;
-
-  MDB_stat mst;
-  MDB_cursor *cursor;
-  char sval[87 * 1024];
-  
-  for(int transactions = 0; transactions < numberOfTransactions; transactions++) {
-    time_point<system_clock> sw = system_clock::now();
-    
-    MDB_txn *txn;
-    MDB_dbi dbi;
-
-    rc = mdb_txn_begin(env, NULL, 0, &txn);
-    rc = mdb_open(txn, NULL, 0, &dbi);
-    
-    for(int i = 0; i < itemsPerTransaction; i++) {
-      TestData *item = &*begin;
-      
-      key.mv_size = sizeof(int);
-      key.mv_data = &item->Id;
-  
-      data.mv_size = item->ValueSize;
-      data.mv_data = sval;
-       
-      rc = mdb_put(txn, dbi, &key, &data, 0);
-      
-      if(rc != 0){
-	cout << "Unable to PUT: " << rc << endl;
-	throw exception();
-      }
-      
-      *begin++;
-    }
-    
-    rc = mdb_txn_commit(txn);
-    mdb_close(env, dbi);
-    
-    PerformanceRecord r;
-    
-    time_point<system_clock> now = system_clock::now();
-    
-    duration<double> timeInSeconds  = now - sw;
-    
-    r.Duration = timeInSeconds.count() * 1000; // in miliseconds
-    r.ProcessedItems = itemsPerTransaction;
-    r.Time = chrono::system_clock::to_time_t(now);
-    
-    records.push_back(r);
-  }
-  
-  return records;
-}
-
-vector<PerformanceRecord> Write(vector<TestData> dataItems, int itemsPerTransaction, int numberOfTransactions) {
-
-  MDB_env *env = StorageEnvironment(true);
-  
-  time_point<system_clock> start, end;
-  start = system_clock::now();
-  
-  vector<PerformanceRecord> records = WriteInternal(dataItems.begin(),itemsPerTransaction,numberOfTransactions, env);
-  
-  end = system_clock::now();
-  
-  duration<double> elapsed_seconds = end - start;
-  
-  double secs = elapsed_seconds.count();
-  
-  mdb_env_close(env);
-  
-  cout << "Wrote " << numberOfTransactions * itemsPerTransaction << " items in " << secs << " sec, " << (long)((numberOfTransactions * itemsPerTransaction)/secs) << " ops/s" << endl;
-  
-
-  return records;
-};
-
-vector<PerformanceRecord> WriteParallel(vector<TestData> data, int itemsPerTransaction, int numberOfTransactions, int numberOfThreads) {
-  vector<PerformanceRecord> records;
-  
-  MDB_env *env = StorageEnvironment(true);
-  
-  vector<ParallelTestData> testData = SplitData(data, itemsPerTransaction, numberOfTransactions, numberOfThreads);
-  
-  time_point<system_clock> start, end;
-  start = system_clock::now();
-  
-  vector<future<vector<PerformanceRecord>>> results(numberOfThreads);
-  
-  for(int i = 0; i < numberOfThreads; i++) {
-    ParallelTestData d = testData.at(i);
-    
-    vector<TestData>::iterator it = data.begin();
-    advance(it, d.SkipCount);
-    
-    results.at(i) = async(&WriteInternal, it, d.ItemsPerTransaction, d.NumberOfTransactions, env);
-  }
-  
-  for(int i = 0; i < numberOfThreads; i++) {
-    vector<PerformanceRecord> r = results.at(i).get();
-    for(int j = 0; j < r.size(); j++) {
-      records.push_back(r.at(j));
-    }
-  }
-  
-  end = system_clock::now();
-  
-  duration<double> elapsed_seconds = end - start;
-  
-  double secs = elapsed_seconds.count();
-  
-  cout << "Write Parallel [" << numberOfThreads << "] " << numberOfTransactions * itemsPerTransaction << " items in " << secs << " sec, " << (long)((numberOfTransactions * itemsPerTransaction)/secs) << " ops/s" << endl;
-  
-  return records;
-};
-
-void ReadInternal(vector<TestData> testData, int itemsPerTransaction, int numberOfTransactions, MDB_env* env) {
-  int rc;
-  MDB_val key, data;
-  MDB_txn *txn;
-  MDB_dbi dbi;
-
-  rc = mdb_txn_begin(env, NULL, 0, &txn);
-  rc = mdb_open(txn, NULL, 0, &dbi);
-    
-  for(int i = 0; i < testData.size(); i++) {
-    TestData item = testData.at(i);
-    
-    key.mv_size = sizeof(int);
-    key.mv_data = &item.Id;
-    
-    rc = mdb_get(txn, dbi, &key, &data);
-    
-    if(rc != 0)
-    {
-      cout << "GET exception: " << rc << endl;
-      
-      throw exception();
-    }
-  }
-    
-  rc = mdb_txn_commit(txn);
-  mdb_close(env, dbi);
-}
-
-vector<PerformanceRecord> Read(vector<TestData> testData, int itemsPerTransaction, int numberOfTransactions) {
-  vector<PerformanceRecord> records;
-  
-  int rc;
-  MDB_val key, data;
-
-  MDB_stat mst;
-  MDB_cursor *cursor;
-  char sval[87 * 1024];
-
-  MDB_env *env = StorageEnvironment(false);
-
-  time_point<system_clock> start, end;
-  start = system_clock::now();
-  
-  ReadInternal(testData, itemsPerTransaction, numberOfTransactions, env);
-  
-  end = system_clock::now();
-  
-  duration<double> elapsed_seconds = end - start;
-  
-  double secs = elapsed_seconds.count();
-  
-  PerformanceRecord r;
-  r.Duration = secs * 1000; // in miliseconds
-  r.ProcessedItems = testData.size();
-  r.Time = chrono::system_clock::to_time_t(end);
-  
-  records.push_back(r);
-  
-  mdb_env_close(env);
-  
-  cout << "Read " << testData.size() << " items in " << secs << " sec, " << (long)(testData.size()/secs) << " ops/s" << endl;
-  
-  return records;
-};
-
-vector<PerformanceRecord> ReadParallel(vector<TestData> testData, int itemsPerTransaction, int numberOfTransactions, int numberOfThreads) {
-  vector<PerformanceRecord> records;
-
-  MDB_stat mst;
-  MDB_cursor *cursor;
-  char sval[87 * 1024];
-
-  MDB_env *env = StorageEnvironment(false);
-  
-  time_point<system_clock> start, end;
-  start = system_clock::now();
-  
-  vector<thread> threads(numberOfThreads);
-  
-  for(int i = 0; i < numberOfThreads; i++) {
-    threads.at(i) = thread(ReadInternal, testData, itemsPerTransaction, numberOfTransactions, env);
-  }
-  
-  for(int i = 0; i < numberOfThreads; i++) {
-    threads.at(i).join();
-  }
-  
-  end = system_clock::now();
-  
-  duration<double> elapsed_seconds = end - start;
-  
-  double secs = elapsed_seconds.count();
-  
-  PerformanceRecord r;
-  r.Duration = elapsed_seconds.count() * 1000; // in milliseconds
-  r.ProcessedItems = numberOfTransactions * itemsPerTransaction * numberOfThreads;
-  r.Time = chrono::system_clock::to_time_t(end);
-  
-  records.push_back(r);
-  
-  cout << "Read Parallel [" << numberOfThreads << "] " << numberOfTransactions * itemsPerTransaction * numberOfThreads << " items in " << secs << " sec, " << (long)((numberOfTransactions * itemsPerTransaction * numberOfThreads)/secs) << " ops/s" << endl;
-  
-  return records;
-};
-
-int main(int argc,char * argv[])
-{
-  srand(time(NULL));
-  
-  int writeTransactions = 10 * 10;
-  int itemsPerTransaction = 100;
-  int readItems = writeTransactions * itemsPerTransaction;
-  
-  vector<TestData> sequentialIds = InitSequentialNumbers(readItems, 128, 128);
-  vector<TestData> randomIds = InitRandomNumbers(readItems, 128, 128);
-  
-  vector<TestData> sequentialIdsLarge = InitSequentialNumbers(readItems, 512, 87 * 1024);
-  vector<TestData> randomIdsLarge = InitRandomNumbers(readItems, 512, 87 * 1024);
-  
-  vector<PerformanceRecord> records = Write(sequentialIds, itemsPerTransaction, writeTransactions);
-  WritePerfData("WriteSeq", records);
-  
-  records = WriteParallel(sequentialIds, itemsPerTransaction, writeTransactions, 2);
-  WritePerfData("WriteSeq_Parallel_2", records);
-  
-  records = WriteParallel(sequentialIds, itemsPerTransaction, writeTransactions, 4);
-  WritePerfData("WriteSeq_Parallel_4", records);
-  
-  records = WriteParallel(sequentialIds, itemsPerTransaction, writeTransactions, 8);
-  WritePerfData("WriteSeq_Parallel_8", records);
-  
-  records = WriteParallel(sequentialIds, itemsPerTransaction, writeTransactions, 16);
-  WritePerfData("WriteSeq_Parallel_16", records);
-  
-  records = Read(sequentialIds, itemsPerTransaction, writeTransactions);
-  WritePerfData("ReadSeq", records);
-  
-  records = ReadParallel(sequentialIds, itemsPerTransaction, writeTransactions, 2);
-  WritePerfData("ReadSeq_Parallel_2", records);
-  
-  records = ReadParallel(sequentialIds, itemsPerTransaction, writeTransactions, 4);
-  WritePerfData("ReadSeq_Parallel_4", records);
-  
-  records = ReadParallel(sequentialIds, itemsPerTransaction, writeTransactions, 8);
-  WritePerfData("ReadSeq_Parallel_8", records);
-  
-  records = ReadParallel(sequentialIds, itemsPerTransaction, writeTransactions, 16);
-  WritePerfData("ReadSeq_Parallel_16", records);
-  
-  records = Write(randomIds, itemsPerTransaction, writeTransactions);
-  WritePerfData("WriteRandom", records);
-  records = Read(randomIds, itemsPerTransaction, writeTransactions);
-  WritePerfData("ReadRandom", records);
-  
-  records = Write(sequentialIdsLarge, itemsPerTransaction, writeTransactions);
-  WritePerfData("WriteLargeSeq", records);
-  records = Read(sequentialIdsLarge, itemsPerTransaction, writeTransactions);
-  WritePerfData("ReadLargeSeq", records);
-  
-  records = Write(randomIdsLarge, itemsPerTransaction, writeTransactions);
-  WritePerfData("WriteLargeRandom", records);;
-  records = Read(randomIdsLarge, itemsPerTransaction, writeTransactions);
-  WritePerfData("ReadLargeRandom", records);
- 
- return 0;
-}
-=======
-#include <sstream>
-#include <iostream>
-#include <fstream>
-#include <iomanip>
-#include <sstream>
-#include <iostream>
-#include <fstream>
-#include <iomanip>
-#include <time.h>
-#include <stdio.h>
-#include <algorithm>
-#include <vector>
-#include <set>
-#include <unistd.h>
-#include <chrono>
-#include <ctime>
-#include <thread>
-#include <future>
-#include <iterator>
-
-extern "C"
-{
-  #include "lmdb.h"
-}
-
-using namespace std;
-using namespace chrono;
-
-class TestData {
-public:
-  int Id;
-  int ValueSize;
-};
-
-class ParallelTestData {
-public:
-  int SkipCount;
-  int NumberOfTransactions;
-  int ItemsPerTransaction;
-};
-
-class PerformanceRecord {
-public:
-  long ProcessedItems;
-  long Duration;
-  time_t Time; 
-};
-
 #define RND 0
 #define SEQ 1
 
@@ -897,5 +451,4 @@
   WritePerfData("ReadLargeRandom", records);
  
  return 0;
-}
->>>>>>> bb443197
+}