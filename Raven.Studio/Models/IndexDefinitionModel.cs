<<<<<<< HEAD
using System;
using System.Collections.Generic;
using System.Linq;
using System.Windows.Input;
using Raven.Imports.Newtonsoft.Json;
using Raven.Abstractions.Data;
using Raven.Abstractions.Indexing;
using Raven.Studio.Commands;
using Raven.Studio.Features.Input;
using Raven.Studio.Infrastructure;
using Raven.Studio.Messages;

namespace Raven.Studio.Models
{
	public class IndexDefinitionModel : PageViewModel, IHasPageTitle
	{
		private readonly Observable<DatabaseStatistics> statistics;
		private IndexDefinition index;
		private string originalIndex;
	    private bool isNewIndex;

		public IndexDefinitionModel()
		{
			ModelUrl = "/indexes/";
			index = new IndexDefinition();
			Maps = new BindableCollection<MapItem>(x => x.Text)
			{
				new MapItem()
			};
			Fields = new BindableCollection<FieldProperties>(field => field.Name);

			statistics = Database.Value.Statistics;
			statistics.PropertyChanged += (sender, args) => OnPropertyChanged(() => ErrorsCount);
		}

		private void UpdateFromIndex(IndexDefinition indexDefinition)
		{
			index = indexDefinition;

            if (index.Maps.Count == 0)
            {
                index.Maps.Add("");
            }

			Maps.Set(index.Maps.Select(x => new MapItem {Text = x}));

			ShowReduce = Reduce != null;
			ShowTransformResults = TransformResults != null;

			CreateOrEditField(index.Indexes, (f, i) => f.Indexing = i);
			CreateOrEditField(index.Stores, (f, i) => f.Storage = i);
			CreateOrEditField(index.SortOptions, (f, i) => f.Sort = i);
			CreateOrEditField(index.Analyzers, (f, i) => f.Analyzer = i);

			OnEverythingChanged();
		}

		public override void LoadModelParameters(string parameters)
		{
			var urlParser = new UrlParser(parameters);
			if (urlParser.GetQueryParam("mode") == "new")
			{
			    IsNewIndex = true;
				Header = "New Index";

                UpdateFromIndex(new IndexDefinition());

				return;
			}

			var name = urlParser.Path;
			if (string.IsNullOrWhiteSpace(name))
				HandleIndexNotFound(null);

			Header = name;
            IsNewIndex = false;

			DatabaseCommands.GetIndexAsync(name)
				.ContinueOnUIThread(task =>
				                   {
                                       if (task.IsFaulted || task.Result == null)
                                       {
										HandleIndexNotFound(name);
				                   		return;
				                   	    }
									    originalIndex = JsonConvert.SerializeObject(index);
									    UpdateFromIndex(task.Result);
				                   }).Catch();
		}

		public static void HandleIndexNotFound(string name)
		{
			if (string.IsNullOrWhiteSpace(name) == false)
			{
				var notification = new Notification(string.Format("Could not find '{0}' index", name), NotificationLevel.Warning);
				ApplicationModel.Current.AddNotification(notification);
			}
			UrlUtil.Navigate("/indexes");
		}

		private void ResetToOriginal()
		{
			index = JsonConvert.DeserializeObject<IndexDefinition>(originalIndex);
			UpdateFromIndex(index);
		}

		private void UpdateIndex()
		{
			index.Map = Maps.Select(x => x.Text).FirstOrDefault();
			index.Maps = new HashSet<string>(Maps.Select(x => x.Text));
			UpdateFields();
		}

		private void UpdateFields()
		{
			index.Indexes.Clear();
			index.Stores.Clear();
			index.SortOptions.Clear();
			index.Analyzers.Clear();
			foreach (var item in Fields.Where(item => item.Name != null))
			{
				index.Indexes[item.Name] = item.Indexing;
				index.Stores[item.Name] = item.Storage;
				index.SortOptions[item.Name] = item.Sort;
				index.Analyzers[item.Name] = item.Analyzer;
			}
			index.RemoveDefaultValues();
		}

		void CreateOrEditField<T>(IEnumerable<KeyValuePair<string, T>> dictionary, Action<FieldProperties, T> setter)
		{
			if (dictionary == null) return;

			foreach (var item in dictionary)
			{
				var localItem = item;
				var field = Fields.FirstOrDefault(f => f.Name == localItem.Key);
				if (field == null)
				{
					field = FieldProperties.Defualt;
					field.Name = localItem.Key;
					Fields.Add(field);
				}
				setter(field, localItem.Value);
			}
		}	

		public string Name
		{
			get { return index.Name; }
			set
			{
				index.Name = value;
				OnPropertyChanged(() => Name);
			}
		}

		//public string MapUrl
		//{
		//    get{return }
		//}

		private string header;
		public string Header
		{
			get { return header; }
			set
			{
				header = value;
				OnPropertyChanged(() => Header);
			}
		}

		private bool showReduce;
		public bool ShowReduce
		{
			get { return showReduce; }
			set
			{
				showReduce = value;
				OnPropertyChanged(() => ShowReduce);
			}
		}

		public string Reduce
		{
			get { return index.Reduce; }
			set
			{
				index.Reduce = value;
				OnPropertyChanged(() => Reduce);
			}
		}

		private bool showTransformResults;
		public bool ShowTransformResults
		{
			get { return showTransformResults; }
			set
			{
				showTransformResults = value;
				OnPropertyChanged(() => ShowTransformResults);
			}
		}

		public string TransformResults
		{
			get { return index.TransformResults; }
			set
			{
				index.TransformResults = value;
				OnPropertyChanged(() => TransformResults);
			}
		}

		public BindableCollection<MapItem> Maps { get; private set; }
		public BindableCollection<FieldProperties> Fields { get; private set; }

		public int ErrorsCount
		{
			get
			{
				var databaseStatistics = statistics.Value;
				return databaseStatistics == null ? 0 : databaseStatistics.Errors.Count();
			}
		}

#region Commands

		public ICommand AddMap
		{
			get { return new ChangeFieldValueCommand<IndexDefinitionModel>(this, x => x.Maps.Add(new MapItem())); }
		}

		public ICommand RemoveMap
		{
			get { return new RemoveMapCommand(this); }
		}

		public ICommand AddReduce
		{
			get { return new ChangeFieldValueCommand<IndexDefinitionModel>(this, x => x.ShowReduce = true); }
		}

		public ICommand RemoveReduce
		{
			get { return new ChangeFieldValueCommand<IndexDefinitionModel>(this, x => x.ShowReduce = false); }
		}

		public ICommand AddTransformResults
		{
			get { return new ChangeFieldValueCommand<IndexDefinitionModel>(this, x => x.ShowTransformResults = true); }
		}

		public ICommand RemoveTransformResults
		{
			get { return new ChangeFieldValueCommand<IndexDefinitionModel>(this, x => x.ShowTransformResults = false); }
		}

		public ICommand AddField
		{
			get { return new ChangeFieldValueCommand<IndexDefinitionModel>(this, x => x.Fields.Add(FieldProperties.Defualt)); }
		}

		public ICommand RemoveField
		{
			get { return new RemoveFieldCommand(this); }
		}

		public ICommand SaveIndex
		{
			get { return new SaveIndexCommand(this); }
		}

		public ICommand DeleteIndex
		{
			get { return new DeleteIndexCommand(this); }
		}

		public ICommand ResetIndex
		{
			get { return new ResetIndexCommand(this); }
		}

		private class RemoveMapCommand : Command
		{
			private readonly IndexDefinitionModel index;

			public RemoveMapCommand(IndexDefinitionModel index)
			{
				this.index = index;
			}

			public override void Execute(object parameter)
			{
				var map = parameter as MapItem;
				if (map == null || index.Maps.Contains(map) == false)
					return;

				index.Maps.Remove(map);
			}
		}

		private class RemoveFieldCommand : Command
		{
			private FieldProperties field;
			private readonly IndexDefinitionModel index;

			public RemoveFieldCommand(IndexDefinitionModel index)
			{
				this.index = index;
			}

			public override bool CanExecute(object parameter)
			{
				field = parameter as FieldProperties;
				return field != null && index.Fields.Contains(field);
			}

			public override void Execute(object parameter)
			{
				index.Fields.Remove(field);
			}
		}

		private class SaveIndexCommand : Command
		{
			private readonly IndexDefinitionModel index;

			public SaveIndexCommand(IndexDefinitionModel index)
			{
				this.index = index;
			}

			public override void Execute(object parameter)
			{
				index.UpdateIndex();
				if (index.Reduce == "")
					index.Reduce = null;
				if (index.TransformResults == "" || index.ShowTransformResults == false)
					index.TransformResults = null;

				var mapIndexes = (from mapItem in index.Maps where mapItem.Text == "" select index.Maps.IndexOf(mapItem)).ToList();
				mapIndexes.Sort();

				for (int i = mapIndexes.Count - 1; i >= 0; i--)
				{
					index.Maps.RemoveAt(mapIndexes[i]);
				}

					ApplicationModel.Current.AddNotification(new Notification("saving index " + index.Name));
				DatabaseCommands.PutIndexAsync(index.Name, index.index, true)
					.ContinueOnSuccess(() =>
					                       {
					                           ApplicationModel.Current.AddNotification(
					                               new Notification("index " + index.Name + " saved"));
					                           PutIndexNameInUrl(index.Name);
					                       })
					.Catch();
			}

		    private void PutIndexNameInUrl(string name)
		    {
		        if (index.IsNewIndex || index.Header != name)
		        {
		            UrlUtil.Navigate("/indexes/" + name, true);
		        }
		    }
		}

		private class ResetIndexCommand : Command
		{
			private readonly IndexDefinitionModel index;

			public ResetIndexCommand(IndexDefinitionModel index)
			{
				this.index = index;
			}

			public override void Execute(object parameter)
			{
				ApplicationModel.Current.AddNotification(new Notification("resetting index " + index.Name));
				index.ResetToOriginal();
				ApplicationModel.Current.AddNotification(new Notification("index " + index.Name + " was reset"));
			}
		}

		private class DeleteIndexCommand : Command
		{
			private readonly IndexDefinitionModel index;

			public DeleteIndexCommand(IndexDefinitionModel index)
			{
				this.index = index;
			}

			public override bool CanExecute(object parameter)
			{
				return index != null && index.IsNewIndex == false;
			}

			public override void Execute(object parameter)
			{
				AskUser.ConfirmationAsync("Confirm Delete", "Really delete '" + index.Name + "' index?")
					.ContinueWhenTrue(DeleteIndex);
			}

			private void DeleteIndex()
			{
			    DatabaseCommands
			        .DeleteIndexAsync(index.Name)
			        .ContinueOnUIThread(t =>
			                                {
			                                    if (t.IsFaulted)
			                                    {
			                                        ApplicationModel.Current.AddNotification(
			                                            new Notification("index " + index.Name +
			                                                             " could not be deleted", NotificationLevel.Error,
			                                                             t.Exception));
			                                    }
			                                    else
			                                    {
			                                        ApplicationModel.Current.AddNotification(
			                                            new Notification("index " + index.Name +
			                                                             " successfully deleted"));
			                                        UrlUtil.Navigate("/indexes");
			                                    }
			                                });
			}
		}

		#endregion Commands

		public class MapItem
		{
			public string Text { get; set; }
		}

		public class FieldProperties
		{
			public string Name { get; set; }
			public FieldStorage Storage { get; set; }
			public FieldIndexing Indexing { get; set; }
			public SortOptions Sort { get; set; }
			public string Analyzer { get; set; }

			public static FieldProperties Defualt
			{
				get
				{
					return new FieldProperties
					{
						Storage = FieldStorage.No,
						Indexing = FieldIndexing.Default,
						Sort = SortOptions.None,
						Analyzer = string.Empty
					};
				}
			}
		}

		public string PageTitle
		{
			get { return "Edit Index"; }
		}

	    public bool IsNewIndex
	    {
	        get { return isNewIndex; }
            set
            {
                isNewIndex = value;
                OnPropertyChanged(() => IsNewIndex);
            }
	    }
	}
=======
using System;
using System.Collections.Generic;
using System.Linq;
using System.Windows.Input;
using Raven.Imports.Newtonsoft.Json;
using Raven.Abstractions.Data;
using Raven.Abstractions.Indexing;
using Raven.Studio.Commands;
using Raven.Studio.Features.Input;
using Raven.Studio.Infrastructure;
using Raven.Studio.Messages;

namespace Raven.Studio.Models
{
	public class IndexDefinitionModel : PageViewModel, IHasPageTitle
	{
		private readonly Observable<DatabaseStatistics> statistics;
		private IndexDefinition index;
		private string originalIndex;

		public IndexDefinitionModel()
		{
			ModelUrl = "/indexes/";
			index = new IndexDefinition();
			Maps = new BindableCollection<MapItem>(x => x.Text)
			{
				new MapItem()
			};
			Fields = new BindableCollection<FieldProperties>(field => field.Name);

			statistics = Database.Value.Statistics;
			statistics.PropertyChanged += (sender, args) => OnPropertyChanged(() => ErrorsCount);
		}

		private void UpdateFromIndex(IndexDefinition indexDefinition)
		{
			index = indexDefinition;
			Maps.Set(index.Maps.Select(x => new MapItem {Text = x}));

			ShowReduce = Reduce != null;
			ShowTransformResults = TransformResults != null;

			CreateOrEditField(index.Indexes, (f, i) => f.Indexing = i);
			CreateOrEditField(index.Stores, (f, i) => f.Storage = i);
			CreateOrEditField(index.SortOptions, (f, i) => f.Sort = i);
			CreateOrEditField(index.Analyzers, (f, i) => f.Analyzer = i);

			OnEverythingChanged();
		}

		public override void LoadModelParameters(string parameters)
		{
			var urlParser = new UrlParser(parameters);
			if (urlParser.GetQueryParam("mode") == "new")
			{
				Header = "New Index";
				return;
			}

			var name = urlParser.Path;
			if (string.IsNullOrWhiteSpace(name))
				HandleIndexNotFound(null);

			Header = name;
			DatabaseCommands.GetIndexAsync(name)
				.ContinueOnUIThread(task =>
				                   {
                                       if (task.IsFaulted || task.Result == null)
				                   	{
										HandleIndexNotFound(name);
				                   		return;
				                   	}
									originalIndex = JsonConvert.SerializeObject(index);
									    UpdateFromIndex(task.Result);
				                   }).Catch();
		}

		public static void HandleIndexNotFound(string name)
		{
			if (string.IsNullOrWhiteSpace(name) == false)
			{
				var notification = new Notification(string.Format("Could not find '{0}' index", name), NotificationLevel.Warning);
				ApplicationModel.Current.AddNotification(notification);
			}
			UrlUtil.Navigate("/indexes");
		}

		private void ResetToOriginal()
		{
			index = JsonConvert.DeserializeObject<IndexDefinition>(originalIndex);
			UpdateFromIndex(index);
		}

		private void UpdateIndex()
		{
			index.Map = Maps.Select(x => x.Text).FirstOrDefault();
			index.Maps = new HashSet<string>(Maps.Select(x => x.Text));
			UpdateFields();
		}

		private void UpdateFields()
		{
			index.Indexes.Clear();
			index.Stores.Clear();
			index.SortOptions.Clear();
			index.Analyzers.Clear();
			foreach (var item in Fields.Where(item => item.Name != null))
			{
				index.Indexes[item.Name] = item.Indexing;
				index.Stores[item.Name] = item.Storage;
				index.SortOptions[item.Name] = item.Sort;
				index.Analyzers[item.Name] = item.Analyzer;
			}
			index.RemoveDefaultValues();
		}

		void CreateOrEditField<T>(IEnumerable<KeyValuePair<string, T>> dictionary, Action<FieldProperties, T> setter)
		{
			if (dictionary == null) return;

			foreach (var item in dictionary)
			{
				var localItem = item;
				var field = Fields.FirstOrDefault(f => f.Name == localItem.Key);
				if (field == null)
				{
					field = FieldProperties.Defualt;
					field.Name = localItem.Key;
					Fields.Add(field);
				}
				setter(field, localItem.Value);
			}
		}	

		public string Name
		{
			get { return index.Name; }
			set
			{
				index.Name = value;
				OnPropertyChanged(() => Name);
			}
		}

		//public string MapUrl
		//{
		//    get{return }
		//}

		private string header;
		public string Header
		{
			get { return header; }
			set
			{
				header = value;
				OnPropertyChanged(() => Header);
			}
		}

		private bool showReduce;
		public bool ShowReduce
		{
			get { return showReduce; }
			set
			{
				showReduce = value;
				OnPropertyChanged(() => ShowReduce);
			}
		}

		public string Reduce
		{
			get { return index.Reduce; }
			set
			{
				index.Reduce = value;
				OnPropertyChanged(() => Reduce);
			}
		}

		private bool showTransformResults;
		public bool ShowTransformResults
		{
			get { return showTransformResults; }
			set
			{
				showTransformResults = value;
				OnPropertyChanged(() => ShowTransformResults);
			}
		}

		public string TransformResults
		{
			get { return index.TransformResults; }
			set
			{
				index.TransformResults = value;
				OnPropertyChanged(() => TransformResults);
			}
		}

		public BindableCollection<MapItem> Maps { get; private set; }
		public BindableCollection<FieldProperties> Fields { get; private set; }

		public int ErrorsCount
		{
			get
			{
				var databaseStatistics = statistics.Value;
				return databaseStatistics == null ? 0 : databaseStatistics.Errors.Count();
			}
		}

#region Commands

		public ICommand AddMap
		{
			get { return new ChangeFieldValueCommand<IndexDefinitionModel>(this, x => x.Maps.Add(new MapItem())); }
		}

		public ICommand RemoveMap
		{
			get { return new RemoveMapCommand(this); }
		}

		public ICommand AddReduce
		{
			get { return new ChangeFieldValueCommand<IndexDefinitionModel>(this, x => x.ShowReduce = true); }
		}

		public ICommand RemoveReduce
		{
			get { return new ChangeFieldValueCommand<IndexDefinitionModel>(this, x => x.ShowReduce = false); }
		}

		public ICommand AddTransformResults
		{
			get { return new ChangeFieldValueCommand<IndexDefinitionModel>(this, x => x.ShowTransformResults = true); }
		}

		public ICommand RemoveTransformResults
		{
			get { return new ChangeFieldValueCommand<IndexDefinitionModel>(this, x => x.ShowTransformResults = false); }
		}

		public ICommand AddField
		{
			get { return new ChangeFieldValueCommand<IndexDefinitionModel>(this, x => x.Fields.Add(FieldProperties.Defualt)); }
		}

		public ICommand RemoveField
		{
			get { return new RemoveFieldCommand(this); }
		}

		public ICommand SaveIndex
		{
			get { return new SaveIndexCommand(this); }
		}

		public ICommand DeleteIndex
		{
			get { return new DeleteIndexCommand(this); }
		}

		public ICommand ResetIndex
		{
			get { return new ResetIndexCommand(this); }
		}

		private class RemoveMapCommand : Command
		{
			private readonly IndexDefinitionModel index;

			public RemoveMapCommand(IndexDefinitionModel index)
			{
				this.index = index;
			}

			public override void Execute(object parameter)
			{
				var map = parameter as MapItem;
				if (map == null || index.Maps.Contains(map) == false)
					return;

				index.Maps.Remove(map);
			}
		}

		private class RemoveFieldCommand : Command
		{
			private FieldProperties field;
			private readonly IndexDefinitionModel index;

			public RemoveFieldCommand(IndexDefinitionModel index)
			{
				this.index = index;
			}

			public override bool CanExecute(object parameter)
			{
				field = parameter as FieldProperties;
				return field != null && index.Fields.Contains(field);
			}

			public override void Execute(object parameter)
			{
				index.Fields.Remove(field);
			}
		}

		private class SaveIndexCommand : Command
		{
			private readonly IndexDefinitionModel index;

			public SaveIndexCommand(IndexDefinitionModel index)
			{
				this.index = index;
			}

			public override void Execute(object parameter)
			{
				index.UpdateIndex();
				if (index.Reduce == "")
					index.Reduce = null;
				if (index.TransformResults == "" || index.ShowTransformResults == false)
					index.TransformResults = null;

				var mapIndexes = (from mapItem in index.Maps where mapItem.Text == "" select index.Maps.IndexOf(mapItem)).ToList();
				mapIndexes.Sort();

				for (int i = mapIndexes.Count - 1; i >= 0; i++)
				{
					index.Maps.RemoveAt(mapIndexes[i]);
				}

					ApplicationModel.Current.AddNotification(new Notification("saving index " + index.Name));
				DatabaseCommands.PutIndexAsync(index.Name, index.index, true)
					.ContinueOnSuccess(() => ApplicationModel.Current.AddNotification(new Notification("index " + index.Name + " saved")))
					.Catch();
			}
		}

		private class ResetIndexCommand : Command
		{
			private readonly IndexDefinitionModel index;

			public ResetIndexCommand(IndexDefinitionModel index)
			{
				this.index = index;
			}

			public override void Execute(object parameter)
			{
				ApplicationModel.Current.AddNotification(new Notification("resetting index " + index.Name));
				index.ResetToOriginal();
				ApplicationModel.Current.AddNotification(new Notification("index " + index.Name + " was reset"));
			}
		}

		private class DeleteIndexCommand : Command
		{
			private readonly IndexDefinitionModel index;

			public DeleteIndexCommand(IndexDefinitionModel index)
			{
				this.index = index;
			}

			public override bool CanExecute(object parameter)
			{
				return index != null && string.IsNullOrWhiteSpace(index.Name) == false;
			}

			public override void Execute(object parameter)
			{
				AskUser.ConfirmationAsync("Confirm Delete", "Really delete '" + index.Name + "' index?")
					.ContinueWhenTrue(DeleteIndex);
			}

			private void DeleteIndex()
			{
				DatabaseCommands
					.DeleteIndexAsync(index.Name)
			        .ContinueOnUIThread(t =>
					                                	{
			                                    if (t.IsFaulted)
			                                    {
					                                		ApplicationModel.Current.AddNotification(
			                                            new Notification("index " + index.Name +
			                                                             " could not be deleted", NotificationLevel.Error,
			                                                             t.Exception));
			                                    }
			                                    else
			                                    {
			                                        ApplicationModel.Current.AddNotification(
			                                            new Notification("index " + index.Name +
			                                                             " successfully deleted"));
					                                		UrlUtil.Navigate("/indexes");
			                                    }
					                                	});
			}
		}

		#endregion Commands

		public class MapItem
		{
			public string Text { get; set; }
		}

		public class FieldProperties
		{
			public string Name { get; set; }
			public FieldStorage Storage { get; set; }
			public FieldIndexing Indexing { get; set; }
			public SortOptions Sort { get; set; }
			public string Analyzer { get; set; }

			public static FieldProperties Defualt
			{
				get
				{
					return new FieldProperties
					{
						Storage = FieldStorage.No,
						Indexing = FieldIndexing.Default,
						Sort = SortOptions.None,
						Analyzer = string.Empty
					};
				}
			}
		}

		public string PageTitle
		{
			get { return "Edit Index"; }
		}
	}
>>>>>>> de4ead4d
}<|MERGE_RESOLUTION|>--- conflicted
+++ resolved
@@ -1,4 +1,3 @@
-<<<<<<< HEAD
 using System;
 using System.Collections.Generic;
 using System.Linq;
@@ -80,11 +79,11 @@
 				.ContinueOnUIThread(task =>
 				                   {
                                        if (task.IsFaulted || task.Result == null)
-                                       {
+				                   	{
 										HandleIndexNotFound(name);
 				                   		return;
-				                   	    }
-									    originalIndex = JsonConvert.SerializeObject(index);
+				                   	}
+									originalIndex = JsonConvert.SerializeObject(index);
 									    UpdateFromIndex(task.Result);
 				                   }).Catch();
 		}
@@ -398,457 +397,6 @@
 			public override bool CanExecute(object parameter)
 			{
 				return index != null && index.IsNewIndex == false;
-			}
-
-			public override void Execute(object parameter)
-			{
-				AskUser.ConfirmationAsync("Confirm Delete", "Really delete '" + index.Name + "' index?")
-					.ContinueWhenTrue(DeleteIndex);
-			}
-
-			private void DeleteIndex()
-			{
-			    DatabaseCommands
-			        .DeleteIndexAsync(index.Name)
-			        .ContinueOnUIThread(t =>
-			                                {
-			                                    if (t.IsFaulted)
-			                                    {
-			                                        ApplicationModel.Current.AddNotification(
-			                                            new Notification("index " + index.Name +
-			                                                             " could not be deleted", NotificationLevel.Error,
-			                                                             t.Exception));
-			                                    }
-			                                    else
-			                                    {
-			                                        ApplicationModel.Current.AddNotification(
-			                                            new Notification("index " + index.Name +
-			                                                             " successfully deleted"));
-			                                        UrlUtil.Navigate("/indexes");
-			                                    }
-			                                });
-			}
-		}
-
-		#endregion Commands
-
-		public class MapItem
-		{
-			public string Text { get; set; }
-		}
-
-		public class FieldProperties
-		{
-			public string Name { get; set; }
-			public FieldStorage Storage { get; set; }
-			public FieldIndexing Indexing { get; set; }
-			public SortOptions Sort { get; set; }
-			public string Analyzer { get; set; }
-
-			public static FieldProperties Defualt
-			{
-				get
-				{
-					return new FieldProperties
-					{
-						Storage = FieldStorage.No,
-						Indexing = FieldIndexing.Default,
-						Sort = SortOptions.None,
-						Analyzer = string.Empty
-					};
-				}
-			}
-		}
-
-		public string PageTitle
-		{
-			get { return "Edit Index"; }
-		}
-
-	    public bool IsNewIndex
-	    {
-	        get { return isNewIndex; }
-            set
-            {
-                isNewIndex = value;
-                OnPropertyChanged(() => IsNewIndex);
-            }
-	    }
-	}
-=======
-using System;
-using System.Collections.Generic;
-using System.Linq;
-using System.Windows.Input;
-using Raven.Imports.Newtonsoft.Json;
-using Raven.Abstractions.Data;
-using Raven.Abstractions.Indexing;
-using Raven.Studio.Commands;
-using Raven.Studio.Features.Input;
-using Raven.Studio.Infrastructure;
-using Raven.Studio.Messages;
-
-namespace Raven.Studio.Models
-{
-	public class IndexDefinitionModel : PageViewModel, IHasPageTitle
-	{
-		private readonly Observable<DatabaseStatistics> statistics;
-		private IndexDefinition index;
-		private string originalIndex;
-
-		public IndexDefinitionModel()
-		{
-			ModelUrl = "/indexes/";
-			index = new IndexDefinition();
-			Maps = new BindableCollection<MapItem>(x => x.Text)
-			{
-				new MapItem()
-			};
-			Fields = new BindableCollection<FieldProperties>(field => field.Name);
-
-			statistics = Database.Value.Statistics;
-			statistics.PropertyChanged += (sender, args) => OnPropertyChanged(() => ErrorsCount);
-		}
-
-		private void UpdateFromIndex(IndexDefinition indexDefinition)
-		{
-			index = indexDefinition;
-			Maps.Set(index.Maps.Select(x => new MapItem {Text = x}));
-
-			ShowReduce = Reduce != null;
-			ShowTransformResults = TransformResults != null;
-
-			CreateOrEditField(index.Indexes, (f, i) => f.Indexing = i);
-			CreateOrEditField(index.Stores, (f, i) => f.Storage = i);
-			CreateOrEditField(index.SortOptions, (f, i) => f.Sort = i);
-			CreateOrEditField(index.Analyzers, (f, i) => f.Analyzer = i);
-
-			OnEverythingChanged();
-		}
-
-		public override void LoadModelParameters(string parameters)
-		{
-			var urlParser = new UrlParser(parameters);
-			if (urlParser.GetQueryParam("mode") == "new")
-			{
-				Header = "New Index";
-				return;
-			}
-
-			var name = urlParser.Path;
-			if (string.IsNullOrWhiteSpace(name))
-				HandleIndexNotFound(null);
-
-			Header = name;
-			DatabaseCommands.GetIndexAsync(name)
-				.ContinueOnUIThread(task =>
-				                   {
-                                       if (task.IsFaulted || task.Result == null)
-				                   	{
-										HandleIndexNotFound(name);
-				                   		return;
-				                   	}
-									originalIndex = JsonConvert.SerializeObject(index);
-									    UpdateFromIndex(task.Result);
-				                   }).Catch();
-		}
-
-		public static void HandleIndexNotFound(string name)
-		{
-			if (string.IsNullOrWhiteSpace(name) == false)
-			{
-				var notification = new Notification(string.Format("Could not find '{0}' index", name), NotificationLevel.Warning);
-				ApplicationModel.Current.AddNotification(notification);
-			}
-			UrlUtil.Navigate("/indexes");
-		}
-
-		private void ResetToOriginal()
-		{
-			index = JsonConvert.DeserializeObject<IndexDefinition>(originalIndex);
-			UpdateFromIndex(index);
-		}
-
-		private void UpdateIndex()
-		{
-			index.Map = Maps.Select(x => x.Text).FirstOrDefault();
-			index.Maps = new HashSet<string>(Maps.Select(x => x.Text));
-			UpdateFields();
-		}
-
-		private void UpdateFields()
-		{
-			index.Indexes.Clear();
-			index.Stores.Clear();
-			index.SortOptions.Clear();
-			index.Analyzers.Clear();
-			foreach (var item in Fields.Where(item => item.Name != null))
-			{
-				index.Indexes[item.Name] = item.Indexing;
-				index.Stores[item.Name] = item.Storage;
-				index.SortOptions[item.Name] = item.Sort;
-				index.Analyzers[item.Name] = item.Analyzer;
-			}
-			index.RemoveDefaultValues();
-		}
-
-		void CreateOrEditField<T>(IEnumerable<KeyValuePair<string, T>> dictionary, Action<FieldProperties, T> setter)
-		{
-			if (dictionary == null) return;
-
-			foreach (var item in dictionary)
-			{
-				var localItem = item;
-				var field = Fields.FirstOrDefault(f => f.Name == localItem.Key);
-				if (field == null)
-				{
-					field = FieldProperties.Defualt;
-					field.Name = localItem.Key;
-					Fields.Add(field);
-				}
-				setter(field, localItem.Value);
-			}
-		}	
-
-		public string Name
-		{
-			get { return index.Name; }
-			set
-			{
-				index.Name = value;
-				OnPropertyChanged(() => Name);
-			}
-		}
-
-		//public string MapUrl
-		//{
-		//    get{return }
-		//}
-
-		private string header;
-		public string Header
-		{
-			get { return header; }
-			set
-			{
-				header = value;
-				OnPropertyChanged(() => Header);
-			}
-		}
-
-		private bool showReduce;
-		public bool ShowReduce
-		{
-			get { return showReduce; }
-			set
-			{
-				showReduce = value;
-				OnPropertyChanged(() => ShowReduce);
-			}
-		}
-
-		public string Reduce
-		{
-			get { return index.Reduce; }
-			set
-			{
-				index.Reduce = value;
-				OnPropertyChanged(() => Reduce);
-			}
-		}
-
-		private bool showTransformResults;
-		public bool ShowTransformResults
-		{
-			get { return showTransformResults; }
-			set
-			{
-				showTransformResults = value;
-				OnPropertyChanged(() => ShowTransformResults);
-			}
-		}
-
-		public string TransformResults
-		{
-			get { return index.TransformResults; }
-			set
-			{
-				index.TransformResults = value;
-				OnPropertyChanged(() => TransformResults);
-			}
-		}
-
-		public BindableCollection<MapItem> Maps { get; private set; }
-		public BindableCollection<FieldProperties> Fields { get; private set; }
-
-		public int ErrorsCount
-		{
-			get
-			{
-				var databaseStatistics = statistics.Value;
-				return databaseStatistics == null ? 0 : databaseStatistics.Errors.Count();
-			}
-		}
-
-#region Commands
-
-		public ICommand AddMap
-		{
-			get { return new ChangeFieldValueCommand<IndexDefinitionModel>(this, x => x.Maps.Add(new MapItem())); }
-		}
-
-		public ICommand RemoveMap
-		{
-			get { return new RemoveMapCommand(this); }
-		}
-
-		public ICommand AddReduce
-		{
-			get { return new ChangeFieldValueCommand<IndexDefinitionModel>(this, x => x.ShowReduce = true); }
-		}
-
-		public ICommand RemoveReduce
-		{
-			get { return new ChangeFieldValueCommand<IndexDefinitionModel>(this, x => x.ShowReduce = false); }
-		}
-
-		public ICommand AddTransformResults
-		{
-			get { return new ChangeFieldValueCommand<IndexDefinitionModel>(this, x => x.ShowTransformResults = true); }
-		}
-
-		public ICommand RemoveTransformResults
-		{
-			get { return new ChangeFieldValueCommand<IndexDefinitionModel>(this, x => x.ShowTransformResults = false); }
-		}
-
-		public ICommand AddField
-		{
-			get { return new ChangeFieldValueCommand<IndexDefinitionModel>(this, x => x.Fields.Add(FieldProperties.Defualt)); }
-		}
-
-		public ICommand RemoveField
-		{
-			get { return new RemoveFieldCommand(this); }
-		}
-
-		public ICommand SaveIndex
-		{
-			get { return new SaveIndexCommand(this); }
-		}
-
-		public ICommand DeleteIndex
-		{
-			get { return new DeleteIndexCommand(this); }
-		}
-
-		public ICommand ResetIndex
-		{
-			get { return new ResetIndexCommand(this); }
-		}
-
-		private class RemoveMapCommand : Command
-		{
-			private readonly IndexDefinitionModel index;
-
-			public RemoveMapCommand(IndexDefinitionModel index)
-			{
-				this.index = index;
-			}
-
-			public override void Execute(object parameter)
-			{
-				var map = parameter as MapItem;
-				if (map == null || index.Maps.Contains(map) == false)
-					return;
-
-				index.Maps.Remove(map);
-			}
-		}
-
-		private class RemoveFieldCommand : Command
-		{
-			private FieldProperties field;
-			private readonly IndexDefinitionModel index;
-
-			public RemoveFieldCommand(IndexDefinitionModel index)
-			{
-				this.index = index;
-			}
-
-			public override bool CanExecute(object parameter)
-			{
-				field = parameter as FieldProperties;
-				return field != null && index.Fields.Contains(field);
-			}
-
-			public override void Execute(object parameter)
-			{
-				index.Fields.Remove(field);
-			}
-		}
-
-		private class SaveIndexCommand : Command
-		{
-			private readonly IndexDefinitionModel index;
-
-			public SaveIndexCommand(IndexDefinitionModel index)
-			{
-				this.index = index;
-			}
-
-			public override void Execute(object parameter)
-			{
-				index.UpdateIndex();
-				if (index.Reduce == "")
-					index.Reduce = null;
-				if (index.TransformResults == "" || index.ShowTransformResults == false)
-					index.TransformResults = null;
-
-				var mapIndexes = (from mapItem in index.Maps where mapItem.Text == "" select index.Maps.IndexOf(mapItem)).ToList();
-				mapIndexes.Sort();
-
-				for (int i = mapIndexes.Count - 1; i >= 0; i++)
-				{
-					index.Maps.RemoveAt(mapIndexes[i]);
-				}
-
-					ApplicationModel.Current.AddNotification(new Notification("saving index " + index.Name));
-				DatabaseCommands.PutIndexAsync(index.Name, index.index, true)
-					.ContinueOnSuccess(() => ApplicationModel.Current.AddNotification(new Notification("index " + index.Name + " saved")))
-					.Catch();
-			}
-		}
-
-		private class ResetIndexCommand : Command
-		{
-			private readonly IndexDefinitionModel index;
-
-			public ResetIndexCommand(IndexDefinitionModel index)
-			{
-				this.index = index;
-			}
-
-			public override void Execute(object parameter)
-			{
-				ApplicationModel.Current.AddNotification(new Notification("resetting index " + index.Name));
-				index.ResetToOriginal();
-				ApplicationModel.Current.AddNotification(new Notification("index " + index.Name + " was reset"));
-			}
-		}
-
-		private class DeleteIndexCommand : Command
-		{
-			private readonly IndexDefinitionModel index;
-
-			public DeleteIndexCommand(IndexDefinitionModel index)
-			{
-				this.index = index;
-			}
-
-			public override bool CanExecute(object parameter)
-			{
-				return index != null && string.IsNullOrWhiteSpace(index.Name) == false;
 			}
 
 			public override void Execute(object parameter)
@@ -915,6 +463,15 @@
 		{
 			get { return "Edit Index"; }
 		}
+
+	    public bool IsNewIndex
+	    {
+	        get { return isNewIndex; }
+            set
+            {
+                isNewIndex = value;
+                OnPropertyChanged(() => IsNewIndex);
+            }
+	    }
 	}
->>>>>>> de4ead4d
 }