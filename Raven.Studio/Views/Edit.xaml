--- conflicted
+++ resolved
@@ -589,11 +589,8 @@
 									<RowDefinition Height="Auto"/>
 								</Grid.RowDefinitions>
 
-<<<<<<< HEAD
+								<controls:DateTimePicker SelectedDateTime="{Binding ExpireAt.Value, Mode=TwoWay}"/>
 								<controls:DateTimePicker SelectedDateTime="{Binding ExpireAt, Mode=TwoWay}"/>
-=======
-								<controls:DateTimePicker SelectedDateTime="{Binding ExpireAt.Value, Mode=TwoWay}"/>
->>>>>>> f2a050be
 							</Grid>
 						</StackPanel>
 					</Border>
