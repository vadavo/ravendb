﻿// -----------------------------------------------------------------------
//  <copyright file="UpdateTextBindingOnPropertyChanged.cs" company="Hibernating Rhinos LTD">
//      Copyright (c) Hibernating Rhinos LTD. All rights reserved.
//  </copyright>
// -----------------------------------------------------------------------
using System;
using System.Windows.Controls;
using System.Windows.Data;

namespace Raven.Studio.Behaviors
{
	public class UpdateTextBindingOnPropertyChanged : StudioBehavior<TextBox>
	{
		private BindingExpression expression;

		protected override void OnAttached()
		{
			base.OnAttached();

			expression = AssociatedObject.GetBindingExpression(TextBox.TextProperty);
			AssociatedObject.TextChanged += this.OnTextChanged;
		}

<<<<<<< HEAD

=======
>>>>>>> 274e52e9
		protected override void OnDetaching()
		{
			base.OnDetaching();

			AssociatedObject.TextChanged -= this.OnTextChanged;
			expression = null;
		}

		private void OnTextChanged(object sender, EventArgs args)
		{
			expression.UpdateSource();
		}
	}
}<|MERGE_RESOLUTION|>--- conflicted
+++ resolved
@@ -21,10 +21,6 @@
 			AssociatedObject.TextChanged += this.OnTextChanged;
 		}
 
-<<<<<<< HEAD
-
-=======
->>>>>>> 274e52e9
 		protected override void OnDetaching()
 		{
 			base.OnDetaching();
