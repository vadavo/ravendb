--- conflicted
+++ resolved
@@ -1,10 +1,10 @@
-<<<<<<< HEAD
 using System;
 using System.Collections.Generic;
 using System.Diagnostics;
 using System.Text;
 using log4net;
 using Microsoft.Isam.Esent.Interop;
+using Newtonsoft.Json.Linq;
 using Rhino.DivanDB.Extensions;
 using Rhino.DivanDB.Tasks;
 
@@ -31,7 +31,11 @@
         [CLSCompliant(false)]
         [DebuggerHidden, DebuggerNonUserCode, DebuggerStepThrough]
         public DocumentStorageActions(JET_INSTANCE instance,
-                                          string database)
+                                        string database,
+                                        IDictionary<string, JET_COLUMNID> documentsColumns,
+                                        IDictionary<string, JET_COLUMNID> tasksColumns,
+                                        IDictionary<string, JET_COLUMNID> filesColumns
+            )
         {
             try
             {
@@ -40,11 +44,11 @@
                 Api.JetOpenDatabase(session, database, null, out dbid, OpenDatabaseGrbit.None);
 
                 documents = new Table(session, dbid, "documents", OpenTableGrbit.None);
-                documentsColumns = Api.GetColumnDictionary(session, documents);
                 tasks = new Table(session, dbid, "tasks", OpenTableGrbit.None);
-                tasksColumns = Api.GetColumnDictionary(session, tasks);
                 files = new Table(session, dbid, "files", OpenTableGrbit.None);
-                filesColumns = Api.GetColumnDictionary(session, files);
+                this.documentsColumns = documentsColumns;
+                this.tasksColumns = tasksColumns;
+                this.filesColumns = filesColumns;
             }
             catch (Exception)
             {
@@ -53,7 +57,7 @@
             }
         }
 
-        public byte[] DocumentByKey(string key)
+        public JsonDocument DocumentByKey(string key)
         {
             Api.JetSetCurrentIndex(session, documents, "by_key");
             Api.MakeKey(session, documents, key, Encoding.Unicode, MakeKeyGrbit.NewKey);
@@ -64,7 +68,12 @@
             }
             var data = Api.RetrieveColumn(session, documents, documentsColumns["data"]);
             logger.DebugFormat("Document with key '{0}' was found", key);
-            return data;
+            return new JsonDocument
+            {
+                Data = data,
+                Key = Api.RetrieveColumnAsString(session, documents, documentsColumns["key"],Encoding.Unicode),
+                Metadata = JObject.Parse(Api.RetrieveColumnAsString(session, documents, documentsColumns["metadata"]))
+            };
         }
 
         public void Dispose()
@@ -110,7 +119,7 @@
         }
 
 
-        public Tuple<int,int> FirstAndLastDocumentKeys()
+        public Tuple<int, int> FirstAndLastDocumentKeys()
         {
             var result = new Tuple<int, int>();
             Api.MoveBeforeFirst(session, documents);
@@ -134,7 +143,7 @@
             return true;
         }
 
-        public IEnumerable<Tuple<string,int>> DocumentsById(Reference<bool> hasMoreWork ,int startId, int endId, int limit)
+        public IEnumerable<Tuple<JsonDocument, int>> DocumentsById(Reference<bool> hasMoreWork, int startId, int endId, int limit)
         {
             Api.JetSetCurrentIndex(session, documents, "by_id");
             Api.MakeKey(session, documents, startId, MakeKeyGrbit.NewKey);
@@ -158,23 +167,30 @@
 
                 var data = Api.RetrieveColumn(session, documents, documentsColumns["data"]);
                 logger.DebugFormat("Document with id '{0}' was found, doc length: {1}", id, data.Length);
-                yield return new Tuple<string, int>
-                {
-                    First = Encoding.UTF8.GetString(data), 
+                var json = Api.RetrieveColumnAsString(session, documents, documentsColumns["metadata"],Encoding.Unicode);
+                yield return new Tuple<JsonDocument, int>
+                {
+                    First = new JsonDocument
+                    {
+                        Key = Api.RetrieveColumnAsString(session, documents, documentsColumns["key"],Encoding.Unicode),
+                        Data = data,
+                        Metadata = JObject.Parse(json)
+                    },
                     Second = id
                 };
 
-                
+
             } while (Api.TryMoveNext(session, documents));
             hasMoreWork.Value = false;
         }
 
-        public void AddDocument(string key, string data)
+        public void AddDocument(string key, string data, string metadata)
         {
             using (var update = new Update(session, documents, JET_prep.Insert))
             {
                 Api.SetColumn(session, documents, documentsColumns["key"], key, Encoding.Unicode);
                 Api.SetColumn(session, documents, documentsColumns["data"], Encoding.UTF8.GetBytes(data));
+                Api.SetColumn(session, documents, documentsColumns["metadata"], metadata, Encoding.Unicode);
 
                 update.Save();
             }
@@ -219,7 +235,7 @@
             {
                 Api.SetColumn(session, files, filesColumns["name"], key, Encoding.Unicode);
                 Api.SetColumn(session, files, filesColumns["data"], data);
-                Api.SetColumn(session, files, filesColumns["headers"], headers, Encoding.Unicode);
+                Api.SetColumn(session, files, filesColumns["metadata"], headers, Encoding.Unicode);
 
                 update.Save();
             }
@@ -240,7 +256,7 @@
             logger.DebugFormat("Attachment with key '{0}' was deleted", key);
         }
 
-        public Tuple<byte[], string> GetAttachment(string key)
+        public Attachment GetAttachment(string key)
         {
             Api.JetSetCurrentIndex(session, files, "by_name");
             Api.MakeKey(session, files, key, Encoding.Unicode, MakeKeyGrbit.NewKey);
@@ -249,10 +265,11 @@
                 return null;
             }
 
-            return new Tuple<byte[], string>
-            {
-                First = Api.RetrieveColumn(session, files, filesColumns["data"]),
-                Second= Api.RetrieveColumnAsString(session, files, filesColumns["headers"], Encoding.Unicode)
+            var metadata = Api.RetrieveColumnAsString(session, files, filesColumns["metadata"], Encoding.Unicode);
+            return new Attachment
+            {
+                Data= Api.RetrieveColumn(session, files, filesColumns["data"]),
+                Metadata = JObject.Parse(metadata)
             };
         }
 
@@ -299,324 +316,4 @@
             return val;
         }
     }
-=======
-using System;
-using System.Collections.Generic;
-using System.Diagnostics;
-using System.Text;
-using log4net;
-using Microsoft.Isam.Esent.Interop;
-using Newtonsoft.Json.Linq;
-using Rhino.DivanDB.Extensions;
-using Rhino.DivanDB.Tasks;
-
-namespace Rhino.DivanDB.Storage
-{
-    [CLSCompliant(false)]
-    public class DocumentStorageActions : IDisposable
-    {
-        protected readonly ILog logger = LogManager.GetLogger(typeof(DocumentStorageActions));
-        private int innerTxCount;
-
-        protected readonly Session session;
-        protected readonly JET_DBID dbid;
-        private readonly Transaction transaction;
-        protected readonly Table documents;
-        protected readonly IDictionary<string, JET_COLUMNID> documentsColumns;
-        protected readonly Table tasks;
-        protected readonly IDictionary<string, JET_COLUMNID> tasksColumns;
-        protected readonly Table files;
-        protected readonly IDictionary<string, JET_COLUMNID> filesColumns;
-
-        public bool CommitCalled { get; set; }
-
-        [CLSCompliant(false)]
-        [DebuggerHidden, DebuggerNonUserCode, DebuggerStepThrough]
-        public DocumentStorageActions(JET_INSTANCE instance,
-                                        string database,
-                                        IDictionary<string, JET_COLUMNID> documentsColumns,
-                                        IDictionary<string, JET_COLUMNID> tasksColumns,
-                                        IDictionary<string, JET_COLUMNID> filesColumns
-            )
-        {
-            try
-            {
-                session = new Session(instance);
-                transaction = new Transaction(session);
-                Api.JetOpenDatabase(session, database, null, out dbid, OpenDatabaseGrbit.None);
-
-                documents = new Table(session, dbid, "documents", OpenTableGrbit.None);
-                tasks = new Table(session, dbid, "tasks", OpenTableGrbit.None);
-                files = new Table(session, dbid, "files", OpenTableGrbit.None);
-                this.documentsColumns = documentsColumns;
-                this.tasksColumns = tasksColumns;
-                this.filesColumns = filesColumns;
-            }
-            catch (Exception)
-            {
-                Dispose();
-                throw;
-            }
-        }
-
-        public JsonDocument DocumentByKey(string key)
-        {
-            Api.JetSetCurrentIndex(session, documents, "by_key");
-            Api.MakeKey(session, documents, key, Encoding.Unicode, MakeKeyGrbit.NewKey);
-            if (Api.TrySeek(session, documents, SeekGrbit.SeekEQ) == false)
-            {
-                logger.DebugFormat("Document with key '{0}' was not found", key);
-                return null;
-            }
-            var data = Api.RetrieveColumn(session, documents, documentsColumns["data"]);
-            logger.DebugFormat("Document with key '{0}' was found", key);
-            return new JsonDocument
-            {
-                Data = data,
-                Key = Api.RetrieveColumnAsString(session, documents, documentsColumns["key"],Encoding.Unicode),
-                Metadata = JObject.Parse(Api.RetrieveColumnAsString(session, documents, documentsColumns["metadata"]))
-            };
-        }
-
-        public void Dispose()
-        {
-            if (files != null)
-                files.Dispose();
-
-            if (documents != null)
-                documents.Dispose();
-
-            if (tasks != null)
-                tasks.Dispose();
-
-            if (Equals(dbid, JET_DBID.Nil) == false && session != null)
-                Api.JetCloseDatabase(session.JetSesid, dbid, CloseDatabaseGrbit.None);
-
-            if (transaction != null)
-                transaction.Dispose();
-
-            if (session != null)
-                session.Dispose();
-        }
-
-        public void Commit()
-        {
-            if (innerTxCount != 0)
-                return;
-
-            CommitCalled = true;
-            transaction.Commit(CommitTransactionGrbit.None);
-        }
-
-        public IEnumerable<string> DocumentKeys
-        {
-            get
-            {
-                Api.MoveBeforeFirst(session, documents);
-                while (Api.TryMoveNext(session, documents))
-                {
-                    yield return Api.RetrieveColumnAsString(session, documents, documentsColumns["key"], Encoding.Unicode);
-                }
-            }
-        }
-
-
-        public Tuple<int, int> FirstAndLastDocumentKeys()
-        {
-            var result = new Tuple<int, int>();
-            Api.MoveBeforeFirst(session, documents);
-            if (Api.TryMoveNext(session, documents))
-                result.First = Api.RetrieveColumnAsInt32(session, documents, documentsColumns["id"]).Value;
-            Api.MoveAfterLast(session, documents);
-            if (Api.TryMovePrevious(session, documents))
-                result.Second = Api.RetrieveColumnAsInt32(session, documents, documentsColumns["id"]).Value;
-            return result;
-        }
-
-        public bool DoesTasksExistsForIndex(string name)
-        {
-            Api.JetSetCurrentIndex(session, tasks, "by_index");
-            Api.MakeKey(session, tasks, name, Encoding.Unicode, MakeKeyGrbit.NewKey);
-            if (Api.TrySeek(session, tasks, SeekGrbit.SeekEQ) == false)
-            {
-                Api.MakeKey(session, tasks, "*", Encoding.Unicode, MakeKeyGrbit.NewKey);
-                return Api.TrySeek(session, tasks, SeekGrbit.SeekEQ);
-            }
-            return true;
-        }
-
-        public IEnumerable<Tuple<JsonDocument, int>> DocumentsById(Reference<bool> hasMoreWork, int startId, int endId, int limit)
-        {
-            Api.JetSetCurrentIndex(session, documents, "by_id");
-            Api.MakeKey(session, documents, startId, MakeKeyGrbit.NewKey);
-            if (Api.TrySeek(session, documents, SeekGrbit.SeekGE) == false)
-            {
-                logger.DebugFormat("Document with id {0} or higher was not found", startId);
-                yield break;
-            }
-            int count = 0;
-            do
-            {
-                if ((++count) > limit)
-                {
-                    hasMoreWork.Value = true;
-                    yield break;
-                }
-                var id = Api.RetrieveColumnAsInt32(session, documents, documentsColumns["id"],
-                                                   RetrieveColumnGrbit.RetrieveFromIndex).Value;
-                if (id > endId)
-                    break;
-
-                var data = Api.RetrieveColumn(session, documents, documentsColumns["data"]);
-                logger.DebugFormat("Document with id '{0}' was found, doc length: {1}", id, data.Length);
-                var json = Api.RetrieveColumnAsString(session, documents, documentsColumns["metadata"],Encoding.Unicode);
-                yield return new Tuple<JsonDocument, int>
-                {
-                    First = new JsonDocument
-                    {
-                        Key = Api.RetrieveColumnAsString(session, documents, documentsColumns["key"],Encoding.Unicode),
-                        Data = data,
-                        Metadata = JObject.Parse(json)
-                    },
-                    Second = id
-                };
-
-
-            } while (Api.TryMoveNext(session, documents));
-            hasMoreWork.Value = false;
-        }
-
-        public void AddDocument(string key, string data, string metadata)
-        {
-            using (var update = new Update(session, documents, JET_prep.Insert))
-            {
-                Api.SetColumn(session, documents, documentsColumns["key"], key, Encoding.Unicode);
-                Api.SetColumn(session, documents, documentsColumns["data"], Encoding.UTF8.GetBytes(data));
-                Api.SetColumn(session, documents, documentsColumns["metadata"], metadata, Encoding.Unicode);
-
-                update.Save();
-            }
-            logger.DebugFormat("Inserted a new document with key '{0}', doc length: {1}", key, data.Length);
-        }
-
-        public void DeleteDocument(string key)
-        {
-            Api.JetSetCurrentIndex(session, documents, "by_key");
-            Api.MakeKey(session, documents, key, Encoding.Unicode, MakeKeyGrbit.NewKey);
-            if (Api.TrySeek(session, documents, SeekGrbit.SeekEQ) == false)
-            {
-                logger.DebugFormat("Document with key '{0}' was not found, and considered deleted", key);
-                return;
-            }
-
-            Api.JetDelete(session, documents);
-            logger.DebugFormat("Document with key '{0}' was deleted", key);
-        }
-
-        public void AddTask(Task task)
-        {
-            using (var update = new Update(session, tasks, JET_prep.Insert))
-            {
-                Api.SetColumn(session, tasks, tasksColumns["task"], task.AsString(), Encoding.Unicode);
-                Api.SetColumn(session, tasks, tasksColumns["for_index"], task.View, Encoding.Unicode);
-
-                update.Save();
-            }
-            if (logger.IsDebugEnabled)
-                logger.DebugFormat("New task '{0}'", task.AsString());
-        }
-
-        public void AddAttachment(string key, byte[] data, string headers)
-        {
-            Api.JetSetCurrentIndex(session, files, "by_name");
-            Api.MakeKey(session, files, key, Encoding.Unicode, MakeKeyGrbit.NewKey);
-            var prep = (Api.TrySeek(session, files, SeekGrbit.SeekEQ) == false)
-                              ? JET_prep.Insert
-                              : JET_prep.Replace;
-            using (var update = new Update(session, files, prep))
-            {
-                Api.SetColumn(session, files, filesColumns["name"], key, Encoding.Unicode);
-                Api.SetColumn(session, files, filesColumns["data"], data);
-                Api.SetColumn(session, files, filesColumns["metadata"], headers, Encoding.Unicode);
-
-                update.Save();
-            }
-            logger.DebugFormat("Adding attachment {0}", key);
-        }
-
-        public void DeleteAttachment(string key)
-        {
-            Api.JetSetCurrentIndex(session, files, "by_name");
-            Api.MakeKey(session, files, key, Encoding.Unicode, MakeKeyGrbit.NewKey);
-            if (Api.TrySeek(session, files, SeekGrbit.SeekEQ) == false)
-            {
-                logger.DebugFormat("Attachment with key '{0}' was not found, and considered deleted", key);
-                return;
-            }
-
-            Api.JetDelete(session, files);
-            logger.DebugFormat("Attachment with key '{0}' was deleted", key);
-        }
-
-        public Attachment GetAttachment(string key)
-        {
-            Api.JetSetCurrentIndex(session, files, "by_name");
-            Api.MakeKey(session, files, key, Encoding.Unicode, MakeKeyGrbit.NewKey);
-            if (Api.TrySeek(session, files, SeekGrbit.SeekEQ) == false)
-            {
-                return null;
-            }
-
-            var metadata = Api.RetrieveColumnAsString(session, files, filesColumns["metadata"], Encoding.Unicode);
-            return new Attachment
-            {
-                Data= Api.RetrieveColumn(session, files, filesColumns["data"]),
-                Metadata = JObject.Parse(metadata)
-            };
-        }
-
-
-
-        public string GetFirstTask()
-        {
-            Api.MoveBeforeFirst(session, tasks);
-            while (Api.TryMoveNext(session, tasks))
-            {
-                try
-                {
-                    Api.JetGetLock(session, tasks, GetLockGrbit.Write);
-                }
-                catch (EsentErrorException e)
-                {
-                    if (e.Error != JET_err.WriteConflict)
-                        throw;
-                }
-                return Api.RetrieveColumnAsString(session, tasks, tasksColumns["task"], Encoding.Unicode);
-            }
-            return null;
-        }
-
-        public void CompleteCurrentTask()
-        {
-            Api.JetDelete(session, tasks);
-        }
-
-        public void PushTx()
-        {
-            innerTxCount++;
-        }
-
-        public void PopTx()
-        {
-            innerTxCount--;
-        }
-
-        public int GetDocumentsCount()
-        {
-            int val;
-            Api.JetIndexRecordCount(session, documents, out val, 0);
-            return val;
-        }
-    }
->>>>>>> d8290a64
 }