--- conflicted
+++ resolved
@@ -6,28 +6,13 @@
 
 namespace Raven.Tests.Issues
 {
-<<<<<<< HEAD
-	public class RavenDB_505 : RavenTest
-	{
+    public class RavenDB_505 : RavenTest
+    {
         [Theory]
         [PropertyData("Storages")]
-		public void CreateDeleteCreateIndex(string storage)
-		{
-			using (var store = NewDocumentStore(requestedStorage: storage))
-			{
-				var indexDefinition = new IndexDefinition
-				{
-					Map = "from d in docs select new {}"
-				};
-			    for (int i = 0; i < 10; i++)
-			    {
-=======
-    public class RavenDB_505 : RavenTest
-    {
-        [Fact]
-        public void CreateDeleteCreateIndex()
+        public void CreateDeleteCreateIndex(string storage)
         {
-            using (var store = NewDocumentStore(requestedStorage:"esent"))
+            using (var store = NewDocumentStore(requestedStorage: storage))
             {
                 var indexDefinition = new IndexDefinition
                 {
@@ -35,7 +20,6 @@
                 };
                 for (int i = 0; i < 10; i++)
                 {
->>>>>>> 68f1ca50
                     store.DatabaseCommands.PutIndex("test", indexDefinition);
                     store.DatabaseCommands.DeleteIndex("test");
                 }
