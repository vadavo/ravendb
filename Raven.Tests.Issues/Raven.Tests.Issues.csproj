--- conflicted
+++ resolved
@@ -280,11 +280,8 @@
     <Compile Include="RavenDB_2495.cs" />
     <Compile Include="RavenDB_2496.cs" />
     <Compile Include="RavenDB_2502.cs" />
-<<<<<<< HEAD
     <Compile Include="RavenDB_2556.cs" />
-=======
     <Compile Include="RavenDB_2566.cs" />
->>>>>>> d5f5dc21
     <Compile Include="RavenDB_295.cs" />
     <Compile Include="RavenDB_299.cs" />
     <Compile Include="RavenDB_301.cs" />
