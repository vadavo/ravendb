﻿using System;
using System.Collections.Generic;
using System.Linq;
using System.Threading;
using System.Threading.Tasks;
using Raven.Abstractions.Data;
using Raven.Abstractions.Extensions;
using Raven.Client;
using Raven.Client.Connection;
using Raven.Client.Indexes;
using Raven.Database.Plugins.Builtins.Monitoring.Snmp.Objects.Database.Statistics;
using Raven.Tests.Common;
using Xunit;
using Raven.Tests.Helpers;

namespace Raven.Tests.Issues
{
    public class RavenDB_3987 : RavenTest
    {
        public class Person
        {
            public string Name;
            public int Age;
        }

        public class Person_ByName : AbstractIndexCreationTask<Person>
        {
            public Person_ByName()
            {
                Map = persons => from person in persons
                                 select new
                                 {
                                     Name = person.Name
                                 };
            }
        }

        public class Person_ByAge : AbstractIndexCreationTask<Person>
        {
            public Person_ByAge()
            {
                Map = persons => from person in persons
                                 select new
                                 {
                                     Age = person.Age
                                 };
            }
        }

        public static Person[] GetNewPersons()
        {
            return new Person[]
            {
                new Person()
                {
                    Name = "Bob",
                    Age = 40
                },
                new Person()
                {
                    Name = "Bob",
                    Age = 25
                },
                new Person()
                {
                    Name = "Bob",
                    Age = 42
                },
                new Person()
                {
                    Name = "Bob",
                    Age = 40
                },
                new Person()
                {
                    Name = "Bobina",
                    Age = 30
                },
                new Person()
                {
                    Name = "Bob",
                    Age = 43
                },
                new Person()
                {
                    Name = "Adi",
                    Age = 40
                },
                new Person()
                {
                    Name = "Adina",
                    Age = 20
                }
            };
        }

        [Fact]
        public async Task DeleteByIndexAsync()
        {
            using (var server = GetNewServer())
            {
                using (var session = server.DocumentStore.OpenSession())
                {
                    var persons = GetNewPersons();
<<<<<<< HEAD
                    persons.ForEach((x) =>
                    {
                        session.Store(x);
                    });
=======
                    foreach(var person in persons)
                        await session.StoreAsync(person);
>>>>>>> 6b10fe28

                    session.SaveChanges();
                }

                new Person_ByName().Execute(server.DocumentStore);
                new Person_ByAge().Execute(server.DocumentStore);

                WaitForIndexing(server.DocumentStore);

                using (var session = server.DocumentStore.OpenAsyncSession())
                {
                    var operation1 = await session.Advanced.DeleteByIndexAsync<Person>("Person/ByName", x => x.Name == "Bob");
                    await operation1.WaitForCompletionAsync();

                    var operation2 = await session.Advanced.DeleteByIndexAsync<Person, Person_ByAge>(x => x.Age < 35);
                    await operation2.WaitForCompletionAsync();

                    await session.SaveChangesAsync();
                }

                using (var session = server.DocumentStore.OpenAsyncSession())
                {
                    var persons = await session.Advanced.AsyncDocumentQuery<Person>().ToListAsync();

                    Assert.Equal(1, persons.Count);
                    Assert.Equal("Adi", persons[0].Name);
                }
            }
        }

        [Fact]
        public void DeleteByIndex()
        {
            using (var server = GetNewServer())
            {
                using (var session = server.DocumentStore.OpenSession())
                {
                    var persons = GetNewPersons();
                    persons.ForEach(x => session.Store(x));
                    session.SaveChanges();
                }

                new Person_ByName().Execute(server.DocumentStore);
                new Person_ByAge().Execute(server.DocumentStore);

                WaitForIndexing(server.DocumentStore);

                using (var session = server.DocumentStore.OpenSession())
                {
                    var operation1 = session.Advanced.DeleteByIndex<Person>("Person/ByName", x => x.Name == "Bob");
                    operation1.WaitForCompletion();

                    var operation2 = session.Advanced.DeleteByIndex<Person, Person_ByAge>(x => x.Age < 35);
                    operation2.WaitForCompletion();

                    session.SaveChanges();
                }

                using (var session = server.DocumentStore.OpenSession())
                {
                    var persons = session.Query<Person>().ToList();

                    Assert.Equal(1, persons.Count);
                    Assert.Equal(persons[0].Name, "Adi");
                }
            }
        }
    }
}
<|MERGE_RESOLUTION|>--- conflicted
+++ resolved
@@ -99,20 +99,13 @@
         {
             using (var server = GetNewServer())
             {
-                using (var session = server.DocumentStore.OpenSession())
+                using (var session = server.DocumentStore.OpenAsyncSession())
                 {
                     var persons = GetNewPersons();
-<<<<<<< HEAD
-                    persons.ForEach((x) =>
-                    {
-                        session.Store(x);
-                    });
-=======
                     foreach(var person in persons)
                         await session.StoreAsync(person);
->>>>>>> 6b10fe28
 
-                    session.SaveChanges();
+                    await session.SaveChangesAsync();
                 }
 
                 new Person_ByName().Execute(server.DocumentStore);
