--- conflicted
+++ resolved
@@ -1,1099 +1,549 @@
-<<<<<<< HEAD
-properties {
-	$base_dir  = resolve-path .
-	$lib_dir = "$base_dir\SharedLibs"
-	$build_dir = "$base_dir\build"
-	$buildartifacts_dir = "$build_dir\"
-	$sln_file = "$base_dir\zzz_RavenDB_Release.sln"
-	$version = "1.2"
-	$tools_dir = "$base_dir\Tools"
-	$release_dir = "$base_dir\Release"
-	$uploader = "..\Uploader\S3Uploader.exe"
-	$configuration = "Debug"
-	
-	$web_dlls = @( "Raven.Abstractions.???","Raven.Web.???", (Get-DependencyPackageFiles 'NLog.2'), (Get-DependencyPackageFiles Microsoft.Web.Infrastructure), 
-				"Lucene.Net.???", "Lucene.Net.Contrib.Spatial.???", "Spatial4n.Core.???", "Lucene.Net.Contrib.SpellChecker.???","BouncyCastle.Crypto.???",
-				"ICSharpCode.NRefactory.???", "Rhino.Licensing.???", "Esent.Interop.???", "Raven.Database.???", "Raven.Storage.Esent.???", 
-				"Raven.Storage.Managed.???", "Raven.Munin.???" ) |
-		ForEach-Object { 
-			if ([System.IO.Path]::IsPathRooted($_)) { return $_ }
-			return "$build_dir\$_"
-		}
-	
-	$web_files = @("Raven.Studio.xap", "..\DefaultConfigs\web.config" )
-	
-	$server_files = @( "Raven.Server.exe", "Raven.Studio.xap", (Get-DependencyPackageFiles 'NLog.2'), "Lucene.Net.???",
-					 "Lucene.Net.Contrib.Spatial.???", "Spatial4n.Core.???", "Lucene.Net.Contrib.SpellChecker.???", "ICSharpCode.NRefactory.???", "Rhino.Licensing.???", "BouncyCastle.Crypto.???",
-					"Esent.Interop.???", "Raven.Abstractions.???", "Raven.Database.???", "Raven.Storage.Esent.???",
-					"Raven.Storage.Managed.???", "Raven.Munin.???" ) |
-		ForEach-Object { 
-			if ([System.IO.Path]::IsPathRooted($_)) { return $_ }
-			return "$build_dir\$_"
-		}
-		
-	$client_dlls_3_5 = @( (Get-DependencyPackageFiles 'NLog.2' -FrameworkVersion net35), "Raven.Abstractions-3.5.???", "Raven.Client.Lightweight-3.5.???") |
-		ForEach-Object { 
-			if ([System.IO.Path]::IsPathRooted($_)) { return $_ }
-			return "$build_dir\$_"
-		}
-	 
-	$client_dlls = @( (Get-DependencyPackageFiles 'NLog.2'), "Raven.Client.MvcIntegration.???", 
-					"Raven.Abstractions.???", "Raven.Client.Lightweight.???", "Raven.Client.Lightweight.FSharp.???", "Raven.Client.Debug.???") |
-		ForEach-Object { 
-			if ([System.IO.Path]::IsPathRooted($_)) { return $_ }
-			return "$build_dir\$_"
-		}
-  
-	$silverlight4_dlls = @("Raven.Client.Silverlight-4.???", "AsyncCtpLibrary_Silverlight.???") |
-		ForEach-Object { 
-			if ([System.IO.Path]::IsPathRooted($_)) { return $_ }
-			return "$build_dir\$_"
-		}
-		
-	$silverlight_dlls = @("Raven.Client.Silverlight.???", "AsyncCtpLibrary_Silverlight5.???") |
-		ForEach-Object { 
-			if ([System.IO.Path]::IsPathRooted($_)) { return $_ }
-			return "$build_dir\$_"
-		}
- 
-	$all_client_dlls = @( "Raven.Client.MvcIntegration.???", "Raven.Client.Lightweight.???", "Raven.Client.Lightweight.FSharp.???", "Raven.Client.Embedded.???", "Raven.Abstractions.???", "Raven.Database.???", "BouncyCastle.Crypto.???",
-						  "Esent.Interop.???", "ICSharpCode.NRefactory.???", "Lucene.Net.???", "Lucene.Net.Contrib.Spatial.???", "Spatial4n.Core.???",
-						  "Lucene.Net.Contrib.SpellChecker.???", (Get-DependencyPackageFiles 'NLog.2'),
-						  "Raven.Storage.Esent.???", "Raven.Storage.Managed.???", "Raven.Munin.???", "AsyncCtpLibrary.???", "Raven.Studio.xap"  ) |
-		ForEach-Object { 
-			if ([System.IO.Path]::IsPathRooted($_)) { return $_ }
-			return "$build_dir\$_"
-		}
-	  
-	$test_prjs = @("Raven.Tests.dll","Raven.Tests.FSharp.dll", "Raven.Client.VisualBasic.Tests.dll", "Raven.Bundles.Tests.dll" )
-}
-include .\psake_ext.ps1
-
-task default -depends OpenSource,Release
-
-task Verify40 {
-	if( (ls "$env:windir\Microsoft.NET\Framework\v4.0*") -eq $null ) {
-		throw "Building Raven requires .NET 4.0, which doesn't appear to be installed on this machine"
-	}
-}
-
-
-task Clean {
-	Remove-Item -force -recurse $buildartifacts_dir -ErrorAction SilentlyContinue
-	Remove-Item -force -recurse $release_dir -ErrorAction SilentlyContinue
-}
-
-task Init -depends Verify40, Clean {
-
-	if($env:BUILD_NUMBER -ne $null) {
-		$env:buildlabel  = $env:BUILD_NUMBER
-	}
-	if($env:buildlabel -eq $null) {
-		$env:buildlabel = "13"
-	}
-	
-	exec { git update-index --assume-unchanged "$base_dir\CommonAssemblyInfo.cs" }
-	$commit = Get-Git-Commit
-	(Get-Content "$base_dir\CommonAssemblyInfo.cs") | 
-		Foreach-Object { $_ -replace ".13.", ".$($env:buildlabel)." } |
-		Foreach-Object { $_ -replace "{commit}", $commit } |
-		Set-Content "$base_dir\CommonAssemblyInfo.cs" -Encoding UTF8
-	
-	
-	New-Item $release_dir -itemType directory -ErrorAction SilentlyContinue | Out-Null
-	New-Item $build_dir -itemType directory -ErrorAction SilentlyContinue | Out-Null
-	
-	copy $tools_dir\xUnit\*.* $build_dir
-}
-
-task BeforeCompile {
-	$dat = "$base_dir\..\BuildsInfo\RavenDB\Settings.dat"
-	$datDest = "$base_dir\Raven.Studio\Settings.dat"
-	echo $dat
-	if (Test-Path $dat) {
-		Copy-Item $dat $datDest -force
-	}
-	ElseIf ((Test-Path $datDest) -eq $false) {
-		New-Item $datDest -type file -force
-	}
-}
-
-task AfterCompile {
-	#new-item "$base_dir\Raven.Studio\Settings.dat" -type file -force
-}
-
-task Compile -depends Init {
-	
-	$v4_net_version = (ls "$env:windir\Microsoft.NET\Framework\v4.0*").Name
-	
-	exec { &"C:\Windows\Microsoft.NET\Framework\$v4_net_version\MSBuild.exe" "$base_dir\Utilities\Raven.ProjectRewriter\Raven.ProjectRewriter.csproj" /p:OutDir="$buildartifacts_dir\" }
-	exec { &"$build_dir\Raven.ProjectRewriter.exe" }
-	
-	try { 
-		ExecuteTask("BeforeCompile")
-		Write-Host "Compiling with '$configuration' configuration"
-		exec { &"C:\Windows\Microsoft.NET\Framework\$v4_net_version\MSBuild.exe" "$sln_file" /p:OutDir="$buildartifacts_dir\" /p:Configuration=$configuration }
-	} catch {
-		Throw
-	} finally { 
-		ExecuteTask("AfterCompile")
-	}
-}
-
-task Test -depends Compile {
-	Write-Host $test_prjs
-	$test_prjs | ForEach-Object { 
-		Write-Host "Testing $build_dir\$_"
-		exec { &"$build_dir\xunit.console.clr4.exe" "$build_dir\$_" }
-	}
-}
-
-task StressTest -depends Compile {
-	Copy-Item (Get-DependencyPackageFiles 'NLog.2') $build_dir -force
-	
-	@("Raven.StressTests.dll") | ForEach-Object { 
-		Write-Host "Testing $build_dir\$_"
-		exec { &"$build_dir\xunit.console.clr4.exe" "$build_dir\$_" }
-	}
-}
-
-task MeasurePerformance -depends Compile {
-	$RavenDbStableLocation = "F:\RavenDB"
-	$DataLocation = "F:\Data"
-	$LogsLocation = "F:\PerformanceLogs"
-	$stableBuildToTests = @(616, 573, 531, 499, 482, 457, 371)
-	$stableBuildToTests | ForEach-Object { 
-		$RavenServer = $RavenDbStableLocation + "\RavenDB-Build-$_\Server"
-		Write-Host "Measure performance against RavenDB Build #$_, Path: $RavenServer"
-		exec { &"$build_dir\Raven.Performance.exe" "--database-location=$RavenDbStableLocation --build-number=$_ --data-location=$DataLocation --logs-location=$LogsLocation" }
-	}
-}
-
-task TestSilverlight -depends Compile, CopyServer {
-	try
-	{
-		$process = Start-Process "$build_dir\Output\Server\Raven.Server.exe" "--ram --set=Raven/Port==8079" -PassThru
-		exec { & ".\Tools\StatLight\StatLight.exe" "-x=.\build\Raven.Tests.Silverlight.xap" "--OverrideTestProvider=MSTestWithCustomProvider" "--ReportOutputFile=.\Raven.Tests.Silverlight.Results.xml" }
-	}
-	finally
-	{
-		Stop-Process -InputObject $process
-	}
-}
-
-task ReleaseNoTests -depends OpenSource,DoRelease {
-
-}
-
-task Unstable {
-	$configuration = "Release"
-	$global:uploadCategory = "RavenDB-Unstable"
-}
-
-task OpenSource {
-	$configuration = "Release"
-	$global:uploadCategory = "RavenDB"
-}
-
-task RunTests -depends Test,TestSilverlight
-
-task RunAllTests -depends Test,TestSilverlight,StressTest
-
-task Release -depends RunTests,DoRelease
-
-task CopySamples {
-	$samples = @("Raven.Sample.ShardClient", "Raven.Sample.Failover", "Raven.Sample.Replication", `
-			   "Raven.Sample.EventSourcing", "Raven.Bundles.Sample.EventSourcing.ShoppingCartAggregator", `
-			   "Raven.Samples.IndexReplication", "Raven.Samples.Includes", "Raven.Sample.SimpleClient", `
-			   "Raven.Sample.MultiTenancy", "Raven.Sample.Suggestions", `
-			   "Raven.Sample.LiveProjections", "Raven.Sample.FullTextSearch")
-	$exclude = @("bin", "obj", "Data", "Plugins")
-	
-	foreach ($sample in $samples) {
-	  echo $sample 
-	  
-	  Delete-Sample-Data-For-Release "$base_dir\Samples\$sample"
-	  
-	  cp "$base_dir\Samples\$sample" "$build_dir\Output\Samples" -recurse -force
-	  
-	  Delete-Sample-Data-For-Release "$build_dir\Output\Samples\$sample" 
-	}
-	
-	cp "$base_dir\Samples\Raven.Samples.sln" "$build_dir\Output\Samples" -force
-	cp "$base_dir\Samples\Samples.ps1" "$build_dir\Output\Samples" -force
-	  
-	exec { .\Utilities\Binaries\Raven.Samples.PrepareForRelease.exe "$build_dir\Output\Samples\Raven.Samples.sln" "$build_dir\Output" }
-}
-
-task CreateOutpuDirectories -depends CleanOutputDirectory {
-	New-Item $build_dir\Output -Type directory -ErrorAction SilentlyContinue | Out-Null
-	New-Item $build_dir\Output\Server -Type directory | Out-Null
-	New-Item $build_dir\Output\Web -Type directory | Out-Null
-	New-Item $build_dir\Output\Web\bin -Type directory | Out-Null
-	New-Item $build_dir\Output\EmbeddedClient -Type directory | Out-Null
-	New-Item $build_dir\Output\Client -Type directory | Out-Null
-	New-Item $build_dir\Output\Client-3.5 -Type directory | Out-Null
-	New-Item $build_dir\Output\Silverlight -Type directory | Out-Null
-	New-Item $build_dir\Output\Silverlight-4 -Type directory | Out-Null
-	New-Item $build_dir\Output\Bundles -Type directory | Out-Null
-	New-Item $build_dir\Output\Samples -Type directory | Out-Null
-	New-Item $build_dir\Output\Smuggler -Type directory | Out-Null
-	New-Item $build_dir\Output\Backup -Type directory | Out-Null
-}
-
-task CleanOutputDirectory { 
-	Remove-Item $build_dir\Output -Recurse -Force -ErrorAction SilentlyContinue
-}
-
-task CopyEmbeddedClient { 
-	$all_client_dlls | ForEach-Object { Copy-Item "$_" $build_dir\Output\EmbeddedClient }
-}
-
-task CopySilverlight { 
-	$silverlight_dlls + @((Get-DependencyPackageFiles 'NLog.2' -FrameworkVersion sl4)) | 
-		ForEach-Object { Copy-Item "$_" $build_dir\Output\Silverlight }
-}
-
-task CopySilverlight-4 { 
-	$silverlight4_dlls + @((Get-DependencyPackageFiles 'NLog.2' -FrameworkVersion sl4)) | 
-		ForEach-Object { Copy-Item "$_" $build_dir\Output\Silverlight-4 }
-}
-
-task CopySmuggler {
-	Copy-Item $build_dir\Raven.Abstractions.??? $build_dir\Output\Smuggler
-	Copy-Item $build_dir\Raven.Smuggler.??? $build_dir\Output\Smuggler
-}
-
-task CopyBackup {
-	Copy-Item $build_dir\Raven.Abstractions.??? $build_dir\Output\Smuggler
-	Copy-Item $build_dir\Raven.Backup.??? $build_dir\Output\Backup
-}
-
-task CopyClient {
-	$client_dlls | ForEach-Object { Copy-Item "$_" $build_dir\Output\Client }
-}
-
-task CopyClient35 {
-	$client_dlls_3_5 | ForEach-Object { Copy-Item "$_" $build_dir\Output\Client-3.5 }
-}
-
-task CopyWeb {
-	$web_dlls | ForEach-Object { Copy-Item "$_" $build_dir\Output\Web\bin }
-	$web_files | ForEach-Object { Copy-Item "$build_dir\$_" $build_dir\Output\Web }
-}
-
-task CopyBundles {
-	$items = (Get-ChildItem $build_dir\Raven.Bundles.*.???) + (Get-ChildItem $build_dir\Raven.Client.*.???) | 
-				Where-Object { $_.Name.Contains(".Tests.") -eq $false } | ForEach-Object { $_.FullName }
-	Copy-Item $items $build_dir\Output\Bundles
-}
-
-task CopyServer -depends CreateOutpuDirectories {
-	$server_files | ForEach-Object { Copy-Item "$_" $build_dir\Output\Server }
-	Copy-Item $base_dir\DefaultConfigs\RavenDb.exe.config $build_dir\Output\Server\Raven.Server.exe.config
-}
-
-task CreateDocs {
-	$v4_net_version = (ls "$env:windir\Microsoft.NET\Framework\v4.0*").Name
-	
-	if($env:buildlabel -eq 13)
-	{
-	  return 
-	}
-	 
-  # we expliclty allows this to fail
-  & "C:\Windows\Microsoft.NET\Framework\$v4_net_version\MSBuild.exe" "$base_dir\Raven.Docs.shfbproj" /p:OutDir="$buildartifacts_dir\"
-}
-
-task CopyRootFiles -depends CreateDocs {
-	cp $base_dir\license.txt $build_dir\Output\license.txt
-	cp $base_dir\Scripts\Start.cmd $build_dir\Output\Start.cmd
-	cp $base_dir\Scripts\Raven-UpdateBundles.ps1 $build_dir\Output\Raven-UpdateBundles.ps1
-	cp $base_dir\Scripts\Raven-GetBundles.ps1 $build_dir\Output\Raven-GetBundles.ps1
-	cp $base_dir\readme.txt $build_dir\Output\readme.txt
-	cp $base_dir\Help\Documentation.chm $build_dir\Output\Documentation.chm  -ErrorAction SilentlyContinue
-	cp $base_dir\acknowledgments.txt $build_dir\Output\acknowledgments.txt
-}
-
-task ZipOutput {
-	
-	if($env:buildlabel -eq 13)
-	{
-		return 
-	}
-
-	$old = pwd
-	cd $build_dir\Output
-	
-	$file = "$release_dir\$global:uploadCategory-Build-$env:buildlabel.zip"
-		
-	exec { 
-		& $tools_dir\zip.exe -9 -A -r `
-			$file `
-			EmbeddedClient\*.* `
-			Client\*.* `
-			Samples\*.* `
-			Smuggler\*.* `
-			Backup\*.* `
-			Client-3.5\*.* `
-			Web\*.* `
-			Bundles\*.* `
-			Web\bin\*.* `
-			Server\*.* `
-			*.*
-	}
-	
-	cd $old
-}
-
-task ResetBuildArtifcats {
-	git checkout "Raven.Database\RavenDB.snk"
-}
-
-
-task DoRelease -depends Compile, `
-	CleanOutputDirectory, `
-	CreateOutpuDirectories, `
-	CopyEmbeddedClient, `
-	CopySmuggler, `
-	CopyBackup, `
-	CopyClient, `
-	CopySilverlight, `
-	CopySilverlight-4, `
-	CopyClient35, `
-	CopyWeb, `
-	CopyBundles, `
-	CopyServer, `
-	CopyRootFiles, `
-	CopySamples, `
-	ZipOutput, `
-	CreateNugetPackageFineGrained, `
-	ResetBuildArtifcats {	
-	Write-Host "Done building RavenDB"
-}
-
-
-task Upload -depends DoRelease {
-	Write-Host "Starting upload"
-	if (Test-Path $uploader) {
-		$log = $env:push_msg 
-		if(($log -eq $null) -or ($log.Length -eq 0)) {
-		  $log = git log -n 1 --oneline		
-		}
-		
-		$log = $log.Replace('"','''') # avoid problems because of " escaping the output
-		
-		$file = "$release_dir\$global:uploadCategory-Build-$env:buildlabel.zip"
-		write-host "Executing: $uploader '$global:uploadCategory' $file ""$log"""
-		&$uploader "$uploadCategory" $file "$log"
-			
-		if ($lastExitCode -ne 0) {
-			write-host "Failed to upload to S3: $lastExitCode"
-			throw "Error: Failed to publish build"
-		}
-	}
-	else {
-		Write-Host "could not find upload script $uploadScript, skipping upload"
-	}
-}	
-
-task UploadOpenSource -depends OpenSource, DoRelease, Upload	
-
-task UploadUnstable -depends Unstable, DoRelease, Upload
-
-task CreateNugetPackageFineGrained {
-
-	Remove-Item $base_dir\RavenDB*.nupkg
-	
-	$nuget_dir = "$build_dir\NuGet"
-	Remove-Item $nuget_dir -Force -Recurse -ErrorAction SilentlyContinue
-	New-Item $nuget_dir -Type directory | Out-Null
-	
-	New-Item $nuget_dir\RavenDB.Client\lib\net35 -Type directory | Out-Null
-	New-Item $nuget_dir\RavenDB.Client\lib\net40 -Type directory | Out-Null
-	New-Item $nuget_dir\RavenDB.Client\lib\sl40 -Type directory | Out-Null
-	New-Item $nuget_dir\RavenDB.Client\lib\sl50 -Type directory | Out-Null
-	Copy-Item $base_dir\NuGet\RavenDB.Client.nuspec $nuget_dir\RavenDB.Client\RavenDB.Client.nuspec
-	@("Raven.Abstractions-3.5.???", "Raven.Client.Lightweight-3.5.???") |% { Copy-Item "$build_dir\$_" $nuget_dir\RavenDB.Client\lib\net35 }
-	@("Raven.Abstractions.???", "Raven.Client.Lightweight.???") |% { Copy-Item "$build_dir\$_" $nuget_dir\RavenDB.Client\lib\net40 }
-	@("Raven.Client.Silverlight-4.???", "AsyncCtpLibrary_Silverlight.???") |% { Copy-Item "$build_dir\$_" $nuget_dir\RavenDB.Client\lib\sl40 }
-	@("Raven.Client.Silverlight.???", "AsyncCtpLibrary_Silverlight5.???") |% { Copy-Item "$build_dir\$_" $nuget_dir\RavenDB.Client\lib\sl50	}
-		
-	New-Item $nuget_dir\RavenDB.Client.FSharp\lib\net40 -Type directory | Out-Null
-	Copy-Item $base_dir\NuGet\RavenDB.Client.FSharp.nuspec $nuget_dir\RavenDB.Client.FSharp\RavenDB.Client.FSharp.nuspec
-	@("Raven.Client.Lightweight.FSharp.???") |% { Copy-Item "$build_dir\$_" $nuget_dir\RavenDB.Client.FSharp\lib\net40 }
-	
-	New-Item $nuget_dir\RavenDB.Client.Debug\lib\net40 -Type directory | Out-Null
-	Copy-Item $base_dir\NuGet\RavenDB.Client.Debug.nuspec $nuget_dir\RavenDB.Client.Debug\RavenDB.Client.Debug.nuspec
-	@("Raven.Client.Debug.???") |% { Copy-Item "$build_dir\$_" $nuget_dir\RavenDB.Client.Debug\lib\net40 }
-	
-	New-Item $nuget_dir\RavenDB.Client.MvcIntegration\lib\net40 -Type directory | Out-Null
-	Copy-Item $base_dir\NuGet\RavenDB.Client.MvcIntegration.nuspec $nuget_dir\RavenDB.Client.MvcIntegration\RavenDB.Client.MvcIntegration.nuspec
-	@("Raven.Client.MvcIntegration.???") |% { Copy-Item "$build_dir\$_" $nuget_dir\RavenDB.Client.MvcIntegration\lib\net40 }
-		
-	New-Item $nuget_dir\RavenDB.Database\lib\net40 -Type directory | Out-Null
-	Copy-Item $base_dir\NuGet\RavenDB.Database.nuspec $nuget_dir\RavenDB.Database\RavenDB.Database.nuspec
-	@("Raven.Abstractions.???", "Raven.Database.???", "BouncyCastle.Crypto.???",
-			  "Esent.Interop.???", "ICSharpCode.NRefactory.???", "Lucene.Net.???", "Lucene.Net.Contrib.Spatial.???", "Spatial4n.Core.???",
-			  "Lucene.Net.Contrib.SpellChecker.???", "Raven.Backup.???", "Raven.Smuggler.???", "Raven.Storage.Esent.???",
-			  "Raven.Storage.Managed.???", "Raven.Munin.???" ) |% { Copy-Item "$build_dir\$_" $nuget_dir\RavenDB.Database\lib\net40 }
-	
-	New-Item $nuget_dir\RavenDB.Server -Type directory | Out-Null
-	Copy-Item $base_dir\NuGet\RavenDB.Server.nuspec $nuget_dir\RavenDB.Server\RavenDB.Server.nuspec
-	@("BouncyCastle.Crypto.???", "Esent.Interop.???", "ICSharpCode.NRefactory.???", "Lucene.Net.???", "Lucene.Net.Contrib.Spatial.???", "Spatial4n.Core.???",
-		"Lucene.Net.Contrib.SpellChecker.???", "NewtonSoft.Json.???", "NLog.???", "Raven.Abstractions.???", "Raven.Database.???",
-		"Raven.Munin.???", "Raven.Server.???", "Raven.Storage.Esent.???", "Raven.Storage.Managed.???",
-		"Raven.Studio.xap") |% { Copy-Item "$build_dir\$_" $nuget_dir\RavenDB.Server }	
-
-	New-Item $nuget_dir\RavenDB.Embedded\lib\net40 -Type directory | Out-Null
-	Copy-Item $base_dir\NuGet\RavenDB.Embedded.nuspec $nuget_dir\RavenDB.Embedded\RavenDB.Embedded.nuspec
-	@("Raven.Client.Embedded.???") |% { Copy-Item "$build_dir\$_" $nuget_dir\RavenDB.Embedded\lib\net40 }
-	New-Item $nuget_dir\RavenDB.Embedded\content -Type directory | Out-Null
-	Copy-Item "$build_dir\Raven.Studio.xap" $nuget_dir\RavenDB.Embedded\content
-	
-	New-Item $nuget_dir\RavenDB.Client.MoreLikeThis\lib\net40 -Type directory | Out-Null
-	Copy-Item $base_dir\NuGet\RavenDB.Client.MoreLikeThis.nuspec $nuget_dir\RavenDB.Client.MoreLikeThis\RavenDB.Client.MoreLikeThis.nuspec
-	@("Raven.Client.MoreLikeThis.???") |% { Copy-Item "$build_dir\$_" $nuget_dir\RavenDB.Client.MoreLikeThis\lib\net40 }
-
-	New-Item $nuget_dir\RavenDB.Bundles.MoreLikeThis\lib\net40 -Type directory | Out-Null
-	Copy-Item $base_dir\NuGet\RavenDB.Bundles.MoreLikeThis.nuspec $nuget_dir\RavenDB.Bundles.MoreLikeThis\RavenDB.Bundles.MoreLikeThis.nuspec
-	@("Raven.Bundles.MoreLikeThis.???") |% { Copy-Item "$build_dir\$_" $nuget_dir\RavenDB.Bundles.MoreLikeThis\lib\net40 }
-		
-	New-Item $nuget_dir\RavenDB.Client.UniqueConstraints\lib\net40 -Type directory | Out-Null
-	Copy-Item $base_dir\NuGet\RavenDB.Client.UniqueConstraints.nuspec $nuget_dir\RavenDB.Client.UniqueConstraints\RavenDB.Client.UniqueConstraints.nuspec
-	@("Raven.Client.UniqueConstraints.???") |% { Copy-Item "$build_dir\$_" $nuget_dir\RavenDB.Client.UniqueConstraints\lib\net40 }
-	
-	New-Item $nuget_dir\RavenDB.Client.Versioning\lib\net40 -Type directory | Out-Null
-	Copy-Item $base_dir\NuGet\RavenDB.Client.Versioning.nuspec $nuget_dir\RavenDB.Client.Versioning\RavenDB.Client.Versioning.nuspec
-	@("Raven.Client.Versioning.???") |% { Copy-Item "$build_dir\$_" $nuget_dir\RavenDB.Client.Versioning\lib\net40 }
-	
-	New-Item $nuget_dir\RavenDB.Bundles.Authentication\lib\net40 -Type directory | Out-Null
-	Copy-Item $base_dir\NuGet\RavenDB.Bundles.Authentication.nuspec $nuget_dir\RavenDB.Bundles.Authentication\RavenDB.Bundles.Authentication.nuspec
-	@("Raven.Bundles.Authentication.???") |% { Copy-Item "$build_dir\$_" $nuget_dir\RavenDB.Bundles.Authentication\lib\net40 }
-
-	New-Item $nuget_dir\RavenDB.Bundles.Authorization\lib\net40 -Type directory | Out-Null
-	Copy-Item $base_dir\NuGet\RavenDB.Bundles.Authorization.nuspec $nuget_dir\RavenDB.Bundles.Authorization\RavenDB.Bundles.Authorization.nuspec
-	@("Raven.Bundles.Authorization.???") |% { Copy-Item "$build_dir\$_" $nuget_dir\RavenDB.Bundles.Authorization\lib\net40 }
-	
-	New-Item $nuget_dir\RavenDB.Bundles.CascadeDelete\lib\net40 -Type directory | Out-Null
-	Copy-Item $base_dir\NuGet\RavenDB.Bundles.CascadeDelete.nuspec $nuget_dir\RavenDB.Bundles.CascadeDelete\RavenDB.Bundles.CascadeDelete.nuspec
-	@("Raven.Bundles.CascadeDelete.???") |% { Copy-Item "$build_dir\$_" $nuget_dir\RavenDB.Bundles.CascadeDelete\lib\net40 }
-	
-	New-Item $nuget_dir\RavenDB.Bundles.Expiration\lib\net40 -Type directory | Out-Null
-	Copy-Item $base_dir\NuGet\RavenDB.Bundles.Expiration.nuspec $nuget_dir\RavenDB.Bundles.Expiration\RavenDB.Bundles.Expiration.nuspec
-	@("Raven.Bundles.Expiration.???") |% { Copy-Item "$build_dir\$_" $nuget_dir\RavenDB.Bundles.Expiration\lib\net40 }
-	
-	New-Item $nuget_dir\RavenDB.Bundles.IndexReplication\lib\net40 -Type directory | Out-Null
-	Copy-Item $base_dir\NuGet\RavenDB.Bundles.IndexReplication.nuspec $nuget_dir\RavenDB.Bundles.IndexReplication\RavenDB.Bundles.IndexReplication.nuspec
-	@("Raven.Bundles.IndexReplication.???") |% { Copy-Item "$build_dir\$_" $nuget_dir\RavenDB.Bundles.IndexReplication\lib\net40 }
-	
-	New-Item $nuget_dir\RavenDB.Bundles.IndexedProperties\lib\net40 -Type directory | Out-Null
-	Copy-Item $base_dir\NuGet\RavenDB.Bundles.IndexedProperties.nuspec $nuget_dir\RavenDB.Bundles.IndexedProperties\RavenDB.Bundles.IndexedProperties.nuspec
-	@("Raven.Bundles.IndexedProperties.???") |% { Copy-Item "$build_dir\$_" $nuget_dir\RavenDB.Bundles.IndexedProperties\lib\net40 }
-	
-	New-Item $nuget_dir\RavenDB.Bundles.Quotas\lib\net40 -Type directory | Out-Null
-	Copy-Item $base_dir\NuGet\RavenDB.Bundles.Quotas.nuspec $nuget_dir\RavenDB.Bundles.Quotas\RavenDB.Bundles.Quotas.nuspec
-	@("Raven.Bundles.Quotas.???") |% { Copy-Item "$build_dir\$_" $nuget_dir\RavenDB.Bundles.Quotas\lib\net40 }
-	
-	New-Item $nuget_dir\RavenDB.Bundles.Replication\lib\net40 -Type directory | Out-Null
-	Copy-Item $base_dir\NuGet\RavenDB.Bundles.Replication.nuspec $nuget_dir\RavenDB.Bundles.Replication\RavenDB.Bundles.Replication.nuspec
-	@("Raven.Bundles.Replication.???") |% { Copy-Item "$build_dir\$_" $nuget_dir\RavenDB.Bundles.Replication\lib\net40 }
-	
-	New-Item $nuget_dir\RavenDB.Bundles.UniqueConstraints\lib\net40 -Type directory | Out-Null
-	Copy-Item $base_dir\NuGet\RavenDB.Bundles.UniqueConstraints.nuspec $nuget_dir\RavenDB.Bundles.UniqueConstraints\RavenDB.Bundles.UniqueConstraints.nuspec
-	@("Raven.Bundles.UniqueConstraints.???") |% { Copy-Item "$build_dir\$_" $nuget_dir\RavenDB.Bundles.UniqueConstraints\lib\net40 }
-	
-	New-Item $nuget_dir\RavenDB.Bundles.Versioning\lib\net40 -Type directory | Out-Null
-	Copy-Item $base_dir\NuGet\RavenDB.Bundles.Versioning.nuspec $nuget_dir\RavenDB.Bundles.Versioning\RavenDB.Bundles.Versioning.nuspec
-	@("Raven.Bundles.Versioning.???") |% { Copy-Item "$build_dir\$_" $nuget_dir\RavenDB.Bundles.Versioning\lib\net40 }
-	
-	New-Item $nuget_dir\RavenDB.AspNetHost\content -Type directory | Out-Null
-	New-Item $nuget_dir\RavenDB.AspNetHost\lib\net40 -Type directory | Out-Null
-	@("Raven.Web.???") |% { Copy-Item "$build_dir\$_" $nuget_dir\RavenDB.AspNetHost\lib\net40 }
-	Copy-Item $build_dir\Raven.Studio.xap $nuget_dir\RavenDB.AspNetHost\content
-	Copy-Item $base_dir\NuGet\RavenDB.AspNetHost.nuspec $nuget_dir\RavenDB.AspNetHost\RavenDB.AspNetHost.nuspec
-	Copy-Item $base_dir\DefaultConfigs\Nupack.Web.config $nuget_dir\RavenDB.AspNetHost\content\Web.config.transform
-	
-	$nugetVersion = "$version.$env:buildlabel"
-	if ($global:uploadCategory -and $global:uploadCategory.EndsWith("-Unstable")){
-		$nugetVersion += "-Unstable"
-	}
-	
-	# Sets the package version in all the nuspec as well as any RavenDB package dependency versions
-	$packages = Get-ChildItem $nuget_dir *.nuspec -recurse
-	$packages |% { 
-		$nuspec = [xml](Get-Content $_.FullName)
-		$nuspec.package.metadata.version = $nugetVersion
-		$nuspec | Select-Xml '//dependency' |% {
-			if($_.Node.Id.StartsWith('RavenDB')){
-				$_.Node.Version = "[$nugetVersion]"
-			}
-		}
-		$nuspec.Save($_.FullName);
-		&"$tools_dir\nuget.exe" pack $_.FullName
-	}
-	
-	# Upload packages
-	$accessPath = "$base_dir\..\Nuget-Access-Key.txt"
-	if ( (Test-Path $accessPath) ) {
-		$accessKey = Get-Content $accessPath
-		$accessKey = $accessKey.Trim()
-		
-		# Push to nuget repository
-		$packages | ForEach-Object {
-			&"$tools_dir\NuGet.exe" push "$($_.BaseName).$nugetVersion.nupkg" $accessKey
-		}
-	}
-	else {
-		Write-Host "Nuget-Access-Key.txt does not exit. Cannot publish the nuget package." -ForegroundColor Yellow
-	}
-}
-=======
-properties {
-	$base_dir  = resolve-path .
-	$lib_dir = "$base_dir\SharedLibs"
-	$build_dir = "$base_dir\build"
-	$buildartifacts_dir = "$build_dir\"
-	$sln_file = "$base_dir\zzz_RavenDB_Release.sln"
-	$version = "1.0"
-	$tools_dir = "$base_dir\Tools"
-	$release_dir = "$base_dir\Release"
-	$uploader = "..\Uploader\S3Uploader.exe"
-	$global:configuration = "Debug"
-	
-	$web_dlls = @( "Raven.Abstractions.???","Raven.Web.???", (Get-DependencyPackageFiles 'NLog.2'), (Get-DependencyPackageFiles Newtonsoft.Json), (Get-DependencyPackageFiles Microsoft.Web.Infrastructure), 
-				"Lucene.Net.???", "Lucene.Net.Contrib.Spatial.???", "Spatial4n.Core.???", "Lucene.Net.Contrib.SpellChecker.???","BouncyCastle.Crypto.???",
-				"ICSharpCode.NRefactory.???", "Rhino.Licensing.???", "Esent.Interop.???", "Raven.Database.???", "Raven.Storage.Esent.???", 
-				"Raven.Storage.Managed.???", "Raven.Munin.???" ) |
-		ForEach-Object { 
-			if ([System.IO.Path]::IsPathRooted($_)) { return $_ }
-			return "$build_dir\$_"
-		}
-	
-	$web_files = @("Raven.Studio.xap", "..\DefaultConfigs\web.config" )
-	
-	$server_files = @( "Raven.Server.exe", "Raven.Studio.xap", (Get-DependencyPackageFiles 'NLog.2'), (Get-DependencyPackageFiles Newtonsoft.Json), "Lucene.Net.???",
-					 "Lucene.Net.Contrib.Spatial.???", "Spatial4n.Core.???", "Lucene.Net.Contrib.SpellChecker.???", "ICSharpCode.NRefactory.???", "Rhino.Licensing.???", "BouncyCastle.Crypto.???",
-					"Esent.Interop.???", "Raven.Abstractions.???", "Raven.Database.???", "Raven.Storage.Esent.???",
-					"Raven.Storage.Managed.???", "Raven.Munin.???" ) |
-		ForEach-Object { 
-			if ([System.IO.Path]::IsPathRooted($_)) { return $_ }
-			return "$build_dir\$_"
-		}
-		
-	$client_dlls_3_5 = @( (Get-DependencyPackageFiles 'NLog.2' -FrameworkVersion net35), (Get-DependencyPackageFiles Newtonsoft.Json -FrameworkVersion net35), "Raven.Abstractions-3.5.???", "Raven.Client.Lightweight-3.5.???") |
-		ForEach-Object { 
-			if ([System.IO.Path]::IsPathRooted($_)) { return $_ }
-			return "$build_dir\$_"
-		}
-	 
-	$client_dlls = @( (Get-DependencyPackageFiles 'NLog.2'), "Raven.Client.MvcIntegration.???", (Get-DependencyPackageFiles Newtonsoft.Json),
-					"Raven.Abstractions.???", "Raven.Client.Lightweight.???", "Raven.Client.Lightweight.FSharp.???", "Raven.Client.Debug.???") |
-		ForEach-Object { 
-			if ([System.IO.Path]::IsPathRooted($_)) { return $_ }
-			return "$build_dir\$_"
-		}
-  
-	$silverlight4_dlls = @("Raven.Client.Silverlight-4.???", "AsyncCtpLibrary_Silverlight.???") |
-		ForEach-Object { 
-			if ([System.IO.Path]::IsPathRooted($_)) { return $_ }
-			return "$build_dir\$_"
-		}
-		
-	$silverlight_dlls = @("Raven.Client.Silverlight.???", "AsyncCtpLibrary_Silverlight5.???") |
-		ForEach-Object { 
-			if ([System.IO.Path]::IsPathRooted($_)) { return $_ }
-			return "$build_dir\$_"
-		}
- 
-	$all_client_dlls = @( "Raven.Client.MvcIntegration.???", "Raven.Client.Lightweight.???", "Raven.Client.Lightweight.FSharp.???", "Raven.Client.Embedded.???", "Raven.Abstractions.???", "Raven.Database.???", "BouncyCastle.Crypto.???",
-						  "Esent.Interop.???", "ICSharpCode.NRefactory.???", "Lucene.Net.???", "Lucene.Net.Contrib.Spatial.???", "Spatial4n.Core.???",
-						  "Lucene.Net.Contrib.SpellChecker.???", (Get-DependencyPackageFiles 'NLog.2'), (Get-DependencyPackageFiles Newtonsoft.Json),
-						  "Raven.Storage.Esent.???", "Raven.Storage.Managed.???", "Raven.Munin.???", "AsyncCtpLibrary.???", "Raven.Studio.xap"  ) |
-		ForEach-Object { 
-			if ([System.IO.Path]::IsPathRooted($_)) { return $_ }
-			return "$build_dir\$_"
-		}
-	  
-	$test_prjs = @("Raven.Tests.dll","Raven.Tests.FSharp.dll", "Raven.Client.VisualBasic.Tests.dll", "Raven.Bundles.Tests.dll" )
-}
-include .\psake_ext.ps1
-
-task default -depends Stable,Release
-
-task Verify40 {
-	if( (ls "$env:windir\Microsoft.NET\Framework\v4.0*") -eq $null ) {
-		throw "Building Raven requires .NET 4.0, which doesn't appear to be installed on this machine"
-	}
-}
-
-
-task Clean {
-	Remove-Item -force -recurse $buildartifacts_dir -ErrorAction SilentlyContinue
-	Remove-Item -force -recurse $release_dir -ErrorAction SilentlyContinue
-}
-
-task Init -depends Verify40, Clean {
-
-	if($env:BUILD_NUMBER -ne $null) {
-		$env:buildlabel  = $env:BUILD_NUMBER
-	}
-	if($env:buildlabel -eq $null) {
-		$env:buildlabel = "13"
-	}
-	
-	exec { git update-index --assume-unchanged "$base_dir\CommonAssemblyInfo.cs" }
-	$commit = Get-Git-Commit
-	(Get-Content "$base_dir\CommonAssemblyInfo.cs") | 
-		Foreach-Object { $_ -replace ".13.", ".$($env:buildlabel)." } |
-		Foreach-Object { $_ -replace "{commit}", $commit } |
-		Set-Content "$base_dir\CommonAssemblyInfo.cs" -Encoding UTF8
-	
-	
-	New-Item $release_dir -itemType directory -ErrorAction SilentlyContinue | Out-Null
-	New-Item $build_dir -itemType directory -ErrorAction SilentlyContinue | Out-Null
-	
-	copy $tools_dir\xUnit\*.* $build_dir
-}
-
-task BeforeCompile {
-	$dat = "$base_dir\..\BuildsInfo\RavenDB\Settings.dat"
-	$datDest = "$base_dir\Raven.Studio\Settings.dat"
-	echo $dat
-	if (Test-Path $dat) {
-		Copy-Item $dat $datDest -force
-	}
-	ElseIf ((Test-Path $datDest) -eq $false) {
-		New-Item $datDest -type file -force
-	}
-}
-
-task AfterCompile {
-	#new-item "$base_dir\Raven.Studio\Settings.dat" -type file -force
-}
-
-task Compile -depends Init {
-	
-	$v4_net_version = (ls "$env:windir\Microsoft.NET\Framework\v4.0*").Name
-	
-	exec { &"C:\Windows\Microsoft.NET\Framework\$v4_net_version\MSBuild.exe" "$base_dir\Utilities\Raven.ProjectRewriter\Raven.ProjectRewriter.csproj" /p:OutDir="$buildartifacts_dir\" }
-	exec { &"$build_dir\Raven.ProjectRewriter.exe" }
-	
-	try { 
-		ExecuteTask("BeforeCompile")
-		Write-Host "Compiling with '$global:configuration' configuration" -ForegroundColor Yellow
-		exec { &"C:\Windows\Microsoft.NET\Framework\$v4_net_version\MSBuild.exe" "$sln_file" /p:OutDir="$buildartifacts_dir\" /p:Configuration=$global:configuration }
-	} catch {
-		Throw
-	} finally { 
-		ExecuteTask("AfterCompile")
-	}
-}
-
-task Test -depends Compile {
-	Write-Host $test_prjs
-	$test_prjs | ForEach-Object { 
-		Write-Host "Testing $build_dir\$_"
-		exec { &"$build_dir\xunit.console.clr4.exe" "$build_dir\$_" }
-	}
-}
-
-task StressTest -depends Compile {
-	Copy-Item (Get-DependencyPackageFiles 'NLog.2') $build_dir -force
-	Copy-Item (Get-DependencyPackageFiles Newtonsoft.Json) $build_dir -force
-	
-	@("Raven.StressTests.dll") | ForEach-Object { 
-		Write-Host "Testing $build_dir\$_"
-		exec { &"$build_dir\xunit.console.clr4.exe" "$build_dir\$_" }
-	}
-}
-
-task MeasurePerformance -depends Compile {
-	$RavenDbStableLocation = "F:\RavenDB"
-	$DataLocation = "F:\Data"
-	$LogsLocation = "F:\PerformanceLogs"
-	$stableBuildToTests = @(616, 573, 531, 499, 482, 457, 371)
-	$stableBuildToTests | ForEach-Object { 
-		$RavenServer = $RavenDbStableLocation + "\RavenDB-Build-$_\Server"
-		Write-Host "Measure performance against RavenDB Build #$_, Path: $RavenServer"
-		exec { &"$build_dir\Raven.Performance.exe" "--database-location=$RavenDbStableLocation --build-number=$_ --data-location=$DataLocation --logs-location=$LogsLocation" }
-	}
-}
-
-task TestSilverlight -depends Compile, CopyServer {
-	try
-	{
-		$process = Start-Process "$build_dir\Output\Server\Raven.Server.exe" "--ram --set=Raven/Port==8079" -PassThru
-		exec { & ".\Tools\StatLight\StatLight.exe" "-x=.\build\Raven.Tests.Silverlight.xap" "--OverrideTestProvider=MSTestWithCustomProvider" "--ReportOutputFile=.\Raven.Tests.Silverlight.Results.xml" }
-	}
-	finally
-	{
-		Stop-Process -InputObject $process
-	}
-}
-
-task ReleaseNoTests -depends Stable,DoRelease {
-
-}
-
-task Unstable {
-	$global:configuration = "Release"
-	$global:uploadCategory = "RavenDB-Unstable"
-}
-
-task Stable {
-	$global:configuration = "Release"
-	$global:uploadCategory = "RavenDB"
-}
-
-task RunTests -depends Test,TestSilverlight
-
-task RunAllTests -depends Test,TestSilverlight,StressTest
-
-task Release -depends RunTests,DoRelease
-
-task CopySamples {
-	$samples = @("Raven.Sample.ShardClient", "Raven.Sample.Failover", "Raven.Sample.Replication", `
-			   "Raven.Sample.EventSourcing", "Raven.Bundles.Sample.EventSourcing.ShoppingCartAggregator", `
-			   "Raven.Samples.IndexReplication", "Raven.Samples.Includes", "Raven.Sample.SimpleClient", `
-			   "Raven.Sample.MultiTenancy", "Raven.Sample.Suggestions", `
-			   "Raven.Sample.LiveProjections", "Raven.Sample.FullTextSearch")
-	$exclude = @("bin", "obj", "Data", "Plugins")
-	
-	foreach ($sample in $samples) {
-	  echo $sample 
-	  
-	  Delete-Sample-Data-For-Release "$base_dir\Samples\$sample"
-	  
-	  cp "$base_dir\Samples\$sample" "$build_dir\Output\Samples" -recurse -force
-	  
-	  Delete-Sample-Data-For-Release "$build_dir\Output\Samples\$sample" 
-	}
-	
-	cp "$base_dir\Samples\Raven.Samples.sln" "$build_dir\Output\Samples" -force
-	cp "$base_dir\Samples\Samples.ps1" "$build_dir\Output\Samples" -force
-	  
-	exec { .\Utilities\Binaries\Raven.Samples.PrepareForRelease.exe "$build_dir\Output\Samples\Raven.Samples.sln" "$build_dir\Output" }
-}
-
-task CreateOutpuDirectories -depends CleanOutputDirectory {
-	New-Item $build_dir\Output -Type directory -ErrorAction SilentlyContinue | Out-Null
-	New-Item $build_dir\Output\Server -Type directory | Out-Null
-	New-Item $build_dir\Output\Web -Type directory | Out-Null
-	New-Item $build_dir\Output\Web\bin -Type directory | Out-Null
-	New-Item $build_dir\Output\EmbeddedClient -Type directory | Out-Null
-	New-Item $build_dir\Output\Client -Type directory | Out-Null
-	New-Item $build_dir\Output\Client-3.5 -Type directory | Out-Null
-	New-Item $build_dir\Output\Silverlight -Type directory | Out-Null
-	New-Item $build_dir\Output\Silverlight-4 -Type directory | Out-Null
-	New-Item $build_dir\Output\Bundles -Type directory | Out-Null
-	New-Item $build_dir\Output\Samples -Type directory | Out-Null
-	New-Item $build_dir\Output\Smuggler -Type directory | Out-Null
-	New-Item $build_dir\Output\Backup -Type directory | Out-Null
-}
-
-task CleanOutputDirectory { 
-	Remove-Item $build_dir\Output -Recurse -Force -ErrorAction SilentlyContinue
-}
-
-task CopyEmbeddedClient { 
-	$all_client_dlls | ForEach-Object { Copy-Item "$_" $build_dir\Output\EmbeddedClient }
-}
-
-task CopySilverlight { 
-	$silverlight_dlls + @((Get-DependencyPackageFiles Newtonsoft.Json -FrameworkVersion sl4), (Get-DependencyPackageFiles 'NLog.2' -FrameworkVersion sl4)) | 
-		ForEach-Object { Copy-Item "$_" $build_dir\Output\Silverlight }
-}
-
-task CopySilverlight-4 { 
-	$silverlight4_dlls + @((Get-DependencyPackageFiles Newtonsoft.Json -FrameworkVersion sl4), (Get-DependencyPackageFiles 'NLog.2' -FrameworkVersion sl4)) | 
-		ForEach-Object { Copy-Item "$_" $build_dir\Output\Silverlight-4 }
-}
-
-task CopySmuggler {
-	Copy-Item $build_dir\Raven.Abstractions.??? $build_dir\Output\Smuggler
-	Copy-Item (Get-DependencyPackageFiles Newtonsoft.Json) $build_dir\Output\Smuggler
-	Copy-Item $build_dir\Raven.Smuggler.??? $build_dir\Output\Smuggler
-}
-
-task CopyBackup {
-	Copy-Item $build_dir\Raven.Backup.??? $build_dir\Output\Backup
-	Copy-Item (Get-DependencyPackageFiles Newtonsoft.Json) $build_dir\Output\Backup
-}
-
-task CopyClient {
-	$client_dlls | ForEach-Object { Copy-Item "$_" $build_dir\Output\Client }
-}
-
-task CopyClient35 {
-	$client_dlls_3_5 | ForEach-Object { Copy-Item "$_" $build_dir\Output\Client-3.5 }
-}
-
-task CopyWeb {
-	$web_dlls | ForEach-Object { Copy-Item "$_" $build_dir\Output\Web\bin }
-	$web_files | ForEach-Object { Copy-Item "$build_dir\$_" $build_dir\Output\Web }
-}
-
-task CopyBundles {
-	$items = (Get-ChildItem $build_dir\Raven.Bundles.*.???) + (Get-ChildItem $build_dir\Raven.Client.*.???) | 
-				Where-Object { $_.Name.Contains(".Tests.") -eq $false } | ForEach-Object { $_.FullName }
-	Copy-Item $items $build_dir\Output\Bundles
-}
-
-task CopyServer -depends CreateOutpuDirectories {
-	$server_files | ForEach-Object { Copy-Item "$_" $build_dir\Output\Server }
-	Copy-Item $base_dir\DefaultConfigs\RavenDb.exe.config $build_dir\Output\Server\Raven.Server.exe.config
-}
-
-task CreateDocs {
-	$v4_net_version = (ls "$env:windir\Microsoft.NET\Framework\v4.0*").Name
-	
-	if($env:buildlabel -eq 13)
-	{
-	  return 
-	}
-	 
-  # we expliclty allows this to fail
-  & "C:\Windows\Microsoft.NET\Framework\$v4_net_version\MSBuild.exe" "$base_dir\Raven.Docs.shfbproj" /p:OutDir="$buildartifacts_dir\"
-}
-
-task CopyRootFiles -depends CreateDocs {
-	cp $base_dir\license.txt $build_dir\Output\license.txt
-	cp $base_dir\Scripts\Start.cmd $build_dir\Output\Start.cmd
-	cp $base_dir\Scripts\Raven-UpdateBundles.ps1 $build_dir\Output\Raven-UpdateBundles.ps1
-	cp $base_dir\Scripts\Raven-GetBundles.ps1 $build_dir\Output\Raven-GetBundles.ps1
-	cp $base_dir\readme.txt $build_dir\Output\readme.txt
-	cp $base_dir\Help\Documentation.chm $build_dir\Output\Documentation.chm  -ErrorAction SilentlyContinue
-	cp $base_dir\acknowledgments.txt $build_dir\Output\acknowledgments.txt
-}
-
-task ZipOutput {
-	
-	if($env:buildlabel -eq 13)
-	{
-		return 
-	}
-
-	$old = pwd
-	cd $build_dir\Output
-	
-	$file = "$release_dir\$global:uploadCategory-Build-$env:buildlabel.zip"
-		
-	exec { 
-		& $tools_dir\zip.exe -9 -A -r `
-			$file `
-			EmbeddedClient\*.* `
-			Client\*.* `
-			Samples\*.* `
-			Smuggler\*.* `
-			Backup\*.* `
-			Client-3.5\*.* `
-			Web\*.* `
-			Bundles\*.* `
-			Web\bin\*.* `
-			Server\*.* `
-			*.*
-	}
-	
-	cd $old
-}
-
-task ResetBuildArtifcats {
-	git checkout "Raven.Database\RavenDB.snk"
-}
-
-
-task DoRelease -depends Compile, `
-	CleanOutputDirectory, `
-	CreateOutpuDirectories, `
-	CopyEmbeddedClient, `
-	CopySmuggler, `
-	CopyBackup, `
-	CopyClient, `
-	CopySilverlight, `
-	CopySilverlight-4, `
-	CopyClient35, `
-	CopyWeb, `
-	CopyBundles, `
-	CopyServer, `
-	CopyRootFiles, `
-	CopySamples, `
-	ZipOutput, `
-	CreateNugetPackageFineGrained, `
-	ResetBuildArtifcats {	
-	Write-Host "Done building RavenDB"
-}
-
-
-task Upload -depends DoRelease {
-	Write-Host "Starting upload"
-	if (Test-Path $uploader) {
-		$log = $env:push_msg 
-		if(($log -eq $null) -or ($log.Length -eq 0)) {
-		  $log = git log -n 1 --oneline		
-		}
-		
-		$log = $log.Replace('"','''') # avoid problems because of " escaping the output
-		
-		$file = "$release_dir\$global:uploadCategory-Build-$env:buildlabel.zip"
-		write-host "Executing: $uploader '$global:uploadCategory' $file ""$log"""
-		&$uploader "$uploadCategory" $file "$log"
-			
-		if ($lastExitCode -ne 0) {
-			write-host "Failed to upload to S3: $lastExitCode"
-			throw "Error: Failed to publish build"
-		}
-	}
-	else {
-		Write-Host "could not find upload script $uploadScript, skipping upload"
-	}
-}	
-
-task UploadStable -depends Stable, DoRelease, Upload	
-
-task UploadUnstable -depends Unstable, DoRelease, Upload
-
-task CreateNugetPackageFineGrained {
-
-	Remove-Item $base_dir\RavenDB*.nupkg
-	
-	$nuget_dir = "$build_dir\NuGet"
-	Remove-Item $nuget_dir -Force -Recurse -ErrorAction SilentlyContinue
-	New-Item $nuget_dir -Type directory | Out-Null
-	
-	New-Item $nuget_dir\RavenDB.Client\lib\net35 -Type directory | Out-Null
-	New-Item $nuget_dir\RavenDB.Client\lib\net40 -Type directory | Out-Null
-	New-Item $nuget_dir\RavenDB.Client\lib\sl40 -Type directory | Out-Null
-	New-Item $nuget_dir\RavenDB.Client\lib\sl50 -Type directory | Out-Null
-	Copy-Item $base_dir\NuGet\RavenDB.Client.nuspec $nuget_dir\RavenDB.Client\RavenDB.Client.nuspec
-	@("Raven.Abstractions-3.5.???", "Raven.Client.Lightweight-3.5.???") |% { Copy-Item "$build_dir\$_" $nuget_dir\RavenDB.Client\lib\net35 }
-	@("Raven.Abstractions.???", "Raven.Client.Lightweight.???") |% { Copy-Item "$build_dir\$_" $nuget_dir\RavenDB.Client\lib\net40 }
-	@("Raven.Client.Silverlight-4.???", "AsyncCtpLibrary_Silverlight.???") |% { Copy-Item "$build_dir\$_" $nuget_dir\RavenDB.Client\lib\sl40 }
-	@("Raven.Client.Silverlight.???", "AsyncCtpLibrary_Silverlight5.???") |% { Copy-Item "$build_dir\$_" $nuget_dir\RavenDB.Client\lib\sl50	}
-		
-	New-Item $nuget_dir\RavenDB.Client.FSharp\lib\net40 -Type directory | Out-Null
-	Copy-Item $base_dir\NuGet\RavenDB.Client.FSharp.nuspec $nuget_dir\RavenDB.Client.FSharp\RavenDB.Client.FSharp.nuspec
-	@("Raven.Client.Lightweight.FSharp.???") |% { Copy-Item "$build_dir\$_" $nuget_dir\RavenDB.Client.FSharp\lib\net40 }
-	
-	New-Item $nuget_dir\RavenDB.Client.Debug\lib\net40 -Type directory | Out-Null
-	Copy-Item $base_dir\NuGet\RavenDB.Client.Debug.nuspec $nuget_dir\RavenDB.Client.Debug\RavenDB.Client.Debug.nuspec
-	@("Raven.Client.Debug.???") |% { Copy-Item "$build_dir\$_" $nuget_dir\RavenDB.Client.Debug\lib\net40 }
-	
-	New-Item $nuget_dir\RavenDB.Client.MvcIntegration\lib\net40 -Type directory | Out-Null
-	Copy-Item $base_dir\NuGet\RavenDB.Client.MvcIntegration.nuspec $nuget_dir\RavenDB.Client.MvcIntegration\RavenDB.Client.MvcIntegration.nuspec
-	@("Raven.Client.MvcIntegration.???") |% { Copy-Item "$build_dir\$_" $nuget_dir\RavenDB.Client.MvcIntegration\lib\net40 }
-		
-	New-Item $nuget_dir\RavenDB.Database\lib\net40 -Type directory | Out-Null
-	Copy-Item $base_dir\NuGet\RavenDB.Database.nuspec $nuget_dir\RavenDB.Database\RavenDB.Database.nuspec
-	@("Raven.Abstractions.???", "Raven.Database.???", "BouncyCastle.Crypto.???",
-			  "Esent.Interop.???", "ICSharpCode.NRefactory.???", "Lucene.Net.???", "Lucene.Net.Contrib.Spatial.???", "Spatial4n.Core.???",
-			  "Lucene.Net.Contrib.SpellChecker.???", "Raven.Backup.???", "Raven.Smuggler.???", "Raven.Storage.Esent.???",
-			  "Raven.Storage.Managed.???", "Raven.Munin.???" ) |% { Copy-Item "$build_dir\$_" $nuget_dir\RavenDB.Database\lib\net40 }
-	
-	New-Item $nuget_dir\RavenDB.Server -Type directory | Out-Null
-	Copy-Item $base_dir\NuGet\RavenDB.Server.nuspec $nuget_dir\RavenDB.Server\RavenDB.Server.nuspec
-	@("BouncyCastle.Crypto.???", "Esent.Interop.???", "ICSharpCode.NRefactory.???", "Lucene.Net.???", "Lucene.Net.Contrib.Spatial.???", "Spatial4n.Core.???",
-		"Lucene.Net.Contrib.SpellChecker.???", "NewtonSoft.Json.???", "NLog.???", "Raven.Abstractions.???", "Raven.Database.???",
-		"Raven.Munin.???", "Raven.Server.???", "Raven.Storage.Esent.???", "Raven.Storage.Managed.???",
-		"Raven.Studio.xap") |% { Copy-Item "$build_dir\$_" $nuget_dir\RavenDB.Server }	
-
-	New-Item $nuget_dir\RavenDB.Embedded\lib\net40 -Type directory | Out-Null
-	Copy-Item $base_dir\NuGet\RavenDB.Embedded.nuspec $nuget_dir\RavenDB.Embedded\RavenDB.Embedded.nuspec
-	@("Raven.Client.Embedded.???") |% { Copy-Item "$build_dir\$_" $nuget_dir\RavenDB.Embedded\lib\net40 }
-	New-Item $nuget_dir\RavenDB.Embedded\content -Type directory | Out-Null
-	Copy-Item "$build_dir\Raven.Studio.xap" $nuget_dir\RavenDB.Embedded\content
-	
-	New-Item $nuget_dir\RavenDB.Client.MoreLikeThis\lib\net40 -Type directory | Out-Null
-	Copy-Item $base_dir\NuGet\RavenDB.Client.MoreLikeThis.nuspec $nuget_dir\RavenDB.Client.MoreLikeThis\RavenDB.Client.MoreLikeThis.nuspec
-	@("Raven.Client.MoreLikeThis.???") |% { Copy-Item "$build_dir\$_" $nuget_dir\RavenDB.Client.MoreLikeThis\lib\net40 }
-
-	New-Item $nuget_dir\RavenDB.Bundles.MoreLikeThis\lib\net40 -Type directory | Out-Null
-	Copy-Item $base_dir\NuGet\RavenDB.Bundles.MoreLikeThis.nuspec $nuget_dir\RavenDB.Bundles.MoreLikeThis\RavenDB.Bundles.MoreLikeThis.nuspec
-	@("Raven.Bundles.MoreLikeThis.???") |% { Copy-Item "$build_dir\$_" $nuget_dir\RavenDB.Bundles.MoreLikeThis\lib\net40 }
-		
-	New-Item $nuget_dir\RavenDB.Client.UniqueConstraints\lib\net40 -Type directory | Out-Null
-	Copy-Item $base_dir\NuGet\RavenDB.Client.UniqueConstraints.nuspec $nuget_dir\RavenDB.Client.UniqueConstraints\RavenDB.Client.UniqueConstraints.nuspec
-	@("Raven.Client.UniqueConstraints.???") |% { Copy-Item "$build_dir\$_" $nuget_dir\RavenDB.Client.UniqueConstraints\lib\net40 }
-	
-	New-Item $nuget_dir\RavenDB.Client.Versioning\lib\net40 -Type directory | Out-Null
-	Copy-Item $base_dir\NuGet\RavenDB.Client.Versioning.nuspec $nuget_dir\RavenDB.Client.Versioning\RavenDB.Client.Versioning.nuspec
-	@("Raven.Client.Versioning.???") |% { Copy-Item "$build_dir\$_" $nuget_dir\RavenDB.Client.Versioning\lib\net40 }
-	
-	New-Item $nuget_dir\RavenDB.Bundles.Authentication\lib\net40 -Type directory | Out-Null
-	Copy-Item $base_dir\NuGet\RavenDB.Bundles.Authentication.nuspec $nuget_dir\RavenDB.Bundles.Authentication\RavenDB.Bundles.Authentication.nuspec
-	@("Raven.Bundles.Authentication.???") |% { Copy-Item "$build_dir\$_" $nuget_dir\RavenDB.Bundles.Authentication\lib\net40 }
-
-	New-Item $nuget_dir\RavenDB.Bundles.Authorization\lib\net40 -Type directory | Out-Null
-	Copy-Item $base_dir\NuGet\RavenDB.Bundles.Authorization.nuspec $nuget_dir\RavenDB.Bundles.Authorization\RavenDB.Bundles.Authorization.nuspec
-	@("Raven.Bundles.Authorization.???") |% { Copy-Item "$build_dir\$_" $nuget_dir\RavenDB.Bundles.Authorization\lib\net40 }
-	
-	New-Item $nuget_dir\RavenDB.Bundles.CascadeDelete\lib\net40 -Type directory | Out-Null
-	Copy-Item $base_dir\NuGet\RavenDB.Bundles.CascadeDelete.nuspec $nuget_dir\RavenDB.Bundles.CascadeDelete\RavenDB.Bundles.CascadeDelete.nuspec
-	@("Raven.Bundles.CascadeDelete.???") |% { Copy-Item "$build_dir\$_" $nuget_dir\RavenDB.Bundles.CascadeDelete\lib\net40 }
-	
-	New-Item $nuget_dir\RavenDB.Bundles.Expiration\lib\net40 -Type directory | Out-Null
-	Copy-Item $base_dir\NuGet\RavenDB.Bundles.Expiration.nuspec $nuget_dir\RavenDB.Bundles.Expiration\RavenDB.Bundles.Expiration.nuspec
-	@("Raven.Bundles.Expiration.???") |% { Copy-Item "$build_dir\$_" $nuget_dir\RavenDB.Bundles.Expiration\lib\net40 }
-	
-	New-Item $nuget_dir\RavenDB.Bundles.IndexReplication\lib\net40 -Type directory | Out-Null
-	Copy-Item $base_dir\NuGet\RavenDB.Bundles.IndexReplication.nuspec $nuget_dir\RavenDB.Bundles.IndexReplication\RavenDB.Bundles.IndexReplication.nuspec
-	@("Raven.Bundles.IndexReplication.???") |% { Copy-Item "$build_dir\$_" $nuget_dir\RavenDB.Bundles.IndexReplication\lib\net40 }
-	
-	New-Item $nuget_dir\RavenDB.Bundles.Quotas\lib\net40 -Type directory | Out-Null
-	Copy-Item $base_dir\NuGet\RavenDB.Bundles.Quotas.nuspec $nuget_dir\RavenDB.Bundles.Quotas\RavenDB.Bundles.Quotas.nuspec
-	@("Raven.Bundles.Quotas.???") |% { Copy-Item "$build_dir\$_" $nuget_dir\RavenDB.Bundles.Quotas\lib\net40 }
-	
-	New-Item $nuget_dir\RavenDB.Bundles.Replication\lib\net40 -Type directory | Out-Null
-	Copy-Item $base_dir\NuGet\RavenDB.Bundles.Replication.nuspec $nuget_dir\RavenDB.Bundles.Replication\RavenDB.Bundles.Replication.nuspec
-	@("Raven.Bundles.Replication.???") |% { Copy-Item "$build_dir\$_" $nuget_dir\RavenDB.Bundles.Replication\lib\net40 }
-	
-	New-Item $nuget_dir\RavenDB.Bundles.UniqueConstraints\lib\net40 -Type directory | Out-Null
-	Copy-Item $base_dir\NuGet\RavenDB.Bundles.UniqueConstraints.nuspec $nuget_dir\RavenDB.Bundles.UniqueConstraints\RavenDB.Bundles.UniqueConstraints.nuspec
-	@("Raven.Bundles.UniqueConstraints.???") |% { Copy-Item "$build_dir\$_" $nuget_dir\RavenDB.Bundles.UniqueConstraints\lib\net40 }
-	
-	New-Item $nuget_dir\RavenDB.Bundles.Versioning\lib\net40 -Type directory | Out-Null
-	Copy-Item $base_dir\NuGet\RavenDB.Bundles.Versioning.nuspec $nuget_dir\RavenDB.Bundles.Versioning\RavenDB.Bundles.Versioning.nuspec
-	@("Raven.Bundles.Versioning.???") |% { Copy-Item "$build_dir\$_" $nuget_dir\RavenDB.Bundles.Versioning\lib\net40 }
-	
-	New-Item $nuget_dir\RavenDB.AspNetHost\content -Type directory | Out-Null
-	New-Item $nuget_dir\RavenDB.AspNetHost\lib\net40 -Type directory | Out-Null
-	@("Raven.Web.???") |% { Copy-Item "$build_dir\$_" $nuget_dir\RavenDB.AspNetHost\lib\net40 }
-	Copy-Item $build_dir\Raven.Studio.xap $nuget_dir\RavenDB.AspNetHost\content
-	Copy-Item $base_dir\NuGet\RavenDB.AspNetHost.nuspec $nuget_dir\RavenDB.AspNetHost\RavenDB.AspNetHost.nuspec
-	Copy-Item $base_dir\DefaultConfigs\Nupack.Web.config $nuget_dir\RavenDB.AspNetHost\content\Web.config.transform
-	
-	$nugetVersion = "$version.$env:buildlabel"
-	if ($global:uploadCategory -and $global:uploadCategory.EndsWith("-Unstable")){
-		$nugetVersion += "-Unstable"
-	}
-	
-	# Sets the package version in all the nuspec as well as any RavenDB package dependency versions
-	$packages = Get-ChildItem $nuget_dir *.nuspec -recurse
-	$packages |% { 
-		$nuspec = [xml](Get-Content $_.FullName)
-		$nuspec.package.metadata.version = $nugetVersion
-		$nuspec | Select-Xml '//dependency' |% {
-			if($_.Node.Id.StartsWith('RavenDB')){
-				$_.Node.Version = "[$nugetVersion]"
-			}
-		}
-		$nuspec.Save($_.FullName);
-		&"$tools_dir\nuget.exe" pack $_.FullName
-	}
-	
-	# Upload packages
-	$accessPath = "$base_dir\..\Nuget-Access-Key.txt"
-	if ( (Test-Path $accessPath) ) {
-		$accessKey = Get-Content $accessPath
-		$accessKey = $accessKey.Trim()
-		
-		# Push to nuget repository
-		$packages | ForEach-Object {
-			&"$tools_dir\NuGet.exe" push "$($_.BaseName).$nugetVersion.nupkg" $accessKey
-		}
-	}
-	else {
-		Write-Host "Nuget-Access-Key.txt does not exit. Cannot publish the nuget package." -ForegroundColor Yellow
-	}
-}
->>>>>>> 6a15c3e4
+properties {
+	$base_dir  = resolve-path .
+	$lib_dir = "$base_dir\SharedLibs"
+	$build_dir = "$base_dir\build"
+	$buildartifacts_dir = "$build_dir\"
+	$sln_file = "$base_dir\zzz_RavenDB_Release.sln"
+	$version = "1.2"
+	$tools_dir = "$base_dir\Tools"
+	$release_dir = "$base_dir\Release"
+	$uploader = "..\Uploader\S3Uploader.exe"
+	$global:configuration = "Debug"
+	
+	$web_dlls = @( "Raven.Abstractions.???","Raven.Web.???", (Get-DependencyPackageFiles 'NLog.2'), (Get-DependencyPackageFiles Microsoft.Web.Infrastructure), 
+				"Lucene.Net.???", "Lucene.Net.Contrib.Spatial.???", "Spatial4n.Core.???", "Lucene.Net.Contrib.SpellChecker.???","BouncyCastle.Crypto.???",
+				"ICSharpCode.NRefactory.???", "Rhino.Licensing.???", "Esent.Interop.???", "Raven.Database.???", "Raven.Storage.Esent.???", 
+				"Raven.Storage.Managed.???", "Raven.Munin.???" ) |
+		ForEach-Object { 
+			if ([System.IO.Path]::IsPathRooted($_)) { return $_ }
+			return "$build_dir\$_"
+		}
+	
+	$web_files = @("Raven.Studio.xap", "..\DefaultConfigs\web.config" )
+	
+	$server_files = @( "Raven.Server.exe", "Raven.Studio.xap", (Get-DependencyPackageFiles 'NLog.2'), "Lucene.Net.???",
+					 "Lucene.Net.Contrib.Spatial.???", "Spatial4n.Core.???", "Lucene.Net.Contrib.SpellChecker.???", "ICSharpCode.NRefactory.???", "Rhino.Licensing.???", "BouncyCastle.Crypto.???",
+					"Esent.Interop.???", "Raven.Abstractions.???", "Raven.Database.???", "Raven.Storage.Esent.???",
+					"Raven.Storage.Managed.???", "Raven.Munin.???" ) |
+		ForEach-Object { 
+			if ([System.IO.Path]::IsPathRooted($_)) { return $_ }
+			return "$build_dir\$_"
+		}
+		
+	$client_dlls_3_5 = @( (Get-DependencyPackageFiles 'NLog.2' -FrameworkVersion net35), "Raven.Abstractions-3.5.???", "Raven.Client.Lightweight-3.5.???") |
+		ForEach-Object { 
+			if ([System.IO.Path]::IsPathRooted($_)) { return $_ }
+			return "$build_dir\$_"
+		}
+	 
+	$client_dlls = @( (Get-DependencyPackageFiles 'NLog.2'), "Raven.Client.MvcIntegration.???", 
+					"Raven.Abstractions.???", "Raven.Client.Lightweight.???", "Raven.Client.Lightweight.FSharp.???", "Raven.Client.Debug.???") |
+		ForEach-Object { 
+			if ([System.IO.Path]::IsPathRooted($_)) { return $_ }
+			return "$build_dir\$_"
+		}
+  
+	$silverlight4_dlls = @("Raven.Client.Silverlight-4.???", "AsyncCtpLibrary_Silverlight.???") |
+		ForEach-Object { 
+			if ([System.IO.Path]::IsPathRooted($_)) { return $_ }
+			return "$build_dir\$_"
+		}
+		
+	$silverlight_dlls = @("Raven.Client.Silverlight.???", "AsyncCtpLibrary_Silverlight5.???") |
+		ForEach-Object { 
+			if ([System.IO.Path]::IsPathRooted($_)) { return $_ }
+			return "$build_dir\$_"
+		}
+ 
+	$all_client_dlls = @( "Raven.Client.MvcIntegration.???", "Raven.Client.Lightweight.???", "Raven.Client.Lightweight.FSharp.???", "Raven.Client.Embedded.???", "Raven.Abstractions.???", "Raven.Database.???", "BouncyCastle.Crypto.???",
+						  "Esent.Interop.???", "ICSharpCode.NRefactory.???", "Lucene.Net.???", "Lucene.Net.Contrib.Spatial.???", "Spatial4n.Core.???",
+						  "Lucene.Net.Contrib.SpellChecker.???", (Get-DependencyPackageFiles 'NLog.2'),
+						  "Raven.Storage.Esent.???", "Raven.Storage.Managed.???", "Raven.Munin.???", "AsyncCtpLibrary.???", "Raven.Studio.xap"  ) |
+		ForEach-Object { 
+			if ([System.IO.Path]::IsPathRooted($_)) { return $_ }
+			return "$build_dir\$_"
+		}
+	  
+	$test_prjs = @("Raven.Tests.dll","Raven.Tests.FSharp.dll", "Raven.Client.VisualBasic.Tests.dll", "Raven.Bundles.Tests.dll" )
+}
+include .\psake_ext.ps1
+
+task default -depends Stable,Release
+
+task Verify40 {
+	if( (ls "$env:windir\Microsoft.NET\Framework\v4.0*") -eq $null ) {
+		throw "Building Raven requires .NET 4.0, which doesn't appear to be installed on this machine"
+	}
+}
+
+
+task Clean {
+	Remove-Item -force -recurse $buildartifacts_dir -ErrorAction SilentlyContinue
+	Remove-Item -force -recurse $release_dir -ErrorAction SilentlyContinue
+}
+
+task Init -depends Verify40, Clean {
+
+	if($env:BUILD_NUMBER -ne $null) {
+		$env:buildlabel  = $env:BUILD_NUMBER
+	}
+	if($env:buildlabel -eq $null) {
+		$env:buildlabel = "13"
+	}
+	
+	exec { git update-index --assume-unchanged "$base_dir\CommonAssemblyInfo.cs" }
+	$commit = Get-Git-Commit
+	(Get-Content "$base_dir\CommonAssemblyInfo.cs") | 
+		Foreach-Object { $_ -replace ".13.", ".$($env:buildlabel)." } |
+		Foreach-Object { $_ -replace "{commit}", $commit } |
+		Set-Content "$base_dir\CommonAssemblyInfo.cs" -Encoding UTF8
+	
+	
+	New-Item $release_dir -itemType directory -ErrorAction SilentlyContinue | Out-Null
+	New-Item $build_dir -itemType directory -ErrorAction SilentlyContinue | Out-Null
+	
+	copy $tools_dir\xUnit\*.* $build_dir
+}
+
+task BeforeCompile {
+	$dat = "$base_dir\..\BuildsInfo\RavenDB\Settings.dat"
+	$datDest = "$base_dir\Raven.Studio\Settings.dat"
+	echo $dat
+	if (Test-Path $dat) {
+		Copy-Item $dat $datDest -force
+	}
+	ElseIf ((Test-Path $datDest) -eq $false) {
+		New-Item $datDest -type file -force
+	}
+}
+
+task AfterCompile {
+	#new-item "$base_dir\Raven.Studio\Settings.dat" -type file -force
+}
+
+task Compile -depends Init {
+	
+	$v4_net_version = (ls "$env:windir\Microsoft.NET\Framework\v4.0*").Name
+	
+	exec { &"C:\Windows\Microsoft.NET\Framework\$v4_net_version\MSBuild.exe" "$base_dir\Utilities\Raven.ProjectRewriter\Raven.ProjectRewriter.csproj" /p:OutDir="$buildartifacts_dir\" }
+	exec { &"$build_dir\Raven.ProjectRewriter.exe" }
+	
+	try { 
+		ExecuteTask("BeforeCompile")
+		Write-Host "Compiling with '$global:configuration' configuration" -ForegroundColor Yellow
+		exec { &"C:\Windows\Microsoft.NET\Framework\$v4_net_version\MSBuild.exe" "$sln_file" /p:OutDir="$buildartifacts_dir\" /p:Configuration=$global:configuration }
+	} catch {
+		Throw
+	} finally { 
+		ExecuteTask("AfterCompile")
+	}
+}
+
+task Test -depends Compile {
+	Write-Host $test_prjs
+	$test_prjs | ForEach-Object { 
+		Write-Host "Testing $build_dir\$_"
+		exec { &"$build_dir\xunit.console.clr4.exe" "$build_dir\$_" }
+	}
+}
+
+task StressTest -depends Compile {
+	Copy-Item (Get-DependencyPackageFiles 'NLog.2') $build_dir -force
+	
+	@("Raven.StressTests.dll") | ForEach-Object { 
+		Write-Host "Testing $build_dir\$_"
+		exec { &"$build_dir\xunit.console.clr4.exe" "$build_dir\$_" }
+	}
+}
+
+task MeasurePerformance -depends Compile {
+	$RavenDbStableLocation = "F:\RavenDB"
+	$DataLocation = "F:\Data"
+	$LogsLocation = "F:\PerformanceLogs"
+	$stableBuildToTests = @(616, 573, 531, 499, 482, 457, 371)
+	$stableBuildToTests | ForEach-Object { 
+		$RavenServer = $RavenDbStableLocation + "\RavenDB-Build-$_\Server"
+		Write-Host "Measure performance against RavenDB Build #$_, Path: $RavenServer"
+		exec { &"$build_dir\Raven.Performance.exe" "--database-location=$RavenDbStableLocation --build-number=$_ --data-location=$DataLocation --logs-location=$LogsLocation" }
+	}
+}
+
+task TestSilverlight -depends Compile, CopyServer {
+	try
+	{
+		$process = Start-Process "$build_dir\Output\Server\Raven.Server.exe" "--ram --set=Raven/Port==8079" -PassThru
+		exec { & ".\Tools\StatLight\StatLight.exe" "-x=.\build\Raven.Tests.Silverlight.xap" "--OverrideTestProvider=MSTestWithCustomProvider" "--ReportOutputFile=.\Raven.Tests.Silverlight.Results.xml" }
+	}
+	finally
+	{
+		Stop-Process -InputObject $process
+	}
+}
+
+task ReleaseNoTests -depends Stable,DoRelease {
+
+}
+
+task Unstable {
+	$global:configuration = "Release"
+	$global:uploadCategory = "RavenDB-Unstable"
+}
+
+task Stable {
+	$global:configuration = "Release"
+	$global:uploadCategory = "RavenDB"
+}
+
+task RunTests -depends Test,TestSilverlight
+
+task RunAllTests -depends Test,TestSilverlight,StressTest
+
+task Release -depends RunTests,DoRelease
+
+task CopySamples {
+	$samples = @("Raven.Sample.ShardClient", "Raven.Sample.Failover", "Raven.Sample.Replication", `
+			   "Raven.Sample.EventSourcing", "Raven.Bundles.Sample.EventSourcing.ShoppingCartAggregator", `
+			   "Raven.Samples.IndexReplication", "Raven.Samples.Includes", "Raven.Sample.SimpleClient", `
+			   "Raven.Sample.MultiTenancy", "Raven.Sample.Suggestions", `
+			   "Raven.Sample.LiveProjections", "Raven.Sample.FullTextSearch")
+	$exclude = @("bin", "obj", "Data", "Plugins")
+	
+	foreach ($sample in $samples) {
+	  echo $sample 
+	  
+	  Delete-Sample-Data-For-Release "$base_dir\Samples\$sample"
+	  
+	  cp "$base_dir\Samples\$sample" "$build_dir\Output\Samples" -recurse -force
+	  
+	  Delete-Sample-Data-For-Release "$build_dir\Output\Samples\$sample" 
+	}
+	
+	cp "$base_dir\Samples\Raven.Samples.sln" "$build_dir\Output\Samples" -force
+	cp "$base_dir\Samples\Samples.ps1" "$build_dir\Output\Samples" -force
+	  
+	exec { .\Utilities\Binaries\Raven.Samples.PrepareForRelease.exe "$build_dir\Output\Samples\Raven.Samples.sln" "$build_dir\Output" }
+}
+
+task CreateOutpuDirectories -depends CleanOutputDirectory {
+	New-Item $build_dir\Output -Type directory -ErrorAction SilentlyContinue | Out-Null
+	New-Item $build_dir\Output\Server -Type directory | Out-Null
+	New-Item $build_dir\Output\Web -Type directory | Out-Null
+	New-Item $build_dir\Output\Web\bin -Type directory | Out-Null
+	New-Item $build_dir\Output\EmbeddedClient -Type directory | Out-Null
+	New-Item $build_dir\Output\Client -Type directory | Out-Null
+	New-Item $build_dir\Output\Client-3.5 -Type directory | Out-Null
+	New-Item $build_dir\Output\Silverlight -Type directory | Out-Null
+	New-Item $build_dir\Output\Silverlight-4 -Type directory | Out-Null
+	New-Item $build_dir\Output\Bundles -Type directory | Out-Null
+	New-Item $build_dir\Output\Samples -Type directory | Out-Null
+	New-Item $build_dir\Output\Smuggler -Type directory | Out-Null
+	New-Item $build_dir\Output\Backup -Type directory | Out-Null
+}
+
+task CleanOutputDirectory { 
+	Remove-Item $build_dir\Output -Recurse -Force -ErrorAction SilentlyContinue
+}
+
+task CopyEmbeddedClient { 
+	$all_client_dlls | ForEach-Object { Copy-Item "$_" $build_dir\Output\EmbeddedClient }
+}
+
+task CopySilverlight { 
+	$silverlight_dlls + @((Get-DependencyPackageFiles 'NLog.2' -FrameworkVersion sl4)) | 
+		ForEach-Object { Copy-Item "$_" $build_dir\Output\Silverlight }
+}
+
+task CopySilverlight-4 { 
+	$silverlight4_dlls + @((Get-DependencyPackageFiles 'NLog.2' -FrameworkVersion sl4)) | 
+		ForEach-Object { Copy-Item "$_" $build_dir\Output\Silverlight-4 }
+}
+
+task CopySmuggler {
+	Copy-Item $build_dir\Raven.Abstractions.??? $build_dir\Output\Smuggler
+	Copy-Item $build_dir\Raven.Smuggler.??? $build_dir\Output\Smuggler
+}
+
+task CopyBackup {
+	Copy-Item $build_dir\Raven.Abstractions.??? $build_dir\Output\Smuggler
+	Copy-Item $build_dir\Raven.Backup.??? $build_dir\Output\Backup
+}
+
+task CopyClient {
+	$client_dlls | ForEach-Object { Copy-Item "$_" $build_dir\Output\Client }
+}
+
+task CopyClient35 {
+	$client_dlls_3_5 | ForEach-Object { Copy-Item "$_" $build_dir\Output\Client-3.5 }
+}
+
+task CopyWeb {
+	$web_dlls | ForEach-Object { Copy-Item "$_" $build_dir\Output\Web\bin }
+	$web_files | ForEach-Object { Copy-Item "$build_dir\$_" $build_dir\Output\Web }
+}
+
+task CopyBundles {
+	$items = (Get-ChildItem $build_dir\Raven.Bundles.*.???) + (Get-ChildItem $build_dir\Raven.Client.*.???) | 
+				Where-Object { $_.Name.Contains(".Tests.") -eq $false } | ForEach-Object { $_.FullName }
+	Copy-Item $items $build_dir\Output\Bundles
+}
+
+task CopyServer -depends CreateOutpuDirectories {
+	$server_files | ForEach-Object { Copy-Item "$_" $build_dir\Output\Server }
+	Copy-Item $base_dir\DefaultConfigs\RavenDb.exe.config $build_dir\Output\Server\Raven.Server.exe.config
+}
+
+task CreateDocs {
+	$v4_net_version = (ls "$env:windir\Microsoft.NET\Framework\v4.0*").Name
+	
+	if($env:buildlabel -eq 13)
+	{
+	  return 
+	}
+	 
+  # we expliclty allows this to fail
+  & "C:\Windows\Microsoft.NET\Framework\$v4_net_version\MSBuild.exe" "$base_dir\Raven.Docs.shfbproj" /p:OutDir="$buildartifacts_dir\"
+}
+
+task CopyRootFiles -depends CreateDocs {
+	cp $base_dir\license.txt $build_dir\Output\license.txt
+	cp $base_dir\Scripts\Start.cmd $build_dir\Output\Start.cmd
+	cp $base_dir\Scripts\Raven-UpdateBundles.ps1 $build_dir\Output\Raven-UpdateBundles.ps1
+	cp $base_dir\Scripts\Raven-GetBundles.ps1 $build_dir\Output\Raven-GetBundles.ps1
+	cp $base_dir\readme.txt $build_dir\Output\readme.txt
+	cp $base_dir\Help\Documentation.chm $build_dir\Output\Documentation.chm  -ErrorAction SilentlyContinue
+	cp $base_dir\acknowledgments.txt $build_dir\Output\acknowledgments.txt
+}
+
+task ZipOutput {
+	
+	if($env:buildlabel -eq 13)
+	{
+		return 
+	}
+
+	$old = pwd
+	cd $build_dir\Output
+	
+	$file = "$release_dir\$global:uploadCategory-Build-$env:buildlabel.zip"
+		
+	exec { 
+		& $tools_dir\zip.exe -9 -A -r `
+			$file `
+			EmbeddedClient\*.* `
+			Client\*.* `
+			Samples\*.* `
+			Smuggler\*.* `
+			Backup\*.* `
+			Client-3.5\*.* `
+			Web\*.* `
+			Bundles\*.* `
+			Web\bin\*.* `
+			Server\*.* `
+			*.*
+	}
+	
+	cd $old
+}
+
+task ResetBuildArtifcats {
+	git checkout "Raven.Database\RavenDB.snk"
+}
+
+
+task DoRelease -depends Compile, `
+	CleanOutputDirectory, `
+	CreateOutpuDirectories, `
+	CopyEmbeddedClient, `
+	CopySmuggler, `
+	CopyBackup, `
+	CopyClient, `
+	CopySilverlight, `
+	CopySilverlight-4, `
+	CopyClient35, `
+	CopyWeb, `
+	CopyBundles, `
+	CopyServer, `
+	CopyRootFiles, `
+	CopySamples, `
+	ZipOutput, `
+	CreateNugetPackageFineGrained, `
+	ResetBuildArtifcats {	
+	Write-Host "Done building RavenDB"
+}
+
+
+task Upload -depends DoRelease {
+	Write-Host "Starting upload"
+	if (Test-Path $uploader) {
+		$log = $env:push_msg 
+		if(($log -eq $null) -or ($log.Length -eq 0)) {
+		  $log = git log -n 1 --oneline		
+		}
+		
+		$log = $log.Replace('"','''') # avoid problems because of " escaping the output
+		
+		$file = "$release_dir\$global:uploadCategory-Build-$env:buildlabel.zip"
+		write-host "Executing: $uploader '$global:uploadCategory' $file ""$log"""
+		&$uploader "$uploadCategory" $file "$log"
+			
+		if ($lastExitCode -ne 0) {
+			write-host "Failed to upload to S3: $lastExitCode"
+			throw "Error: Failed to publish build"
+		}
+	}
+	else {
+		Write-Host "could not find upload script $uploadScript, skipping upload"
+	}
+}	
+
+task UploadStable -depends Stable, DoRelease, Upload	
+
+task UploadUnstable -depends Unstable, DoRelease, Upload
+
+task CreateNugetPackageFineGrained {
+
+	Remove-Item $base_dir\RavenDB*.nupkg
+	
+	$nuget_dir = "$build_dir\NuGet"
+	Remove-Item $nuget_dir -Force -Recurse -ErrorAction SilentlyContinue
+	New-Item $nuget_dir -Type directory | Out-Null
+	
+	New-Item $nuget_dir\RavenDB.Client\lib\net35 -Type directory | Out-Null
+	New-Item $nuget_dir\RavenDB.Client\lib\net40 -Type directory | Out-Null
+	New-Item $nuget_dir\RavenDB.Client\lib\sl40 -Type directory | Out-Null
+	New-Item $nuget_dir\RavenDB.Client\lib\sl50 -Type directory | Out-Null
+	Copy-Item $base_dir\NuGet\RavenDB.Client.nuspec $nuget_dir\RavenDB.Client\RavenDB.Client.nuspec
+	@("Raven.Abstractions-3.5.???", "Raven.Client.Lightweight-3.5.???") |% { Copy-Item "$build_dir\$_" $nuget_dir\RavenDB.Client\lib\net35 }
+	@("Raven.Abstractions.???", "Raven.Client.Lightweight.???") |% { Copy-Item "$build_dir\$_" $nuget_dir\RavenDB.Client\lib\net40 }
+	@("Raven.Client.Silverlight-4.???", "AsyncCtpLibrary_Silverlight.???") |% { Copy-Item "$build_dir\$_" $nuget_dir\RavenDB.Client\lib\sl40 }
+	@("Raven.Client.Silverlight.???", "AsyncCtpLibrary_Silverlight5.???") |% { Copy-Item "$build_dir\$_" $nuget_dir\RavenDB.Client\lib\sl50	}
+		
+	New-Item $nuget_dir\RavenDB.Client.FSharp\lib\net40 -Type directory | Out-Null
+	Copy-Item $base_dir\NuGet\RavenDB.Client.FSharp.nuspec $nuget_dir\RavenDB.Client.FSharp\RavenDB.Client.FSharp.nuspec
+	@("Raven.Client.Lightweight.FSharp.???") |% { Copy-Item "$build_dir\$_" $nuget_dir\RavenDB.Client.FSharp\lib\net40 }
+	
+	New-Item $nuget_dir\RavenDB.Client.Debug\lib\net40 -Type directory | Out-Null
+	Copy-Item $base_dir\NuGet\RavenDB.Client.Debug.nuspec $nuget_dir\RavenDB.Client.Debug\RavenDB.Client.Debug.nuspec
+	@("Raven.Client.Debug.???") |% { Copy-Item "$build_dir\$_" $nuget_dir\RavenDB.Client.Debug\lib\net40 }
+	
+	New-Item $nuget_dir\RavenDB.Client.MvcIntegration\lib\net40 -Type directory | Out-Null
+	Copy-Item $base_dir\NuGet\RavenDB.Client.MvcIntegration.nuspec $nuget_dir\RavenDB.Client.MvcIntegration\RavenDB.Client.MvcIntegration.nuspec
+	@("Raven.Client.MvcIntegration.???") |% { Copy-Item "$build_dir\$_" $nuget_dir\RavenDB.Client.MvcIntegration\lib\net40 }
+		
+	New-Item $nuget_dir\RavenDB.Database\lib\net40 -Type directory | Out-Null
+	Copy-Item $base_dir\NuGet\RavenDB.Database.nuspec $nuget_dir\RavenDB.Database\RavenDB.Database.nuspec
+	@("Raven.Abstractions.???", "Raven.Database.???", "BouncyCastle.Crypto.???",
+			  "Esent.Interop.???", "ICSharpCode.NRefactory.???", "Lucene.Net.???", "Lucene.Net.Contrib.Spatial.???", "Spatial4n.Core.???",
+			  "Lucene.Net.Contrib.SpellChecker.???", "Raven.Backup.???", "Raven.Smuggler.???", "Raven.Storage.Esent.???",
+			  "Raven.Storage.Managed.???", "Raven.Munin.???" ) |% { Copy-Item "$build_dir\$_" $nuget_dir\RavenDB.Database\lib\net40 }
+	
+	New-Item $nuget_dir\RavenDB.Server -Type directory | Out-Null
+	Copy-Item $base_dir\NuGet\RavenDB.Server.nuspec $nuget_dir\RavenDB.Server\RavenDB.Server.nuspec
+	@("BouncyCastle.Crypto.???", "Esent.Interop.???", "ICSharpCode.NRefactory.???", "Lucene.Net.???", "Lucene.Net.Contrib.Spatial.???", "Spatial4n.Core.???",
+		"Lucene.Net.Contrib.SpellChecker.???", "NewtonSoft.Json.???", "NLog.???", "Raven.Abstractions.???", "Raven.Database.???",
+		"Raven.Munin.???", "Raven.Server.???", "Raven.Storage.Esent.???", "Raven.Storage.Managed.???",
+		"Raven.Studio.xap") |% { Copy-Item "$build_dir\$_" $nuget_dir\RavenDB.Server }	
+
+	New-Item $nuget_dir\RavenDB.Embedded\lib\net40 -Type directory | Out-Null
+	Copy-Item $base_dir\NuGet\RavenDB.Embedded.nuspec $nuget_dir\RavenDB.Embedded\RavenDB.Embedded.nuspec
+	@("Raven.Client.Embedded.???") |% { Copy-Item "$build_dir\$_" $nuget_dir\RavenDB.Embedded\lib\net40 }
+	New-Item $nuget_dir\RavenDB.Embedded\content -Type directory | Out-Null
+	Copy-Item "$build_dir\Raven.Studio.xap" $nuget_dir\RavenDB.Embedded\content
+	
+	New-Item $nuget_dir\RavenDB.Client.MoreLikeThis\lib\net40 -Type directory | Out-Null
+	Copy-Item $base_dir\NuGet\RavenDB.Client.MoreLikeThis.nuspec $nuget_dir\RavenDB.Client.MoreLikeThis\RavenDB.Client.MoreLikeThis.nuspec
+	@("Raven.Client.MoreLikeThis.???") |% { Copy-Item "$build_dir\$_" $nuget_dir\RavenDB.Client.MoreLikeThis\lib\net40 }
+
+	New-Item $nuget_dir\RavenDB.Bundles.MoreLikeThis\lib\net40 -Type directory | Out-Null
+	Copy-Item $base_dir\NuGet\RavenDB.Bundles.MoreLikeThis.nuspec $nuget_dir\RavenDB.Bundles.MoreLikeThis\RavenDB.Bundles.MoreLikeThis.nuspec
+	@("Raven.Bundles.MoreLikeThis.???") |% { Copy-Item "$build_dir\$_" $nuget_dir\RavenDB.Bundles.MoreLikeThis\lib\net40 }
+		
+	New-Item $nuget_dir\RavenDB.Client.UniqueConstraints\lib\net40 -Type directory | Out-Null
+	Copy-Item $base_dir\NuGet\RavenDB.Client.UniqueConstraints.nuspec $nuget_dir\RavenDB.Client.UniqueConstraints\RavenDB.Client.UniqueConstraints.nuspec
+	@("Raven.Client.UniqueConstraints.???") |% { Copy-Item "$build_dir\$_" $nuget_dir\RavenDB.Client.UniqueConstraints\lib\net40 }
+	
+	New-Item $nuget_dir\RavenDB.Client.Versioning\lib\net40 -Type directory | Out-Null
+	Copy-Item $base_dir\NuGet\RavenDB.Client.Versioning.nuspec $nuget_dir\RavenDB.Client.Versioning\RavenDB.Client.Versioning.nuspec
+	@("Raven.Client.Versioning.???") |% { Copy-Item "$build_dir\$_" $nuget_dir\RavenDB.Client.Versioning\lib\net40 }
+	
+	New-Item $nuget_dir\RavenDB.Bundles.Authentication\lib\net40 -Type directory | Out-Null
+	Copy-Item $base_dir\NuGet\RavenDB.Bundles.Authentication.nuspec $nuget_dir\RavenDB.Bundles.Authentication\RavenDB.Bundles.Authentication.nuspec
+	@("Raven.Bundles.Authentication.???") |% { Copy-Item "$build_dir\$_" $nuget_dir\RavenDB.Bundles.Authentication\lib\net40 }
+
+	New-Item $nuget_dir\RavenDB.Bundles.Authorization\lib\net40 -Type directory | Out-Null
+	Copy-Item $base_dir\NuGet\RavenDB.Bundles.Authorization.nuspec $nuget_dir\RavenDB.Bundles.Authorization\RavenDB.Bundles.Authorization.nuspec
+	@("Raven.Bundles.Authorization.???") |% { Copy-Item "$build_dir\$_" $nuget_dir\RavenDB.Bundles.Authorization\lib\net40 }
+	
+	New-Item $nuget_dir\RavenDB.Bundles.CascadeDelete\lib\net40 -Type directory | Out-Null
+	Copy-Item $base_dir\NuGet\RavenDB.Bundles.CascadeDelete.nuspec $nuget_dir\RavenDB.Bundles.CascadeDelete\RavenDB.Bundles.CascadeDelete.nuspec
+	@("Raven.Bundles.CascadeDelete.???") |% { Copy-Item "$build_dir\$_" $nuget_dir\RavenDB.Bundles.CascadeDelete\lib\net40 }
+	
+	New-Item $nuget_dir\RavenDB.Bundles.Expiration\lib\net40 -Type directory | Out-Null
+	Copy-Item $base_dir\NuGet\RavenDB.Bundles.Expiration.nuspec $nuget_dir\RavenDB.Bundles.Expiration\RavenDB.Bundles.Expiration.nuspec
+	@("Raven.Bundles.Expiration.???") |% { Copy-Item "$build_dir\$_" $nuget_dir\RavenDB.Bundles.Expiration\lib\net40 }
+	
+	New-Item $nuget_dir\RavenDB.Bundles.IndexReplication\lib\net40 -Type directory | Out-Null
+	Copy-Item $base_dir\NuGet\RavenDB.Bundles.IndexReplication.nuspec $nuget_dir\RavenDB.Bundles.IndexReplication\RavenDB.Bundles.IndexReplication.nuspec
+	@("Raven.Bundles.IndexReplication.???") |% { Copy-Item "$build_dir\$_" $nuget_dir\RavenDB.Bundles.IndexReplication\lib\net40 }
+	
+	New-Item $nuget_dir\RavenDB.Bundles.IndexedProperties\lib\net40 -Type directory | Out-Null
+	Copy-Item $base_dir\NuGet\RavenDB.Bundles.IndexedProperties.nuspec $nuget_dir\RavenDB.Bundles.IndexedProperties\RavenDB.Bundles.IndexedProperties.nuspec
+	@("Raven.Bundles.IndexedProperties.???") |% { Copy-Item "$build_dir\$_" $nuget_dir\RavenDB.Bundles.IndexedProperties\lib\net40 }
+	
+	New-Item $nuget_dir\RavenDB.Bundles.Quotas\lib\net40 -Type directory | Out-Null
+	Copy-Item $base_dir\NuGet\RavenDB.Bundles.Quotas.nuspec $nuget_dir\RavenDB.Bundles.Quotas\RavenDB.Bundles.Quotas.nuspec
+	@("Raven.Bundles.Quotas.???") |% { Copy-Item "$build_dir\$_" $nuget_dir\RavenDB.Bundles.Quotas\lib\net40 }
+	
+	New-Item $nuget_dir\RavenDB.Bundles.Replication\lib\net40 -Type directory | Out-Null
+	Copy-Item $base_dir\NuGet\RavenDB.Bundles.Replication.nuspec $nuget_dir\RavenDB.Bundles.Replication\RavenDB.Bundles.Replication.nuspec
+	@("Raven.Bundles.Replication.???") |% { Copy-Item "$build_dir\$_" $nuget_dir\RavenDB.Bundles.Replication\lib\net40 }
+	
+	New-Item $nuget_dir\RavenDB.Bundles.UniqueConstraints\lib\net40 -Type directory | Out-Null
+	Copy-Item $base_dir\NuGet\RavenDB.Bundles.UniqueConstraints.nuspec $nuget_dir\RavenDB.Bundles.UniqueConstraints\RavenDB.Bundles.UniqueConstraints.nuspec
+	@("Raven.Bundles.UniqueConstraints.???") |% { Copy-Item "$build_dir\$_" $nuget_dir\RavenDB.Bundles.UniqueConstraints\lib\net40 }
+	
+	New-Item $nuget_dir\RavenDB.Bundles.Versioning\lib\net40 -Type directory | Out-Null
+	Copy-Item $base_dir\NuGet\RavenDB.Bundles.Versioning.nuspec $nuget_dir\RavenDB.Bundles.Versioning\RavenDB.Bundles.Versioning.nuspec
+	@("Raven.Bundles.Versioning.???") |% { Copy-Item "$build_dir\$_" $nuget_dir\RavenDB.Bundles.Versioning\lib\net40 }
+	
+	New-Item $nuget_dir\RavenDB.AspNetHost\content -Type directory | Out-Null
+	New-Item $nuget_dir\RavenDB.AspNetHost\lib\net40 -Type directory | Out-Null
+	@("Raven.Web.???") |% { Copy-Item "$build_dir\$_" $nuget_dir\RavenDB.AspNetHost\lib\net40 }
+	Copy-Item $build_dir\Raven.Studio.xap $nuget_dir\RavenDB.AspNetHost\content
+	Copy-Item $base_dir\NuGet\RavenDB.AspNetHost.nuspec $nuget_dir\RavenDB.AspNetHost\RavenDB.AspNetHost.nuspec
+	Copy-Item $base_dir\DefaultConfigs\Nupack.Web.config $nuget_dir\RavenDB.AspNetHost\content\Web.config.transform
+	
+	$nugetVersion = "$version.$env:buildlabel"
+	if ($global:uploadCategory -and $global:uploadCategory.EndsWith("-Unstable")){
+		$nugetVersion += "-Unstable"
+	}
+	
+	# Sets the package version in all the nuspec as well as any RavenDB package dependency versions
+	$packages = Get-ChildItem $nuget_dir *.nuspec -recurse
+	$packages |% { 
+		$nuspec = [xml](Get-Content $_.FullName)
+		$nuspec.package.metadata.version = $nugetVersion
+		$nuspec | Select-Xml '//dependency' |% {
+			if($_.Node.Id.StartsWith('RavenDB')){
+				$_.Node.Version = "[$nugetVersion]"
+			}
+		}
+		$nuspec.Save($_.FullName);
+		&"$tools_dir\nuget.exe" pack $_.FullName
+	}
+	
+	# Upload packages
+	$accessPath = "$base_dir\..\Nuget-Access-Key.txt"
+	if ( (Test-Path $accessPath) ) {
+		$accessKey = Get-Content $accessPath
+		$accessKey = $accessKey.Trim()
+		
+		# Push to nuget repository
+		$packages | ForEach-Object {
+			&"$tools_dir\NuGet.exe" push "$($_.BaseName).$nugetVersion.nupkg" $accessKey
+		}
+	}
+	else {
+		Write-Host "Nuget-Access-Key.txt does not exit. Cannot publish the nuget package." -ForegroundColor Yellow
+	}
+}