Include ".\build_utils.ps1"

if($env:BUILD_NUMBER -ne $null) {
	$env:buildlabel = $env:BUILD_NUMBER
}
else {
	$env:buildlabel = "13"
}

properties {
	$base_dir  = resolve-path .
	$lib_dir = "$base_dir\SharedLibs"
	$packages_dir = "$base_dir\packages"
	$buildartifacts_dir = "$base_dir\build"
	$sln_file = "$base_dir\zzz_RavenDB_Release.sln"
	$version = "2.5"
	$tools_dir = "$base_dir\Tools"
	$release_dir = "$base_dir\$global:configuration\"
	$uploader = "..\Uploader\S3Uploader.exe"
	$global:configuration = "Debug"
	
	$core_db_dlls = @(
        "$base_dir\Raven.Database\bin\$global:configuration\\Raven.Abstractions.???", 
        (Get-DependencyPackageFiles 'NLog.2'), 
        (Get-DependencyPackageFiles Microsoft.Web.Infrastructure), 
        "$base_dir\Raven.Database\bin\$global:configuration\\Jint.Raven.???",
				"$base_dir\Raven.Database\bin\$global:configuration\\Lucene.Net.???",
				"$base_dir\Raven.Database\bin\$global:configuration\\Microsoft.Data.Edm.???",
				"$base_dir\Raven.Database\bin\$global:configuration\\Microsoft.WindowsAzure.Storage.???",
				"$base_dir\Raven.Database\bin\$global:configuration\\Microsoft.Data.OData.???",
				"$base_dir\Raven.Database\bin\$global:configuration\\Microsoft.WindowsAzure.ConfigurationManager.???",
				"$base_dir\Raven.Database\bin\$global:configuration\\Lucene.Net.Contrib.Spatial.NTS.???", 
				"$base_dir\Raven.Database\bin\$global:configuration\\Spatial4n.Core.NTS.???", 
				"$base_dir\Raven.Database\bin\$global:configuration\\GeoAPI.dll", 
				"$base_dir\Raven.Database\bin\$global:configuration\\NetTopologySuite.dll", 
				"$base_dir\Raven.Database\bin\$global:configuration\\PowerCollections.dll", 
				"$base_dir\Raven.Database\bin\$global:configuration\\ICSharpCode.NRefactory.???", 
				"$base_dir\Raven.Database\bin\$global:configuration\\ICSharpCode.NRefactory.CSharp.???", 
				"$base_dir\Raven.Database\bin\$global:configuration\\Mono.Cecil.???", 
				"$base_dir\Raven.Database\bin\$global:configuration\\Esent.Interop.???", 
				"$base_dir\Raven.Database\bin\$global:configuration\\Raven.Database.???", 
				"$base_dir\Raven.Database\bin\$global:configuration\\AWS.Extensions.???", 
				"$base_dir\Raven.Database\bin\$global:configuration\\AWSSDK.???" ) 
	
	$web_dlls = ( @( "$base_dir\Raven.Web\bin\Raven.Web.???"  ) + $core_db_dlls)
	
	$web_files = @("..\DefaultConfigs\web.config", "..\DefaultConfigs\NLog.Ignored.config" )
	
	$server_files = ( @( "$base_dir\Raven.Server\bin\$global:configuration\\Raven.Server.???", "$base_dir\Raven.Server\bin\$global:configuration\\Raven.Studio.xap", "$base_dir\DefaultConfigs\NLog.Ignored.config") + $core_db_dlls )
		
	$client_dlls = @( (Get-DependencyPackageFiles 'NLog.2'), "$base_dir\Raven.Client.MvcIntegration\bin\$global:configuration\\Raven.Client.MvcIntegration.???", 
					"$base_dir\Raven.Client.Lightweight\bin\$global:configuration\\Raven.Abstractions.???", "$base_dir\Raven.Client.Lightweight\bin\$global:configuration\\Raven.Client.Lightweight.???")
		
	$silverlight_dlls = @("$base_dir\Raven.Client.Silverlight\bin\$global:configuration\\Raven.Client.Silverlight.???",
	"$base_dir\Raven.Client.Silverlight\bin\$global:configuration\\AsyncCtpLibrary_Silverlight5.???", 
	"$base_dir\Raven.Client.Silverlight\bin\$global:configuration\\DH.Scrypt.???", "$base_dir\Raven.Client.Silverlight\bin\$global:configuration\\Microsoft.CompilerServices.AsyncTargetingPack.Silverlight5.???")
 
	$all_client_dlls = ( @( "$base_dir\Raven.Client.Embedded\bin\$global:configuration\Raven.Client.Embedded.???") + $client_dlls + $core_db_dlls )
	  
	$test_prjs = @("$base_dir\Raven.Tests\bin\$global:configuration\Raven.Tests.dll", "$base_dir\Raven.Bundles.Tests\bin\$global:configuration\Raven.Bundles.Tests.dll" )
}

task default -depends Stable,Test, DoReleasePart1

task Verify40 {
	if( (ls "$env:windir\Microsoft.NET\Framework\v4.0*") -eq $null ) {
		throw "Building Raven requires .NET 4.0, which doesn't appear to be installed on this machine"
	}
}


task Clean {
	Remove-Item -force -recurse $buildartifacts_dir -ErrorAction SilentlyContinue
	Remove-Item -force -recurse $release_dir -ErrorAction SilentlyContinue
}

task Init -depends Verify40, Clean {

	$commit = Get-Git-Commit
	(Get-Content "$base_dir\CommonAssemblyInfo.cs") | 
		Foreach-Object { $_ -replace ".13", ".$($env:buildlabel)" } |
		Foreach-Object { $_ -replace "{commit}", $commit } |
		Set-Content "$base_dir\CommonAssemblyInfo.cs" -Encoding UTF8
	
	New-Item $release_dir -itemType directory -ErrorAction SilentlyContinue | Out-Null
	New-Item $buildartifacts_dir -itemType directory -ErrorAction SilentlyContinue | Out-Null
}

task Compile -depends Init {
	
	"Dummy file so msbuild knows there is one here before embedding as resource." | Out-File "$base_dir\Raven.Database\Server\WebUI\Raven.Studio.xap"
	
	$v4_net_version = (ls "$env:windir\Microsoft.NET\Framework\v4.0*").Name
	
	# exec { &"C:\Windows\Microsoft.NET\Framework\$v4_net_version\MSBuild.exe" "$base_dir\Utilities\Raven.ProjectRewriter\Raven.ProjectRewriter.csproj" /p:OutDir="$buildartifacts_dir\" }
	# exec { &"$build_dir\Raven.ProjectRewriter.exe" }
	
	$dat = "$base_dir\..\BuildsInfo\RavenDB\Settings.dat"
	$datDest = "$base_dir\Raven.Studio\Settings.dat"
	echo $dat
	if (Test-Path $dat) {
		Copy-Item $dat $datDest -force
	}
	ElseIf ((Test-Path $datDest) -eq $false) {
		New-Item $datDest -type file -force
	}
	
	Write-Host "Compiling with '$global:configuration' configuration" -ForegroundColor Yellow
	exec { &"C:\Windows\Microsoft.NET\Framework\$v4_net_version\MSBuild.exe" "$sln_file" /p:Configuration=$global:configuration /p:nowarn="1591 1573" }
}

task Java {

$v4_net_version = (ls "$env:windir\Microsoft.NET\Framework\v4.0*").Name
exec { &"C:\Windows\Microsoft.NET\Framework\$v4_net_version\MSBuild.exe" "RavenDB.sln" /p:Configuration=$global:configuration /p:nowarn="1591 1573" }

}

task FullStorageTest {
	$global:full_storage_test = $true
}

task Test -depends Compile {
	Clear-Host
	
	Write-Host $test_prjs
	
	$xUnit = "$lib_dir\xunit\xunit.console.clr4.exe"
	Write-Host "xUnit location: $xUnit"
	
	$test_prjs | ForEach-Object { 
		if($global:full_storage_test) {
			$env:raventest_storage_engine = 'esent';
			Write-Host "Testing $_ (esent)"
			exec { &"$xUnit" "$_" }
		}
		else {
			$env:raventest_storage_engine = $null;
			Write-Host "Testing $_ (default)"
			exec { &"$xUnit" "$_" }
		}
	}
}

task StressTest -depends Compile {
	
	$xUnit = Get-PackagePath xunit.runners
	$xUnit = "$xUnit\tools\xunit.console.clr4.exe"
	
	@("Raven.StressTests.dll") | ForEach-Object { 
		Write-Host "Testing $_"
		
		if($global:full_storage_test) {
			$env:raventest_storage_engine = 'esent';
			Write-Host "Testing $_ (esent)"
			&"$xUnit" "$_"
		}
		else {
			$env:raventest_storage_engine = $null;
			Write-Host "Testing $_ (default)"
			&"$xUnit" "$_"
		}
	}
}

task MeasurePerformance -depends Compile {
	$RavenDbStableLocation = "F:\RavenDB"
	$DataLocation = "F:\Data"
	$LogsLocation = "F:\PerformanceLogs"
	$stableBuildToTests = @(616, 573, 531, 499, 482, 457, 371)
	$stableBuildToTests | ForEach-Object { 
		$RavenServer = $RavenDbStableLocation + "\RavenDB-Build-$_\Server"
		Write-Host "Measure performance against RavenDB Build #$_, Path: $RavenServer"
		exec { &"$base_dir\Raven.Performance\bin\$global:configuration\\Raven.Performance.exe" "--database-location=$RavenDbStableLocation --build-number=$_ --data-location=$DataLocation --logs-location=$LogsLocation" }
	}
}

task TestSilverlight -depends Compile, CopyServer  {
	try
	{
		$process = Start-Process "$buildartifacts_dir\Output\Server\Raven.Server.exe" "--ram --set=Raven/Port==8079" -PassThru
	
		$statLight = Get-PackagePath StatLight
		$statLight = "$statLight\tools\StatLight.exe"
		&$statLight "--XapPath=.\build\sl5\Raven.Tests.Silverlight.xap" "--OverrideTestProvider=MSTestWithCustomProvider" "--ReportOutputFile=.\build\sl5\Raven.Tests.Silverlight.Results.xml" 
	}
	finally
	{
		if ($process -ne $null) {
			Stop-Process -InputObject $process
		}
	}
}

task TestWinRT -depends Compile, CopyServer {
	try
	{
		exec { CheckNetIsolation LoopbackExempt -a -n=68089da0-d0b7-4a09-97f5-30a1e8f9f718_pjnejtz0hgswm }
		
		$process = Start-Process "$buildartifacts_dir\Output\Server\Raven.Server.exe" "--ram --set=Raven/Port==8079" -PassThru
	
		$testRunner = "C:\Program Files (x86)\Microsoft Visual Studio 11.0\Common7\IDE\CommonExtensions\Microsoft\TestWindow\vstest.console.exe"
	
		@("Raven.Tests.WinRT.dll") | ForEach-Object { 
			Write-Host "Testing $_"
			
			if($global:full_storage_test) {
				$env:raventest_storage_engine = 'esent';
				Write-Host "Testing $_ (esent)"
				&"$testRunner" "$_"
			}
			else {
				$env:raventest_storage_engine = $null;
				Write-Host "Testing $_ (default)"
				&"$testRunner" "$_"
			}
		}
	}
	finally
	{
		Stop-Process -InputObject $process
	}
}

task Vnext3 {
	$global:uploadCategory = "RavenDB-Unstable"
	$global:uploadMode = "Vnext3"
}

task Unstable {
	$global:uploadCategory = "RavenDB-Unstable"
	$global:uploadMode = "Unstable"
}

task Stable {
	$global:uploadCategory = "RavenDB"
	$global:uploadMode = "Stable"
}

task RunTests -depends Test,TestSilverlight,TestWinRT

task RunAllTests -depends FullStorageTest,RunTests,StressTest

<<<<<<< HEAD
task Release -depends RunTests,DoRelease

=======
task CopySamples {
	Remove-Item "$build_dir\Output\Samples\" -recurse -force -ErrorAction SilentlyContinue 
>>>>>>> 12d3de75


task CreateOutpuDirectories -depends CleanOutputDirectory {
	New-Item $buildartifacts_dir\Output -Type directory -ErrorAction SilentlyContinue | Out-Null
	New-Item $buildartifacts_dir\Output\Server -Type directory | Out-Null
	New-Item $buildartifacts_dir\Output\Web -Type directory | Out-Null
	New-Item $buildartifacts_dir\Output\Web\bin -Type directory | Out-Null
	New-Item $buildartifacts_dir\Output\EmbeddedClient -Type directory | Out-Null
	New-Item $buildartifacts_dir\Output\Client -Type directory | Out-Null
	New-Item $buildartifacts_dir\Output\Silverlight -Type directory | Out-Null
	New-Item $buildartifacts_dir\Output\Bundles -Type directory | Out-Null
	New-Item $buildartifacts_dir\Output\Smuggler -Type directory | Out-Null
	New-Item $buildartifacts_dir\Output\Backup -Type directory | Out-Null
}

task CleanOutputDirectory { 
	Remove-Item $buildartifacts_dir\Output -Recurse -Force -ErrorAction SilentlyContinue
}

task CopyEmbeddedClient { 
	$all_client_dlls | ForEach-Object { Copy-Item "$_" $buildartifacts_dir\Output\EmbeddedClient }
}

task CopySilverlight { 
	$silverlight_dlls + @((Get-DependencyPackageFiles 'NLog.2' -FrameworkVersion sl4)) | 
		ForEach-Object { Copy-Item "$_" $buildartifacts_dir\Output\Silverlight }
}

task CopySmuggler {
	Copy-Item $base_dir\Raven.Smuggler\bin\$global:configuration\\Raven.Abstractions.??? $buildartifacts_dir\Output\Smuggler
	Copy-Item $base_dir\Raven.Smuggler\bin\$global:configuration\\Raven.Client.Lightweight.??? $buildartifacts_dir\Output\Smuggler
	Copy-Item $base_dir\Raven.Smuggler\bin\$global:configuration\\Jint.Raven.??? $buildartifacts_dir\Output\Smuggler
	Copy-Item $base_dir\Raven.Smuggler\bin\$global:configuration\\System.Reactive.Core.??? $buildartifacts_dir\Output\Smuggler
	Copy-Item $base_dir\Raven.Smuggler\bin\$global:configuration\\Raven.Smuggler.??? $buildartifacts_dir\Output\Smuggler
}

task CopyBackup {
	Copy-Item $base_dir\Raven.Backup\bin\$global:configuration\\Raven.Abstractions.??? $buildartifacts_dir\Output\Backup
	Copy-Item $base_dir\Raven.Backup\bin\$global:configuration\\Raven.Backup.??? $buildartifacts_dir\Output\Backup
	Copy-Item $build_dir\Raven.Client.Lightweight.??? $build_dir\Output\Backup
}

task CopyClient {
	$client_dlls | ForEach-Object { Copy-Item "$_" $buildartifacts_dir\Output\Client }
}

task CopyWeb {
	$web_dlls | ForEach-Object { Copy-Item "$_" $buildartifacts_dir\Output\Web\bin }
	$web_files | ForEach-Object { Copy-Item "$_" $buildartifacts_dir\Output\Web }
}

task CopyBundles {
	Copy-Item $base_dir\Bundles\Raven.Bundles.Authorization\bin\$global:configuration\\Raven.Bundles.Authorization.??? $buildartifacts_dir\Output\Bundles
	Copy-Item $base_dir\Bundles\Raven.Bundles.CascadeDelete\bin\$global:configuration\\Raven.Bundles.CascadeDelete.??? $buildartifacts_dir\Output\Bundles
	Copy-Item $base_dir\Bundles\Raven.Bundles.Encryption.IndexFileCodec\bin\$global:configuration\\Raven.Bundles.Encryption.IndexFileCodec.??? $buildartifacts_dir\Output\Bundles
	Copy-Item $base_dir\Bundles\Raven.Bundles.IndexReplication\bin\$global:configuration\\Raven.Bundles.IndexReplication.??? $buildartifacts_dir\Output\Bundles
	Copy-Item $base_dir\Bundles\Raven.Bundles.UniqueConstraints\bin\$global:configuration\\Raven.Bundles.UniqueConstraints.??? $buildartifacts_dir\Output\Bundles
	Copy-Item $base_dir\Bundles\Raven.Client.Authorization\bin\$global:configuration\\Raven.Client.Authorization.??? $buildartifacts_dir\Output\Bundles
	Copy-Item $base_dir\Bundles\Raven.Client.UniqueConstraints\bin\$global:configuration\\Raven.Client.UniqueConstraints.??? $buildartifacts_dir\Output\Bundles
}

task CopyServer -depends CreateOutpuDirectories {
	$server_files | ForEach-Object { Copy-Item "$_" $buildartifacts_dir\Output\Server }
	Copy-Item $base_dir\DefaultConfigs\RavenDb.exe.config $buildartifacts_dir\Output\Server\Raven.Server.exe.config
}

task CopyInstaller {
	if($env:buildlabel -eq 13)
	{
	  return
	}

	Copy-Item $buildartifacts_dir\RavenDB.Setup.exe "$release_dir\$global:uploadCategory-Build-$env:buildlabel.Setup.exe"
}

task SignInstaller {
	if($env:buildlabel -eq 13)
	{
		return
	}
  
	$signTool = "C:\Program Files (x86)\Windows Kits\8.0\bin\x86\signtool.exe"
	if (!(Test-Path $signTool)) 
	{
		$signTool = "C:\Program Files\Microsoft SDKs\Windows\v7.1\Bin\signtool.exe"
	
		if (!(Test-Path $signTool)) 
		{
			throw "Could not find SignTool.exe under the specified path $signTool"
		}
	}
  
	$installerCert = "$base_dir\..\BuildsInfo\RavenDB\certs\installer.pfx"
	if (!(Test-Path $installerCert)) 
	{
		throw "Could not find pfx file under the path $installerCert to sign the installer"
	}
  
	$certPasswordPath = "$base_dir\..\BuildsInfo\RavenDB\certs\installerCertPassword.txt"
	if (!(Test-Path $certPasswordPath)) 
	{
		throw "Could not find the path for the certificate password of the installer"
	}
	
	$certPassword = Get-Content $certPasswordPath
	if ($certPassword -eq $null) 
	{
		throw "Certificate password must be provided"
	}
  
  $installerFile = "$release_dir\$global:uploadCategory-Build-$env:buildlabel.Setup.exe"
    
  Exec { &$signTool sign /f "$installerCert" /p "$certPassword" /d "RavenDB" /du "http://ravendb.net" /t "http://timestamp.verisign.com/scripts/timstamp.dll" "$installerFile" }
} 

task CreateDocs {
	$v4_net_version = (ls "$env:windir\Microsoft.NET\Framework\v4.0*").Name
	
	if($env:buildlabel -eq 13)
	{
	  return 
	}

	if ($global:uploadMode -ne "Stable"){
		return; # this takes 8 minutes to run
	}
	 
	# we expliclty allows this to fail
	exec { &"C:\Windows\Microsoft.NET\Framework\$v4_net_version\MSBuild.exe" "$base_dir\Raven.Docs.shfbproj" /p:OutDir="$buildartifacts_dir\" }
}

task CopyRootFiles -depends CreateDocs {
	cp $base_dir\license.txt $buildartifacts_dir\Output\license.txt
	cp $base_dir\Scripts\Start.cmd $buildartifacts_dir\Output\Start.cmd
	cp $base_dir\Scripts\Raven-UpdateBundles.ps1 $buildartifacts_dir\Output\Raven-UpdateBundles.ps1
	cp $base_dir\Scripts\Raven-GetBundles.ps1 $buildartifacts_dir\Output\Raven-GetBundles.ps1
	cp $base_dir\readme.md $buildartifacts_dir\Output\readme.txt
	cp $base_dir\Help\Documentation.chm $buildartifacts_dir\Output\Documentation.chm  -ErrorAction SilentlyContinue
	cp $base_dir\acknowledgments.txt $buildartifacts_dir\Output\acknowledgments.txt
	cp $base_dir\CommonAssemblyInfo.cs $buildartifacts_dir\Output\CommonAssemblyInfo.cs
}

task ZipOutput {
	
	if($env:buildlabel -eq 13)
	{
		return 
	}

	$old = pwd
	cd $buildartifacts_dir\Output
	
	$file = "$release_dir\$global:uploadCategory-Build-$env:buildlabel.zip"
		
	exec { 
		& $tools_dir\zip.exe -9 -A -r `
			$file `
			EmbeddedClient\*.* `
			Client\*.* `
			Smuggler\*.* `
			Backup\*.* `
			Web\*.* `
			Bundles\*.* `
			Web\bin\*.* `
			Server\*.* `
			*.*
	}
	
	cd $old
}


task DoReleasePart1 -depends Compile, `
	CleanOutputDirectory, `
	CreateOutpuDirectories, `
	CopyEmbeddedClient, `
	CopySmuggler, `
	CopyBackup, `
	CopyClient, `
	CopySilverlight, `
	CopyWeb, `
	CopyBundles, `
	CopyServer, `
	CopyRootFiles, `
<<<<<<< HEAD
	ZipOutput, `
=======
	CopySamples, `
	ZipOutput {	
	
	Write-Host "Done building RavenDB"
}
task DoRelease -depends DoReleasePart1, `
>>>>>>> 12d3de75
	CopyInstaller, `
	SignInstaller,
	CreateNugetPackages,
	CreateSymbolSources {	
	
	Write-Host "Done building RavenDB"
}

task UploadStable -depends Stable, DoRelease, Upload, UploadNuget

task UploadUnstable -depends Unstable, DoRelease, Upload, UploadNuget

task UploadVnext3 -depends Vnext3, DoRelease, Upload, UploadNuget

task UploadNuget -depends InitNuget, PushNugetPackages, PushSymbolSources

task Upload {
	Write-Host "Starting upload"
	if (Test-Path $uploader) {
		$log = $env:push_msg 
		if(($log -eq $null) -or ($log.Length -eq 0)) {
		  $log = git log -n 1 --oneline		
		}
		
		$log = $log.Replace('"','''') # avoid problems because of " escaping the output
		
		$zipFile = "$release_dir\$global:uploadCategory-Build-$env:buildlabel.zip"
		$installerFile = "$release_dir\$global:uploadCategory-Build-$env:buildlabel.Setup.exe"
		
		$files = @(@($installerFile, $uploadCategory.Replace("RavenDB", "RavenDB Installer")) , @($zipFile, "$uploadCategory"))
		
		foreach ($obj in $files)
		{
			$file = $obj[0]
			$currentUploadCategory = $obj[1]
			write-host "Executing: $uploader ""$currentUploadCategory"" ""$env:buildlabel"" $file ""$log"""
			
			$uploadTryCount = 0
			while ($uploadTryCount -lt 5) {
				$uploadTryCount += 1
				Exec { &$uploader "$currentUploadCategory" "$env:buildlabel" $file "$log" }
				
				if ($lastExitCode -ne 0) {
					write-host "Failed to upload to S3: $lastExitCode. UploadTryCount: $uploadTryCount"
				}
				else {
					break
				}
			}
			
			if ($lastExitCode -ne 0) {
				write-host "Failed to upload to S3: $lastExitCode. UploadTryCount: $uploadTryCount. Build will fail."
				throw "Error: Failed to publish build"
			}
		}
	}
	else {
		Write-Host "could not find upload script $uploadScript, skipping upload"
	}
}

task InitNuget {

	$global:nugetVersion = "$version.$env:buildlabel"
	if ($global:uploadCategory -and $global:uploadCategory.EndsWith("-Unstable")){
		$global:nugetVersion += "-Unstable"
	}

}

task PushNugetPackages {
	# Upload packages
	$accessPath = "$base_dir\..\Nuget-Access-Key.txt"
	$sourceFeed = "https://nuget.org/"
	
	if ($global:uploadMode -eq "Vnext3") {
		$accessPath = "$base_dir\..\MyGet-Access-Key.txt"
		$sourceFeed = "http://www.myget.org/F/ravendb3/api/v2/package"
	}
	
	if ( (Test-Path $accessPath) ) {
		$accessKey = Get-Content $accessPath
		$accessKey = $accessKey.Trim()
		
		$nuget_dir = "$build_dir\NuGet"

		# Push to nuget repository
		$packages = Get-ChildItem $nuget_dir *.nuspec -recurse

		$packages | ForEach-Object {
			$tries = 0
			while ($tries -lt 10) {
				try {
					&"$base_dir\.nuget\NuGet.exe" push "$($_.BaseName).$global:nugetVersion.nupkg" $accessKey -Source $sourceFeed -Timeout 4800
					$tries = 100
				} catch {
					$tries++
				}
			}
		}
		
	}
	else {
		Write-Host "$accessPath does not exit. Cannot publish the nuget package." -ForegroundColor Yellow
	}
}

task CreateNugetPackages -depends Compile, InitNuget {

	Remove-Item $base_dir\RavenDB*.nupkg
	
	$nuget_dir = "$buildartifacts_dir\NuGet"
	Remove-Item $nuget_dir -Force -Recurse -ErrorAction SilentlyContinue
	New-Item $nuget_dir -Type directory | Out-Null
	
	New-Item $nuget_dir\RavenDB.Client\lib\net45 -Type directory | Out-Null
	New-Item $nuget_dir\RavenDB.Client\lib\sl50 -Type directory | Out-Null
	Copy-Item $base_dir\NuGet\RavenDB.Client.nuspec $nuget_dir\RavenDB.Client\RavenDB.Client.nuspec
	
	@("Raven.Abstractions.???", "Raven.Client.Lightweight.???") |% { Copy-Item "$base_dir\Raven.Client.Lightweight\bin\$global:configuration\\$_" $nuget_dir\RavenDB.Client\lib\net45 }
	@("Raven.Client.Silverlight.???", "AsyncCtpLibrary_Silverlight5.???") |% { Copy-Item "$base_dir\Raven.Client.Silverlight\bin\$global:configuration\\$_" $nuget_dir\RavenDB.Client\lib\sl50	}
	
	New-Item $nuget_dir\RavenDB.Client.MvcIntegration\lib\net45 -Type directory | Out-Null
	Copy-Item $base_dir\NuGet\RavenDB.Client.MvcIntegration.nuspec $nuget_dir\RavenDB.Client.MvcIntegration\RavenDB.Client.MvcIntegration.nuspec
	@("Raven.Client.MvcIntegration.???") |% { Copy-Item "$base_dir\Raven.Client.MvcIntegration\bin\$global:configuration\\$_" $nuget_dir\RavenDB.Client.MvcIntegration\lib\net45 }
		
	New-Item $nuget_dir\RavenDB.Database\lib\net45 -Type directory | Out-Null
	Copy-Item $base_dir\NuGet\RavenDB.Database.nuspec $nuget_dir\RavenDB.Database\RavenDB.Database.nuspec
	@("Raven.Abstractions.???", "Raven.Database.???", "BouncyCastle.Crypto.???",
		 "Esent.Interop.???", "ICSharpCode.NRefactory.???", "ICSharpCode.NRefactory.CSharp.???", "Mono.Cecil.???", "Lucene.Net.???", "Lucene.Net.Contrib.Spatial.NTS.???",
		 "Jint.Raven.???", "Spatial4n.Core.NTS.???", "GeoAPI.dll", "NetTopologySuite.dll", "PowerCollections.dll", "AWS.Extensions.???", "AWSSDK.???") `
		 |% { Copy-Item "$base_dir\Raven.Database\bin\$global:configuration\\$_" $nuget_dir\RavenDB.Database\lib\net45 }
	
	New-Item $nuget_dir\RavenDB.Server -Type directory | Out-Null
	Copy-Item $base_dir\NuGet\RavenDB.Server.nuspec $nuget_dir\RavenDB.Server\RavenDB.Server.nuspec
	New-Item $nuget_dir\RavenDB.Server\tools -Type directory | Out-Null
	@("Esent.Interop.???", "ICSharpCode.NRefactory.???", "ICSharpCode.NRefactory.CSharp.???", "Mono.Cecil.???", "Lucene.Net.???", "Lucene.Net.Contrib.Spatial.NTS.???",
		"Spatial4n.Core.NTS.???", "GeoAPI.dll", "NetTopologySuite.dll", "PowerCollections.dll",	"NewtonSoft.Json.???", "NLog.???", "Jint.Raven.???",
		"Raven.Abstractions.???", "Raven.Database.???", "Raven.Server.???", "Raven.Smuggler.???", "AWS.Extensions.???", "AWSSDK.???") |% { Copy-Item "$base_dir\Raven.Server\bin\$global:configuration\\$_" $nuget_dir\RavenDB.Server\tools }
	Copy-Item $base_dir\DefaultConfigs\RavenDb.exe.config $nuget_dir\RavenDB.Server\tools\Raven.Server.exe.config

	New-Item $nuget_dir\RavenDB.Embedded\lib\net45 -Type directory | Out-Null
	Copy-Item $base_dir\NuGet\RavenDB.Embedded.nuspec $nuget_dir\RavenDB.Embedded\RavenDB.Embedded.nuspec
	@("Raven.Client.Embedded.???") |% { Copy-Item "$base_dir\Raven.Client.Embedded\bin\$global:configuration\\net45\$_" $nuget_dir\RavenDB.Embedded\lib\net45 }
	
	# Client packages
	@("Authorization", "UniqueConstraints") | Foreach-Object { 
		$name = $_;
		New-Item $nuget_dir\RavenDB.Client.$name\lib\net45 -Type directory | Out-Null
		Copy-Item $base_dir\NuGet\RavenDB.Client.$name.nuspec $nuget_dir\RavenDB.Client.$name\RavenDB.Client.$name.nuspec
		@("$base_dir\Bundles\Raven.Client.$_\bin\$global:configuration\\net45\Raven.Client.$_.???") |% { Copy-Item $_ $nuget_dir\RavenDB.Client.$name\lib\net45 }
	}
	
	New-Item $nuget_dir\RavenDB.Bundles.Authorization\lib\net45 -Type directory | Out-Null
	Copy-Item $base_dir\NuGet\RavenDB.Bundles.Authorization.nuspec $nuget_dir\RavenDB.Bundles.Authorization\RavenDB.Bundles.Authorization.nuspec
	@("Raven.Bundles.Authorization.???") |% { Copy-Item "$base_dir\Bundles\Raven.Bundles.Authorization.$_\bin\$global:configuration\\$_" $nuget_dir\RavenDB.Bundles.Authorization\lib\net45 }
	
	New-Item $nuget_dir\RavenDB.Bundles.CascadeDelete\lib\net45 -Type directory | Out-Null
	Copy-Item $base_dir\NuGet\RavenDB.Bundles.CascadeDelete.nuspec $nuget_dir\RavenDB.Bundles.CascadeDelete\RavenDB.Bundles.CascadeDelete.nuspec
	@("Raven.Bundles.CascadeDelete.???") |% { Copy-Item "$base_dir\Bundles\Raven.Bundles.CascadeDelete.$_\bin\$global:configuration\\$_" $nuget_dir\RavenDB.Bundles.CascadeDelete\lib\net45 }
	
	New-Item $nuget_dir\RavenDB.Bundles.IndexReplication\lib\net45 -Type directory | Out-Null
	Copy-Item $base_dir\NuGet\RavenDB.Bundles.IndexReplication.nuspec $nuget_dir\RavenDB.Bundles.IndexReplication\RavenDB.Bundles.IndexReplication.nuspec
	@("Raven.Bundles.IndexReplication.???") |% { Copy-Item "$base_dir\Bundles\Raven.Bundles.IndexReplication.$_\bin\$global:configuration\\$_" $nuget_dir\RavenDB.Bundles.IndexReplication\lib\net45 }

	New-Item $nuget_dir\RavenDB.Bundles.UniqueConstraints\lib\net45 -Type directory | Out-Null
	Copy-Item $base_dir\NuGet\RavenDB.Bundles.UniqueConstraints.nuspec $nuget_dir\RavenDB.Bundles.UniqueConstraints\RavenDB.Bundles.UniqueConstraints.nuspec
	@("Raven.Bundles.UniqueConstraints.???") |% { Copy-Item "$base_dir\Bundles\Raven.Bundles.UniqueConstraints.$_\bin\$global:configuration\\$_" $nuget_dir\RavenDB.Bundles.UniqueConstraints\lib\net45 }
	
	New-Item $nuget_dir\RavenDB.Tests.Helpers\lib\net45 -Type directory | Out-Null
	Copy-Item $base_dir\NuGet\RavenDB.Tests.Helpers.nuspec $nuget_dir\RavenDB.Tests.Helpers\RavenDB.Tests.Helpers.nuspec
	@("Raven.Tests.Helpers.???", "Raven.Server.???") |% { Copy-Item "$base_dir\Raven.Tests.Helpers.$_\bin\$global:configuration\\$_" $nuget_dir\RavenDB.Tests.Helpers\lib\net45 }
	New-Item $nuget_dir\RavenDB.Tests.Helpers\content -Type directory | Out-Null
	Copy-Item $base_dir\NuGet\RavenTests $nuget_dir\RavenDB.Tests.Helpers\content\RavenTests -Recurse
	
	# Sets the package version in all the nuspec as well as any RavenDB package dependency versions
	$packages = Get-ChildItem $nuget_dir *.nuspec -recurse
	$packages |% { 
		$nuspec = [xml](Get-Content $_.FullName)
		$nuspec.package.metadata.version = $global:nugetVersion
		$nuspec | Select-Xml '//dependency' |% {
			if($_.Node.Id.StartsWith('RavenDB')){
				$_.Node.Version = "[$global:nugetVersion]"
			}
		}
		$nuspec.Save($_.FullName);
		Exec { &"$base_dir\.nuget\nuget.exe" pack $_.FullName }
	}
}

task PushSymbolSources -depends InitNuget {
	
	if ($global:uploadMode -ne "Stable") {
		return; # this takes 20 minutes to run
	}

	# Upload packages
	$accessPath = "$base_dir\..\Nuget-Access-Key.txt"
	$sourceFeed = "https://nuget.org/"
	
	if ($global:uploadMode -eq "Vnext3") {
		$accessPath = "$base_dir\..\MyGet-Access-Key.txt"
		$sourceFeed = "http://www.myget.org/F/ravendb3/api/v2/package"
	}
	
	if ( (Test-Path $accessPath) ) {
		$accessKey = Get-Content $accessPath
		$accessKey = $accessKey.Trim()
		
		$nuget_dir = "$build_dir\NuGet"
	
		$packages = Get-ChildItem $nuget_dir *.nuspec -recurse

		$packages | ForEach-Object {
			try {
				Write-Host "Publish symbol package $($_.BaseName).$global:nugetVersion.symbols.nupkg"
				&"$base_dir\.nuget\NuGet.exe" push "$($_.BaseName).$global:nugetVersion.symbols.nupkg" $accessKey -Source http://nuget.gw.symbolsource.org/Public/NuGet -Timeout 4800
			} catch {
				Write-Host $error[0]
				$LastExitCode = 0
			}
		}
		
	}
	else {
		Write-Host "$accessPath does not exit. Cannot publish the nuget package." -ForegroundColor Yellow
	}

}

task CreateSymbolSources -depends CreateNugetPackages {
	
	if ($global:uploadMode -ne "Stable") {
		return; # this takes 20 minutes to run
	}

	$nuget_dir = "$buildartifacts_dir\NuGet"
	
	$packages = Get-ChildItem $nuget_dir *.nuspec -recurse
	
	# Package the symbols package
	$packages | ForEach-Object { 
		$dirName = [io.path]::GetFileNameWithoutExtension($_)
		Remove-Item $nuget_dir\$dirName\src -Force -Recurse -ErrorAction SilentlyContinue
		New-Item $nuget_dir\$dirName\src -Type directory | Out-Null
		
		$srcDirName1 = $dirName
		$srcDirName1 = $srcDirName1.Replace("RavenDB.", "Raven.")
		$srcDirName1 = $srcDirName1.Replace(".AspNetHost", ".Web")
		$srcDirName1 = $srcDirName1 -replace "Raven.Client$", "Raven.Client.Lightweight"
		$srcDirName1 = $srcDirName1.Replace("Raven.Bundles.", "Bundles\Raven.Bundles.")
		$srcDirName1 = $srcDirName1.Replace("Raven.Client.Authorization", "Bundles\Raven.Client.Authorization")
		$srcDirName1 = $srcDirName1.Replace("Raven.Client.UniqueConstraints", "Bundles\Raven.Client.UniqueConstraints")
		$srcDirName1 = $srcDirName1.Replace("Raven.Embedded", "Raven.Client.Embedded")
		
		$srcDirNames = @($srcDirName1)
		if ($dirName -eq "RavenDB.Client") {
			$srcDirNames += @("Raven.Client.Silverlight")
		}
		elseif ($dirName -eq "RavenDB.Server") {
			$srcDirNames += @("Raven.Smuggler")
		}		
		
        foreach ($srcDirName in $srcDirNames) {
			Write-Host $srcDirName
			$csprojFile = $srcDirName -replace ".*\\", ""
			$csprojFile += ".csproj"
		
			Get-ChildItem $srcDirName\*.cs -Recurse |	ForEach-Object {
				$indexOf = $_.FullName.IndexOf($srcDirName)
				$copyTo = $_.FullName.Substring($indexOf + $srcDirName.Length + 1)
				$copyTo = "$nuget_dir\$dirName\src\$copyTo"
                
				New-Item -ItemType File -Path $copyTo -Force | Out-Null
				Copy-Item $_.FullName $copyTo -Recurse -Force
			}

			Write-Host .csprojFile $csprojFile -Fore Yellow
			Write-Host Copy Linked Files of $srcDirName -Fore Yellow
			
			[xml]$csProj = Get-Content $srcDirName\$csprojFile
			Write-Host $srcDirName\$csprojFile -Fore Green
			foreach ($compile in $csProj.Project.ItemGroup.Compile){
				if ($compile.Link.Length -gt 0) {
					$fileToCopy = $compile.Include
					$copyToPath = $fileToCopy -replace "(\.\.\\)*", ""
					
					
						Write-Host "Copy $srcDirName\$fileToCopy" -ForegroundColor Magenta
						Write-Host "To $nuget_dir\$dirName\src\$copyToPath" -ForegroundColor Magenta
					
					if ($fileToCopy.EndsWith("\*.cs")) {
						#Get-ChildItem "$srcDirName\$fileToCopy" | ForEach-Object {
						#	Copy-Item $_.FullName "$nuget_dir\$dirName\src\$copyToPath".Replace("\*.cs", "\") -Recurse -Force
						#}
					} else {
						New-Item -ItemType File -Path "$nuget_dir\$dirName\src\$copyToPath" -Force | Out-Null
						Copy-Item "$srcDirName\$fileToCopy" "$nuget_dir\$dirName\src\$copyToPath" -Recurse -Force
					}
				}
			}
			
			
			foreach ($projectReference in $csProj.Project.ItemGroup.ProjectReference){
				Write-Host "Visiting project $($projectReference.Include) of $dirName" -Fore Green
				if ($projectReference.Include.Length -gt 0) {
				
					$projectPath = $projectReference.Include
					Write-Host "Include also linked files of $($projectReference.Include)" -Fore Green

					$srcDirName2 = [io.path]::GetFileNameWithoutExtension($projectPath)

					Get-ChildItem $srcDirName2\*.cs -Recurse |	ForEach-Object {
						$indexOf = $_.FullName.IndexOf($srcDirName2)
						$copyTo = $_.FullName.Substring($indexOf + $srcDirName2.Length + 1)
						$copyTo = "$nuget_dir\$dirName\src\$copyTo"
						New-Item -ItemType File -Path $copyTo -Force | Out-Null
						Copy-Item $_.FullName $copyTo -Recurse -Force
					}
					
					[xml]$global:csProj2;
					try {
						[xml]$global:csProj2 = Get-Content "$srcDirName2\$projectPath"
					} catch {
						$projectPath = $projectPath.Replace("..\..\", "..\")
						Write-Host "Try to include also linked files of $($projectReference.Include)" -Fore Green
						[xml]$global:csProj2 = Get-Content "$srcDirName2\$projectPath"
					}
					
					foreach ($compile in $global:csProj2.Project.ItemGroup.Compile){
						if ($compile.Link.Length -gt 0) {
							$fileToCopy = ""
							if ($srcDirName2.Contains("Bundles\") -and !$srcDirName2.EndsWith("\..")) {
								$srcDirName2 += "\.."
							}
							$fileToCopy = $compile.Include;
							$copyToPath = $fileToCopy -replace "(\.\.\\)*", ""
							
							if ($global:isDebugEnabled) {
								Write-Host "Copy $srcDirName2\$fileToCopy" -ForegroundColor Magenta
								Write-Host "To $nuget_dir\$dirName\src\$copyToPath" -ForegroundColor Magenta
							}
							New-Item -ItemType File -Path "$nuget_dir\$dirName\src\$copyToPath" -Force | Out-Null
							Copy-Item "$srcDirName2\$fileToCopy" "$nuget_dir\$dirName\src\$copyToPath" -Recurse -Force
						}
					}  
					
				}
			}
		}
		
		Get-ChildItem "$nuget_dir\$dirName\*.dll" -recurse -exclude Raven* | ForEach-Object {
			Remove-Item $_ -force -recurse -ErrorAction SilentlyContinue
		}
		Get-ChildItem "$nuget_dir\$dirName\*.pdb" -recurse -exclude Raven* | ForEach-Object {
			Remove-Item $_ -force -recurse -ErrorAction SilentlyContinue
		}
		Get-ChildItem "$nuget_dir\$dirName\*.xml" -recurse | ForEach-Object {
			Remove-Item $_ -force -recurse -ErrorAction SilentlyContinue
		}
		
		Remove-Item "$nuget_dir\$dirName\src\bin" -force -recurse -ErrorAction SilentlyContinue
		Remove-Item "$nuget_dir\$dirName\src\obj" -force -recurse -ErrorAction SilentlyContinue
		
		Exec { &"$base_dir\.nuget\nuget.exe" pack $_.FullName -Symbols }
	}
}

TaskTearDown {
	
	if ($LastExitCode -ne 0) {
		write-host "TaskTearDown detected an error. Build failed." -BackgroundColor Red -ForegroundColor Yellow
		write-host "Yes, something was failed!!!!!!!!!!!!!!!!!!!!!" -BackgroundColor Red -ForegroundColor Yellow
		# throw "TaskTearDown detected an error. Build failed."
		exit 1
	}
}<|MERGE_RESOLUTION|>--- conflicted
+++ resolved
@@ -241,13 +241,6 @@
 
 task RunAllTests -depends FullStorageTest,RunTests,StressTest
 
-<<<<<<< HEAD
-task Release -depends RunTests,DoRelease
-
-=======
-task CopySamples {
-	Remove-Item "$build_dir\Output\Samples\" -recurse -force -ErrorAction SilentlyContinue 
->>>>>>> 12d3de75
 
 
 task CreateOutpuDirectories -depends CleanOutputDirectory {
@@ -432,16 +425,11 @@
 	CopyBundles, `
 	CopyServer, `
 	CopyRootFiles, `
-<<<<<<< HEAD
-	ZipOutput, `
-=======
-	CopySamples, `
 	ZipOutput {	
 	
 	Write-Host "Done building RavenDB"
 }
 task DoRelease -depends DoReleasePart1, `
->>>>>>> 12d3de75
 	CopyInstaller, `
 	SignInstaller,
 	CreateNugetPackages,
