--- conflicted
+++ resolved
@@ -140,36 +140,27 @@
 			return newDataDir;
 		}
 
-<<<<<<< HEAD
         /// <summary>
         /// Creates a new Embeddable document store.
         /// </summary>
         /// <param name="runInMemory">Whatever the database should run purely in memory. When running in memory, nothing is written to disk and if the server is restarted all data will be lost.<br/>Default: <b>true</b></param>
         /// <param name="requestedStorage">What storage type to use (see: RavenDB Storage engines).<br/>Allowed values: <b>voron</b>.<br/>Default: <b>voron</b></param>
         /// <param name="catalog">Custom bundles that are not provided by RavenDb.</param>
-=======
-		/// <summary>
-		/// Creates a new Embeddable document store.
-		/// </summary>
-		/// <param name="runInMemory">Whatever the database should run purely in memory. When running in memory, nothing is written to disk and if the server is restarted all data will be lost.<br/>Default: <b>true</b></param>
-		/// <param name="requestedStorage">What storage type to use (see: RavenDB Storage engines).<br/>Allowed values: <b>vornon</b>, <b>esent</b>.<br/>Default: <b>voron</b></param>
-		/// <param name="catalog">Custom bundles that are not provided by RavenDb.</param>
->>>>>>> 98de5b84
 		/// <param name="dataDir">The path for the database directory. Can use ~\ as the root, in which case the path will start from the server base directory. <br/>Default: <b>~\Databases\System</b></param>
-		/// <param name="enableAuthentication"></param>
-		/// <param name="activeBundles">Semicolon separated list of bundles names, such as: 'Replication;Versioning'.<br/>Default: no bundles turned on.</param>
-		/// <param name="port">The port to use when creating the http listener. Allowed: 1 - 65,536 or * (find first available port from 8079 and upward).<br/>Default: <b>8079</b></param>
-		/// <param name="anonymousUserAccessMode">Determines what actions an anonymous user can do. Get - read only, All - read & write, None - allows access to only authenticated users, Admin - all (including administrative actions).<br/>Default: <b>Get</b></param>
-		/// <param name="configureStore">An action delegate which allows you to configure the document store instance that is returned. eg. <code>configureStore: store => store.DefaultDatabase = "MasterDb"</code></param>
-		/// <param name="databaseName">Name of the server that will show up on /admin/stats endpoint.</param>
-		/// <param name="indexes">A collection of indexes to execute.</param>
-		/// <param name="transformers">A collection of transformers to execute.</param>
-		/// <param name="seedData">A collection of some fake data that will be automatically stored into the document store.</param>
-		/// <param name="noStaleQueries">When you query an index, the query will wait for the index to complete it's indexing and not be stale -before- the query is executed.</param>
-		/// <param name="conventions">The conventions to be used when creating a new embeddable document store</param>
-		/// <remarks>Besides the document store being instantiated, it is also Initialized.<br/>Also, if you provide some indexes to be used, make sure you understand that they might be stale when you query them. To make sure you're querying against indexes that have completed their indexing (ie. index is not stale), use the <code>noStaleQueries</code> parameter to determine if you wish to query against a stale or not-stale query.</remarks>
-		/// <returns>A new instance of an EmbeddableDocumentStore.</returns>
-		public EmbeddableDocumentStore NewDocumentStore(
+        /// <param name="enableAuthentication"></param>
+        /// <param name="activeBundles">Semicolon separated list of bundles names, such as: 'Replication;Versioning'.<br/>Default: no bundles turned on.</param>
+        /// <param name="port">The port to use when creating the http listener. Allowed: 1 - 65,536 or * (find first available port from 8079 and upward).<br/>Default: <b>8079</b></param>
+        /// <param name="anonymousUserAccessMode">Determines what actions an anonymous user can do. Get - read only, All - read & write, None - allows access to only authenticated users, Admin - all (including administrative actions).<br/>Default: <b>Get</b></param>
+        /// <param name="configureStore">An action delegate which allows you to configure the document store instance that is returned. eg. <code>configureStore: store => store.DefaultDatabase = "MasterDb"</code></param>
+        /// <param name="databaseName">Name of the server that will show up on /admin/stats endpoint.</param>
+        /// <param name="indexes">A collection of indexes to execute.</param>
+        /// <param name="transformers">A collection of transformers to execute.</param>
+        /// <param name="seedData">A collection of some fake data that will be automatically stored into the document store.</param>
+        /// <param name="noStaleQueries">When you query an index, the query will wait for the index to complete it's indexing and not be stale -before- the query is executed.</param>
+        /// <param name="conventions">The conventions to be used when creating a new embeddable document store</param>
+        /// <remarks>Besides the document store being instantiated, it is also Initialized.<br/>Also, if you provide some indexes to be used, make sure you understand that they might be stale when you query them. To make sure you're querying against indexes that have completed their indexing (ie. index is not stale), use the <code>noStaleQueries</code> parameter to determine if you wish to query against a stale or not-stale query.</remarks>
+        /// <returns>A new instance of an EmbeddableDocumentStore.</returns>
+        public EmbeddableDocumentStore NewDocumentStore(
             bool runInMemory = true,
             string requestedStorage = null,
             ComposablePartCatalog catalog = null,
@@ -566,12 +557,10 @@
 
 		    var statistics = databaseCommands.GetStatistics();
 		    var stats = RavenJObject.FromObject(statistics).ToString(Formatting.Indented);
-            var file = Path.GetTempFileName() + ".json";
-            File.WriteAllText(file, stats);
-		    var errorMessage = string.Format("The indexes stayed stale for more than {0},{1}Details at: {2}",
+		    var errorMessage = string.Format("The indexes stayed stale for more than {0}{1}{2}",
 		        timeout.Value,
 		        Environment.NewLine,
-		        file);
+		        stats);
 		    throw new TimeoutException(errorMessage);
 		}
 
