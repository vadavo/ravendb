--- conflicted
+++ resolved
@@ -1,79 +1,3 @@
-<<<<<<< HEAD
-﻿using System;
-using System.Diagnostics;
-using System.IO;
-using System.IO.Compression;
-using System.Text;
-using System.Xml;
-using Voron.Debugging;
-using Voron.Impl;
-
-namespace Voron.Tryout
-{
-	internal class Program
-	{
-		private static void Main()
-		{
-			//string[] names =
-			//{
-			//	"Treasa Tiano","Arnette Arnone","Michelina Matthias","Reggie Royston",
-			//	"Rebekah Remy","Meredith Marten","Fletcher Fulton","Gia Gibbens",
-			//	"Leon Lansing","Malik Mcneal","Dale Denbow",
-			//	"Barrett Bulfer","Hee Heins","Mitzie Mccourt","Angela Arena",
-			//	"Jackelyn Johns","Terri Toy","Dinah Dinwiddie","Sook Swasey",
-			//	"Wai Walko","Corrin Cales","Luciano Lenk","Verline Vandusen",
-			//	"Joellen Joynes","Babette Ballas","Ebony Esh","Josphine Junkin","Herminia Horrigan",
-			//	"Chelsie Chiles","Marlys Matheson","Ruthanne Reilly",
-			//	"Teressa Tomasello","Shani Squire","Michaele Montagna",
-			//	"Cuc Corter","Derek Devries","Carylon Cupples","Margaretta Mannings",
-			//	"Barbar Brunk","Eboni Emond","Genie Grosse",
-			//	"Kristin Krebsbach","Livia Lecroy","Jeraldine Jetton","Jeanmarie Jan",
-			//	"Carmelo Coll","Shizue Sugg","Irena Imai","Tam Troxel","Berenice Burkart"
-			//};
-			using (var env = new StorageEnvironment(StorageEnvironmentOptions.GetInMemory()))
-			{
-				using (Transaction tx = env.NewTransaction(TransactionFlags.ReadWrite))
-				{
-					var rand = new Random(123);
-					for (int i = 0; i < 3000; i++)
-					{
-						tx.State.Root.Add(tx, "users/" + i.ToString("0000"), new MemoryStream(new byte[500]));
-					}
-
-					tx.Commit();
-				}
-
-				using (var tx = env.NewTransaction(TransactionFlags.ReadWrite))
-				{
-
-					DebugStuff.RenderAndShow(tx, tx.State.Root.State.RootPageNumber,3);
-				}
-				
-			}
-
-		//	using (var x = File.OpenRead(@"C:\Work\Voron\Voron.Tryout\bin\Debug\test2\0000000000000000000.journal"))
-		//	{
-		//		var memoryStream = new MemoryStream();
-
-		//		using (var s = new DeflateStream(memoryStream, CompressionLevel.Optimal, true))
-		//		{
-		//			x.Position = 4096 * 4;
-		//			var array = new byte[4096];
-		//			x.Read(array, 0, 4096);
-
-		//			var sp = Stopwatch.StartNew();
-		//			s.Write(array, 0, 4096);
-
-		//			s.Flush();
-
-		//			Console.WriteLine(sp.ElapsedMilliseconds);
-		//		}
-
-		//		Console.WriteLine(memoryStream.Length);
-		//	}
-		}
-	}
-=======
 ﻿using System;
 using System.Diagnostics;
 using System.IO;
@@ -148,5 +72,4 @@
 		//	}
 		}
 	}
->>>>>>> b6b67153
 }