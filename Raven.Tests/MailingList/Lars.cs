﻿// -----------------------------------------------------------------------
//  <copyright file="Lars.cs" company="Hibernating Rhinos LTD">
//      Copyright (c) Hibernating Rhinos LTD. All rights reserved.
//  </copyright>
// -----------------------------------------------------------------------
using System.Linq;
using Raven.Client.Indexes;
using Xunit;

namespace Raven.Tests.MailingList
{
	public class Lars : RavenTest
	{
		public class Item
		{
			public string Name { get; set; }
			public int Age { get; set; }
		}

		public class Index : AbstractIndexCreationTask<Item, Index.Result>
		{
			public class Result
			{
				public int Age { get; set; }
			}

			public Index()
			{
				Map = items =>
					  from item in items
					  select new
					  {
						  item.Age
					  };

				Reduce = results =>
						 from r in results
						 group r by 1
							 into g
							 let items = g.ToArray()
							 select new { Age = items.Sum(x => x.Age) };
			}
		}

		[Fact]
		public void EnumerableMethodsShouldBeExtenalStaticCalls()
		{
			using (var s = NewDocumentStore())
			{
				new Index().Execute(s);
				var indexDefinition = s.DocumentDatabase.IndexDefinitionStorage.GetIndexDefinition("Index");
<<<<<<< HEAD
				Assert.Equal("results\r\n\t.GroupBy(r => 1)\r\n\t.Select(g => new {g = g, items = Enumerable.ToArray(g)})\r\n\t.Select(__h__TransparentIdentifier0 => new {Age = Enumerable.Sum(__h__TransparentIdentifier0.items, x => ((System.Int32)(x.Age)))})", indexDefinition.Reduce);
=======
				Assert.Equal(@"results
	.GroupBy(r => 1)
	.Select(g => new {g = g, items = Enumerable.ToArray(g)})
	.Select(__h__TransparentIdentifier0 => new {Age = Enumerable.Sum(__h__TransparentIdentifier0.items, x => ((System.Int32)(x.Age)))})", indexDefinition.Reduce);
>>>>>>> 051e5f4d
			}
		}
	}
}<|MERGE_RESOLUTION|>--- conflicted
+++ resolved
@@ -49,14 +49,7 @@
 			{
 				new Index().Execute(s);
 				var indexDefinition = s.DocumentDatabase.IndexDefinitionStorage.GetIndexDefinition("Index");
-<<<<<<< HEAD
 				Assert.Equal("results\r\n\t.GroupBy(r => 1)\r\n\t.Select(g => new {g = g, items = Enumerable.ToArray(g)})\r\n\t.Select(__h__TransparentIdentifier0 => new {Age = Enumerable.Sum(__h__TransparentIdentifier0.items, x => ((System.Int32)(x.Age)))})", indexDefinition.Reduce);
-=======
-				Assert.Equal(@"results
-	.GroupBy(r => 1)
-	.Select(g => new {g = g, items = Enumerable.ToArray(g)})
-	.Select(__h__TransparentIdentifier0 => new {Age = Enumerable.Sum(__h__TransparentIdentifier0.items, x => ((System.Int32)(x.Age)))})", indexDefinition.Reduce);
->>>>>>> 051e5f4d
 			}
 		}
 	}
