--- conflicted
+++ resolved
@@ -256,28 +256,6 @@
     <Compile Include="Bugs\SyncAsync.cs" />
     <Compile Include="Bugs\TransformationsUnitTest.cs" />
     <Compile Include="Faceted\LazyFacets.cs" />
-<<<<<<< HEAD
-=======
-    <Compile Include="Issues\GermanUmlauts.cs" />
-    <Compile Include="Issues\IndexationTests.cs" />
-    <Compile Include="Issues\RavenDB2537.cs" />
-    <Compile Include="Issues\RavenDB_2486.cs" />
-    <Compile Include="Issues\RavenDB2408.cs" />
-    <Compile Include="Issues\RavenDB_2244.cs" />
-    <Compile Include="Issues\RavenDB_2314.cs" />
-    <Compile Include="Issues\RavenDB_2387.cs" />
-    <Compile Include="Issues\RavenDB_2502.cs" />
-    <Compile Include="Issues\RavenDB_2571.cs" />
-    <Compile Include="Issues\RavenDB_2793.cs" />
-    <Compile Include="Issues\RavenDB_2794.cs" />
-    <Compile Include="Issues\RavenDB_2908.cs" />
-    <Compile Include="Issues\WaitForStaleOnAbandonedIndexShouldWork.cs" />
-    <Compile Include="Issues\RavenDB_1761.cs" />
-    <Compile Include="Issues\RavenDb-1934.cs" />
-    <Compile Include="Issues\RavenDB1508.cs" />
-    <Compile Include="Issues\RavenDB1519.cs" />
-    <Compile Include="Issues\RavenDB_1280_ReOpen.cs" />
->>>>>>> 63b1e9d5
     <Compile Include="Bugs\LoDash.cs" />
     <Compile Include="Bugs\Errors\QueryIssues.cs" />
     <Compile Include="Bugs\Facets\FacetErrors.cs" />
@@ -1003,6 +981,7 @@
     <EmbeddedResource Include="Patching\failingdump11.ravendump" />
   </ItemGroup>
   <ItemGroup>
+    <Folder Include="Issues\" />
     <Folder Include="MailingList\" />
   </ItemGroup>
   <ItemGroup>
