--- conflicted
+++ resolved
@@ -593,8 +593,6 @@
     <Compile Include="Linq\SelectDictionaryItem.cs" />
     <Compile Include="Linq\SelectManyShouldWork.cs" />
     <Compile Include="Linq\WhereStringEquals.cs" />
-<<<<<<< HEAD
-=======
     <Compile Include="MailingList\Accounts.cs" />
     <Compile Include="MailingList\Afif.cs" />
     <Compile Include="MailingList\AlexanderLapa.cs" />
@@ -778,7 +776,6 @@
     <Compile Include="MailingList\WildCardQuery.cs" />
     <Compile Include="MailingList\Willem.cs" />
     <Compile Include="MailingList\Zeitler.cs" />
->>>>>>> dc607679
     <Compile Include="NestedIndexing\CanIndexReferencedEntity.cs" />
     <Compile Include="NestedIndexing\CanTrackWhatCameFromWhat.cs" />
     <Compile Include="NestedIndexing\Item.cs" />
