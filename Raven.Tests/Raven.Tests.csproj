--- conflicted
+++ resolved
@@ -72,11 +72,8 @@
     <PlatformTarget>AnyCPU</PlatformTarget>
     <ErrorReport>prompt</ErrorReport>
     <CodeAnalysisRuleSet>AllRules.ruleset</CodeAnalysisRuleSet>
-<<<<<<< HEAD
     <WarningLevel>4</WarningLevel>
-=======
     <NoWarn>618</NoWarn>
->>>>>>> a9347902
   </PropertyGroup>
   <ItemGroup>
     <Reference Include="FizzWare.NBuilder">
