﻿using System.IO;
using System.Linq;
using System.Runtime.InteropServices;
using GeoAPI.Geometries;
using Lucene.Net.Util;
using NetTopologySuite.Geometries;
using Raven.Abstractions.Data;
using Raven.Abstractions.Indexing;
using Raven.Client;
using Raven.Client.Embedded;
using Raven.Client.Extensions;
using Raven.Client.Indexes;
using Raven.Json.Linq;
<<<<<<< HEAD
using Raven.Tests.Common;
=======
>>>>>>> 2dd178ad
using Raven.Tests.Spatial.JsonConverters.GeoJson;
using Xunit;
using System;
using Raven.Client.Document;
using System.Text;
using NetTopologySuite.Features;
using Constants = Raven.Abstractions.Data.Constants;

namespace Raven.Tests.Spatial
{
	public class GeoJsonConverterTests : RavenTest
	{
		public IDocumentStore NewDocumentStore()
		{
			var store = new EmbeddableDocumentStore {RunInMemory = true};
			store.Conventions.CustomizeJsonSerializer = serializer =>
			{
				serializer.Converters.Add(new ICRSObjectConverter());
				serializer.Converters.Add(new FeatureCollectionConverter());
				serializer.Converters.Add(new FeatureConverter());
				serializer.Converters.Add(new AttributesTableConverter());
				serializer.Converters.Add(new GeometryConverter());
				serializer.Converters.Add(new GeometryArrayConverter());
				serializer.Converters.Add(new CoordinateConverter());
				serializer.Converters.Add(new EnvelopeConverter());
			};
			store.Initialize();
			store.ExecuteIndex(new CartesianIndex());
			return store;
		}

		[Fact]
		public void Point()
		{
			var point = new Point(50, 50);
			using (var store = NewDocumentStore())
			{
				using (var session = store.OpenSession())
				{
					session.Store(new SpatialDoc { Geometry = point });
					session.SaveChanges();
				}

				WaitForIndexing(store);

				using (var session = store.OpenSession())
				{
					var doc = session.Query<SpatialDoc>().First();
					Assert.Equal(point, doc.Geometry);
				}

				using (var session = store.OpenSession())
				{
					var matches = session.Query<SpatialDoc, CartesianIndex>()
										  .Spatial(x => x.Geometry, x => x.WithinRadiusOf(20, 50, 50))
										  .Any();

					Assert.True(matches);
				}
			}
		}

		[Fact]
		public void LineString()
		{
			var lineString = new LineString(new[]
				                                {
					                                new Coordinate(1850, 1850),
					                                new Coordinate(1950, 1850),
					                                new Coordinate(1950, 1950),
					                                new Coordinate(1850, 1950),
				                                });

			using (var store = NewDocumentStore())
			{

				using (var session = store.OpenSession())
				{
					session.Store(new SpatialDoc { Geometry = lineString });
					session.SaveChanges();
				}

				WaitForIndexing(store);

				using (var session = store.OpenSession())
				{
					var doc = session.Query<SpatialDoc>().First();
					Assert.Equal(lineString, doc.Geometry);
				}

				using (var session = store.OpenSession())
				{
					var lineString2 = new LineString(new[]
					                                {
						                                new Coordinate(1800, 1900),
						                                new Coordinate(1950, 2000),
					                                });

					var matches1 = session.Query<SpatialDoc, CartesianIndex>()
										  .Spatial(x => x.Geometry, x => x.Intersects(lineString2))
										  .Any();

					Assert.True(matches1);
				}
			}
		}

		[Fact]
		public void Polygon()
		{
			var polygon = new Polygon(new LinearRing(new[]
			                                         {
				                                         new Coordinate(1850, 1850),
				                                         new Coordinate(1950, 1850),
				                                         new Coordinate(1950, 1950),
				                                         new Coordinate(1850, 1950),
				                                         new Coordinate(1850, 1850),
			                                         }));

			using (var store = NewDocumentStore())
			{
				using (var session = store.OpenSession())
				{
					session.Store(new SpatialDoc { Geometry = polygon });
					session.SaveChanges();
				}

				WaitForIndexing(store);

				using (var session = store.OpenSession())
				{
					var doc = session.Query<SpatialDoc>().First();
					Assert.Equal(polygon, doc.Geometry);
				}

				using (var session = store.OpenSession())
				{
					var matches = session.Query<SpatialDoc, CartesianIndex>()
										  .Spatial(x => x.Geometry, x => x.Intersects(new Point(1900, 1900)))
										  .Any();

					Assert.True(matches);
				}
			}
		}
        [Fact]
        public void SpatialIndexWithoutException()
        {
            using (var documentStore = NewDocumentStore())
            {
                using (var bulkInsert = documentStore.BulkInsert())
                {
                    #region GeoJSON document definition
                    const string geoJsonDoc = @"
{
    ""Mrgid"": 4283,
    ""Shape"": {
        ""$type"": ""Geo.Geometries.Polygon, Geo"",
        ""Shell"": {
            ""Coordinates"": [
                [
                    -7.04858065671557,
                    58.026344760728
                ],
                [
                    -6.2065704622968,
                    58.3963839565032
                ],
                [
                    -5.19426698162231,
                    58.4948889984112
                ],
                [
                    -6.01683497405506,
                    56.9384804920236
                ],
                [
                    -6.02946985939349,
                    56.8879033623238
                ],
                [
                    -5.47937415735736,
                    55.7031051870622
                ],
                [
                    -5.42999621691786,
                    55.6523820743899
                ],
                [
                    -4.74858102193894,
                    55.4202683697592
                ],
                [
                    -4.9549279950283,
                    54.709145834366
                ],
                [
                    -5.42736295142527,
                    54.517888243511
                ],
                [
                    -6.06077268452169,
                    55.2904345145001
                ],
                [
                    -6.10235021108071,
                    55.3216124776687
                ],
                [
                    -8.05753322924901,
                    55.24977909031
                ],
                [
                    -7.44108597027722,
                    56.8877675212922
                ],
                [
                    -7.35835058866479,
                    56.9810822915857
                ],
                [
                    -7.33256521495613,
                    57.0336633858192
                ],
                [
                    -7.308601622737,
                    57.1606704245806
                ],
                [
                    -7.31160148386953,
                    57.387446113178
                ],
                [
                    -7.38614582933474,
                    57.5652045517982
                ],
                [
                    -7.04858065671557,
                    58.026344760728
                ]
            ],
            ""IsEmpty"": false,
            ""Is3D"": false,
            ""IsMeasured"": false,
            ""IsClosed"": true,
            ""__spatial"": ""LINEARRING (-7.04858065671557 58.026344760728, -6.2065704622968 58.3963839565032, -5.19426698162231 58.4948889984112, -6.01683497405506 56.9384804920236, -6.02946985939349 56.8879033623238, -5.47937415735736 55.7031051870622, -5.42999621691787 55.6523820743899, -4.74858102193894 55.4202683697592, -4.9549279950283 54.7091458343659, -5.42736295142527 54.517888243511, -6.06077268452169 55.2904345145001, -6.10235021108071 55.3216124776687, -8.05753322924901 55.24977909031, -7.44108597027722 56.8877675212922, -7.35835058866479 56.9810822915857, -7.33256521495613 57.0336633858192, -7.308601622737 57.1606704245807, -7.31160148386953 57.387446113178, -7.38614582933474 57.5652045517982, -7.04858065671557 58.026344760728)""
        },
        ""Holes"": [],
        ""IsEmpty"": false,
        ""Is3D"": false,
        ""IsMeasured"": false,
        ""__spatial"": ""POLYGON ((-7.04858065671557 58.026344760728, -6.2065704622968 58.3963839565032, -5.19426698162231 58.4948889984112, -6.01683497405506 56.9384804920236, -6.02946985939349 56.8879033623238, -5.47937415735736 55.7031051870622, -5.42999621691787 55.6523820743899, -4.74858102193894 55.4202683697592, -4.9549279950283 54.7091458343659, -5.42736295142527 54.517888243511, -6.06077268452169 55.2904345145001, -6.10235021108071 55.3216124776687, -8.05753322924901 55.24977909031, -7.44108597027722 56.8877675212922, -7.35835058866479 56.9810822915857, -7.33256521495613 57.0336633858192, -7.308601622737 57.1606704245807, -7.31160148386953 57.387446113178, -7.38614582933474 57.5652045517982, -7.04858065671557 58.026344760728))""
    }
}
";
                    #endregion

                    var metadata = new RavenJObject();
                    metadata.Add(Constants.RavenEntityName, "ZoneShapes");
                    bulkInsert.Store(RavenJObject.Parse(geoJsonDoc), metadata, "ZoneShapes/1");
                }

                new ZoneShapesIndex().Execute(documentStore);
                WaitForIndexing(documentStore);

                var stats = documentStore.DatabaseCommands.GetStatistics();
                Assert.Empty(stats.Errors);
            }
        }
        [Fact]
        public void DefaultSpatialIndexWithoutException()
        {
            using (var documentStore = NewDocumentStore())
            {
                using (var bulkInsert = documentStore.BulkInsert())
                {
                    #region GeoJSON document definition
                    const string geoJsonDoc = @"
{
    ""Mrgid"": 4283,
    ""Shape"": {
        ""$type"": ""Geo.Geometries.Polygon, Geo"",
        ""Shell"": {
            ""Coordinates"": [
                [
                    -7.04858065671557,
                    58.026344760728
                ],
                [
                    -6.2065704622968,
                    58.3963839565032
                ],
                [
                    -5.19426698162231,
                    58.4948889984112
                ],
                [
                    -6.01683497405506,
                    56.9384804920236
                ],
                [
                    -6.02946985939349,
                    56.8879033623238
                ],
                [
                    -5.47937415735736,
                    55.7031051870622
                ],
                [
                    -5.42999621691786,
                    55.6523820743899
                ],
                [
                    -4.74858102193894,
                    55.4202683697592
                ],
                [
                    -4.9549279950283,
                    54.709145834366
                ],
                [
                    -5.42736295142527,
                    54.517888243511
                ],
                [
                    -6.06077268452169,
                    55.2904345145001
                ],
                [
                    -6.10235021108071,
                    55.3216124776687
                ],
                [
                    -8.05753322924901,
                    55.24977909031
                ],
                [
                    -7.44108597027722,
                    56.8877675212922
                ],
                [
                    -7.35835058866479,
                    56.9810822915857
                ],
                [
                    -7.33256521495613,
                    57.0336633858192
                ],
                [
                    -7.308601622737,
                    57.1606704245806
                ],
                [
                    -7.31160148386953,
                    57.387446113178
                ],
                [
                    -7.38614582933474,
                    57.5652045517982
                ],
                [
                    -7.04858065671557,
                    58.026344760728
                ]
            ],
            ""IsEmpty"": false,
            ""Is3D"": false,
            ""IsMeasured"": false,
            ""IsClosed"": true,
            ""__spatial"": ""LINEARRING (-7.04858065671557 58.026344760728, -6.2065704622968 58.3963839565032, -5.19426698162231 58.4948889984112, -6.01683497405506 56.9384804920236, -6.02946985939349 56.8879033623238, -5.47937415735736 55.7031051870622, -5.42999621691787 55.6523820743899, -4.74858102193894 55.4202683697592, -4.9549279950283 54.7091458343659, -5.42736295142527 54.517888243511, -6.06077268452169 55.2904345145001, -6.10235021108071 55.3216124776687, -8.05753322924901 55.24977909031, -7.44108597027722 56.8877675212922, -7.35835058866479 56.9810822915857, -7.33256521495613 57.0336633858192, -7.308601622737 57.1606704245807, -7.31160148386953 57.387446113178, -7.38614582933474 57.5652045517982, -7.04858065671557 58.026344760728)""
        },
        ""Holes"": [],
        ""IsEmpty"": false,
        ""Is3D"": false,
        ""IsMeasured"": false,
        ""__spatial"": ""POLYGON ((-7.04858065671557 58.026344760728, -6.2065704622968 58.3963839565032, -5.19426698162231 58.4948889984112, -6.01683497405506 56.9384804920236, -6.02946985939349 56.8879033623238, -5.47937415735736 55.7031051870622, -5.42999621691787 55.6523820743899, -4.74858102193894 55.4202683697592, -4.9549279950283 54.7091458343659, -5.42736295142527 54.517888243511, -6.06077268452169 55.2904345145001, -6.10235021108071 55.3216124776687, -8.05753322924901 55.24977909031, -7.44108597027722 56.8877675212922, -7.35835058866479 56.9810822915857, -7.33256521495613 57.0336633858192, -7.308601622737 57.1606704245807, -7.31160148386953 57.387446113178, -7.38614582933474 57.5652045517982, -7.04858065671557 58.026344760728))""
    }
}
";
                    #endregion

                    var metadata = new RavenJObject();
                    metadata.Add(Constants.RavenEntityName, "ZoneShapes");
                    bulkInsert.Store(RavenJObject.Parse(geoJsonDoc), metadata, "ZoneShapes/1");
                }

                new ZoneShapesDefaultIndex().Execute(documentStore);
                WaitForIndexing(documentStore);

                var stats = documentStore.DatabaseCommands.GetStatistics();
                Assert.Empty(stats.Errors);
            }

        }
        public class ZoneShape
        {
            public int Mrgid { get; set; }
            public IGeometry Shape { get; set; }
        }

        public class ZoneShapesDefaultIndex : AbstractIndexCreationTask<ZoneShape>
        {
            public ZoneShapesDefaultIndex()
            {
                Map = shapes => from shape in shapes
                                select new
                                {
                                    shape.Mrgid,
                                    shape.Shape
                                };

                Spatial(x => x.Shape, options => options.Geography.Default());
            }
        }
        public class ZoneShapesIndex : AbstractIndexCreationTask<ZoneShape>
        {
            public ZoneShapesIndex()
            {
                Map = shapes => from shape in shapes
                                select new
                                {
                                    shape.Mrgid,
                                    shape.Shape
                                };

                Spatial(x => x.Shape, options => options.Geography.GeohashPrefixTreeIndex(6));
            }
        }

	    [Fact]
	    public void SpatialIndexWithoutException()
	    {
	        using (var documentStore = NewDocumentStore())
	        {
	            using (var bulkInsert = documentStore.BulkInsert())
                {
                    #region GeoJSON document definition
                    const string geoJsonDoc = @"
{
    ""Mrgid"": 4283,
    ""Shape"": {
        ""$type"": ""Geo.Geometries.Polygon, Geo"",
        ""Shell"": {
            ""Coordinates"": [
                [
                    -7.04858065671557,
                    58.026344760728
                ],
                [
                    -6.2065704622968,
                    58.3963839565032
                ],
                [
                    -5.19426698162231,
                    58.4948889984112
                ],
                [
                    -6.01683497405506,
                    56.9384804920236
                ],
                [
                    -6.02946985939349,
                    56.8879033623238
                ],
                [
                    -5.47937415735736,
                    55.7031051870622
                ],
                [
                    -5.42999621691786,
                    55.6523820743899
                ],
                [
                    -4.74858102193894,
                    55.4202683697592
                ],
                [
                    -4.9549279950283,
                    54.709145834366
                ],
                [
                    -5.42736295142527,
                    54.517888243511
                ],
                [
                    -6.06077268452169,
                    55.2904345145001
                ],
                [
                    -6.10235021108071,
                    55.3216124776687
                ],
                [
                    -8.05753322924901,
                    55.24977909031
                ],
                [
                    -7.44108597027722,
                    56.8877675212922
                ],
                [
                    -7.35835058866479,
                    56.9810822915857
                ],
                [
                    -7.33256521495613,
                    57.0336633858192
                ],
                [
                    -7.308601622737,
                    57.1606704245806
                ],
                [
                    -7.31160148386953,
                    57.387446113178
                ],
                [
                    -7.38614582933474,
                    57.5652045517982
                ],
                [
                    -7.04858065671557,
                    58.026344760728
                ]
            ],
            ""IsEmpty"": false,
            ""Is3D"": false,
            ""IsMeasured"": false,
            ""IsClosed"": true,
            ""__spatial"": ""LINEARRING (-7.04858065671557 58.026344760728, -6.2065704622968 58.3963839565032, -5.19426698162231 58.4948889984112, -6.01683497405506 56.9384804920236, -6.02946985939349 56.8879033623238, -5.47937415735736 55.7031051870622, -5.42999621691787 55.6523820743899, -4.74858102193894 55.4202683697592, -4.9549279950283 54.7091458343659, -5.42736295142527 54.517888243511, -6.06077268452169 55.2904345145001, -6.10235021108071 55.3216124776687, -8.05753322924901 55.24977909031, -7.44108597027722 56.8877675212922, -7.35835058866479 56.9810822915857, -7.33256521495613 57.0336633858192, -7.308601622737 57.1606704245807, -7.31160148386953 57.387446113178, -7.38614582933474 57.5652045517982, -7.04858065671557 58.026344760728)""
        },
        ""Holes"": [],
        ""IsEmpty"": false,
        ""Is3D"": false,
        ""IsMeasured"": false,
        ""__spatial"": ""POLYGON ((-7.04858065671557 58.026344760728, -6.2065704622968 58.3963839565032, -5.19426698162231 58.4948889984112, -6.01683497405506 56.9384804920236, -6.02946985939349 56.8879033623238, -5.47937415735736 55.7031051870622, -5.42999621691787 55.6523820743899, -4.74858102193894 55.4202683697592, -4.9549279950283 54.7091458343659, -5.42736295142527 54.517888243511, -6.06077268452169 55.2904345145001, -6.10235021108071 55.3216124776687, -8.05753322924901 55.24977909031, -7.44108597027722 56.8877675212922, -7.35835058866479 56.9810822915857, -7.33256521495613 57.0336633858192, -7.308601622737 57.1606704245807, -7.31160148386953 57.387446113178, -7.38614582933474 57.5652045517982, -7.04858065671557 58.026344760728))""
    }
}
";
                    #endregion

                    var metadata = new RavenJObject();
                    metadata.Add(Constants.RavenEntityName, "ZoneShapes");
                    bulkInsert.Store(RavenJObject.Parse(geoJsonDoc),metadata, "ZoneShapes/1");
	            }

                new ZoneShapesIndex().Execute(documentStore);
                WaitForIndexing(documentStore);

	            var stats = documentStore.DatabaseCommands.GetStatistics();
	            Assert.Empty(stats.Errors);	            
	        }
	    }
        [Fact]
        public void DefaultSpatialIndexWithoutException()
        {
            using (var documentStore = NewDocumentStore())
            {
                using (var bulkInsert = documentStore.BulkInsert())
                {
                    #region GeoJSON document definition
                    const string geoJsonDoc = @"
{
    ""Mrgid"": 4283,
    ""Shape"": {
        ""$type"": ""Geo.Geometries.Polygon, Geo"",
        ""Shell"": {
            ""Coordinates"": [
                [
                    -7.04858065671557,
                    58.026344760728
                ],
                [
                    -6.2065704622968,
                    58.3963839565032
                ],
                [
                    -5.19426698162231,
                    58.4948889984112
                ],
                [
                    -6.01683497405506,
                    56.9384804920236
                ],
                [
                    -6.02946985939349,
                    56.8879033623238
                ],
                [
                    -5.47937415735736,
                    55.7031051870622
                ],
                [
                    -5.42999621691786,
                    55.6523820743899
                ],
                [
                    -4.74858102193894,
                    55.4202683697592
                ],
                [
                    -4.9549279950283,
                    54.709145834366
                ],
                [
                    -5.42736295142527,
                    54.517888243511
                ],
                [
                    -6.06077268452169,
                    55.2904345145001
                ],
                [
                    -6.10235021108071,
                    55.3216124776687
                ],
                [
                    -8.05753322924901,
                    55.24977909031
                ],
                [
                    -7.44108597027722,
                    56.8877675212922
                ],
                [
                    -7.35835058866479,
                    56.9810822915857
                ],
                [
                    -7.33256521495613,
                    57.0336633858192
                ],
                [
                    -7.308601622737,
                    57.1606704245806
                ],
                [
                    -7.31160148386953,
                    57.387446113178
                ],
                [
                    -7.38614582933474,
                    57.5652045517982
                ],
                [
                    -7.04858065671557,
                    58.026344760728
                ]
            ],
            ""IsEmpty"": false,
            ""Is3D"": false,
            ""IsMeasured"": false,
            ""IsClosed"": true,
            ""__spatial"": ""LINEARRING (-7.04858065671557 58.026344760728, -6.2065704622968 58.3963839565032, -5.19426698162231 58.4948889984112, -6.01683497405506 56.9384804920236, -6.02946985939349 56.8879033623238, -5.47937415735736 55.7031051870622, -5.42999621691787 55.6523820743899, -4.74858102193894 55.4202683697592, -4.9549279950283 54.7091458343659, -5.42736295142527 54.517888243511, -6.06077268452169 55.2904345145001, -6.10235021108071 55.3216124776687, -8.05753322924901 55.24977909031, -7.44108597027722 56.8877675212922, -7.35835058866479 56.9810822915857, -7.33256521495613 57.0336633858192, -7.308601622737 57.1606704245807, -7.31160148386953 57.387446113178, -7.38614582933474 57.5652045517982, -7.04858065671557 58.026344760728)""
        },
        ""Holes"": [],
        ""IsEmpty"": false,
        ""Is3D"": false,
        ""IsMeasured"": false,
        ""__spatial"": ""POLYGON ((-7.04858065671557 58.026344760728, -6.2065704622968 58.3963839565032, -5.19426698162231 58.4948889984112, -6.01683497405506 56.9384804920236, -6.02946985939349 56.8879033623238, -5.47937415735736 55.7031051870622, -5.42999621691787 55.6523820743899, -4.74858102193894 55.4202683697592, -4.9549279950283 54.7091458343659, -5.42736295142527 54.517888243511, -6.06077268452169 55.2904345145001, -6.10235021108071 55.3216124776687, -8.05753322924901 55.24977909031, -7.44108597027722 56.8877675212922, -7.35835058866479 56.9810822915857, -7.33256521495613 57.0336633858192, -7.308601622737 57.1606704245807, -7.31160148386953 57.387446113178, -7.38614582933474 57.5652045517982, -7.04858065671557 58.026344760728))""
    }
}
";
                    #endregion

                    var metadata = new RavenJObject();
                    metadata.Add(Constants.RavenEntityName, "ZoneShapes");
                    bulkInsert.Store(RavenJObject.Parse(geoJsonDoc), metadata, "ZoneShapes/1");
                }

                new ZoneShapesDefaultIndex().Execute(documentStore);
                WaitForIndexing(documentStore);

                var stats = documentStore.DatabaseCommands.GetStatistics();
                Assert.Empty(stats.Errors);
            }

        }
        public class ZoneShape
        {
            public int Mrgid { get; set; }
            public IGeometry Shape { get; set; }
        }

        public class ZoneShapesDefaultIndex : AbstractIndexCreationTask<ZoneShape>
        {
            public ZoneShapesDefaultIndex()
            {
                Map = shapes => from shape in shapes
                                select new
                                {
                                    shape.Mrgid,
                                    shape.Shape
                                };

                Spatial(x => x.Shape, options => options.Geography.Default());
            }
        }
        public class ZoneShapesIndex : AbstractIndexCreationTask<ZoneShape>
        {
            public ZoneShapesIndex()
            {
                Map = shapes => from shape in shapes
                                select new
                                {
                                    shape.Mrgid,
                                    shape.Shape
                                };

                Spatial(x => x.Shape, options => options.Geography.GeohashPrefixTreeIndex(6));
            }
        }
	    public class
            SpatialDoc
		{
			public string Id { get; set; }
			public IGeometry Geometry { get; set; }
		}

		public class CartesianIndex : AbstractIndexCreationTask<SpatialDoc>
		{
			public CartesianIndex()
			{
				Map = docs => from doc in docs select new { doc.Geometry };

				Spatial(x => x.Geometry, x => x.Cartesian.QuadPrefixTreeIndex(12, new SpatialBounds(0, 0, 2000, 2000)));
			}
		}
	}
}<|MERGE_RESOLUTION|>--- conflicted
+++ resolved
@@ -11,10 +11,7 @@
 using Raven.Client.Extensions;
 using Raven.Client.Indexes;
 using Raven.Json.Linq;
-<<<<<<< HEAD
 using Raven.Tests.Common;
-=======
->>>>>>> 2dd178ad
 using Raven.Tests.Spatial.JsonConverters.GeoJson;
 using Xunit;
 using System;
@@ -272,24 +269,12 @@
 ";
                     #endregion
 
-                    var metadata = new RavenJObject();
-                    metadata.Add(Constants.RavenEntityName, "ZoneShapes");
-                    bulkInsert.Store(RavenJObject.Parse(geoJsonDoc), metadata, "ZoneShapes/1");
-                }
-
-                new ZoneShapesIndex().Execute(documentStore);
-                WaitForIndexing(documentStore);
-
-                var stats = documentStore.DatabaseCommands.GetStatistics();
-                Assert.Empty(stats.Errors);
-            }
-        }
-        [Fact]
-        public void DefaultSpatialIndexWithoutException()
-        {
-            using (var documentStore = NewDocumentStore())
-            {
-                using (var bulkInsert = documentStore.BulkInsert())
+	    [Fact]
+	    public void SpatialIndexWithoutException()
+	    {
+	        using (var documentStore = NewDocumentStore())
+	        {
+	            using (var bulkInsert = documentStore.BulkInsert())
                 {
                     #region GeoJSON document definition
                     const string geoJsonDoc = @"
@@ -398,58 +383,22 @@
 
                     var metadata = new RavenJObject();
                     metadata.Add(Constants.RavenEntityName, "ZoneShapes");
-                    bulkInsert.Store(RavenJObject.Parse(geoJsonDoc), metadata, "ZoneShapes/1");
-                }
-
-                new ZoneShapesDefaultIndex().Execute(documentStore);
+                    bulkInsert.Store(RavenJObject.Parse(geoJsonDoc),metadata, "ZoneShapes/1");
+	            }
+
+                new ZoneShapesIndex().Execute(documentStore);
                 WaitForIndexing(documentStore);
 
-                var stats = documentStore.DatabaseCommands.GetStatistics();
-                Assert.Empty(stats.Errors);
-            }
-
-        }
-        public class ZoneShape
+	            var stats = documentStore.DatabaseCommands.GetStatistics();
+	            Assert.Empty(stats.Errors);	            
+	        }
+	    }
+        [Fact]
+        public void DefaultSpatialIndexWithoutException()
         {
-            public int Mrgid { get; set; }
-            public IGeometry Shape { get; set; }
-        }
-
-        public class ZoneShapesDefaultIndex : AbstractIndexCreationTask<ZoneShape>
-        {
-            public ZoneShapesDefaultIndex()
+            using (var documentStore = NewDocumentStore())
             {
-                Map = shapes => from shape in shapes
-                                select new
-                                {
-                                    shape.Mrgid,
-                                    shape.Shape
-                                };
-
-                Spatial(x => x.Shape, options => options.Geography.Default());
-            }
-        }
-        public class ZoneShapesIndex : AbstractIndexCreationTask<ZoneShape>
-        {
-            public ZoneShapesIndex()
-            {
-                Map = shapes => from shape in shapes
-                                select new
-                                {
-                                    shape.Mrgid,
-                                    shape.Shape
-                                };
-
-                Spatial(x => x.Shape, options => options.Geography.GeohashPrefixTreeIndex(6));
-            }
-        }
-
-	    [Fact]
-	    public void SpatialIndexWithoutException()
-	    {
-	        using (var documentStore = NewDocumentStore())
-	        {
-	            using (var bulkInsert = documentStore.BulkInsert())
+                using (var bulkInsert = documentStore.BulkInsert())
                 {
                     #region GeoJSON document definition
                     const string geoJsonDoc = @"
@@ -558,130 +507,6 @@
 
                     var metadata = new RavenJObject();
                     metadata.Add(Constants.RavenEntityName, "ZoneShapes");
-                    bulkInsert.Store(RavenJObject.Parse(geoJsonDoc),metadata, "ZoneShapes/1");
-	            }
-
-                new ZoneShapesIndex().Execute(documentStore);
-                WaitForIndexing(documentStore);
-
-	            var stats = documentStore.DatabaseCommands.GetStatistics();
-	            Assert.Empty(stats.Errors);	            
-	        }
-	    }
-        [Fact]
-        public void DefaultSpatialIndexWithoutException()
-        {
-            using (var documentStore = NewDocumentStore())
-            {
-                using (var bulkInsert = documentStore.BulkInsert())
-                {
-                    #region GeoJSON document definition
-                    const string geoJsonDoc = @"
-{
-    ""Mrgid"": 4283,
-    ""Shape"": {
-        ""$type"": ""Geo.Geometries.Polygon, Geo"",
-        ""Shell"": {
-            ""Coordinates"": [
-                [
-                    -7.04858065671557,
-                    58.026344760728
-                ],
-                [
-                    -6.2065704622968,
-                    58.3963839565032
-                ],
-                [
-                    -5.19426698162231,
-                    58.4948889984112
-                ],
-                [
-                    -6.01683497405506,
-                    56.9384804920236
-                ],
-                [
-                    -6.02946985939349,
-                    56.8879033623238
-                ],
-                [
-                    -5.47937415735736,
-                    55.7031051870622
-                ],
-                [
-                    -5.42999621691786,
-                    55.6523820743899
-                ],
-                [
-                    -4.74858102193894,
-                    55.4202683697592
-                ],
-                [
-                    -4.9549279950283,
-                    54.709145834366
-                ],
-                [
-                    -5.42736295142527,
-                    54.517888243511
-                ],
-                [
-                    -6.06077268452169,
-                    55.2904345145001
-                ],
-                [
-                    -6.10235021108071,
-                    55.3216124776687
-                ],
-                [
-                    -8.05753322924901,
-                    55.24977909031
-                ],
-                [
-                    -7.44108597027722,
-                    56.8877675212922
-                ],
-                [
-                    -7.35835058866479,
-                    56.9810822915857
-                ],
-                [
-                    -7.33256521495613,
-                    57.0336633858192
-                ],
-                [
-                    -7.308601622737,
-                    57.1606704245806
-                ],
-                [
-                    -7.31160148386953,
-                    57.387446113178
-                ],
-                [
-                    -7.38614582933474,
-                    57.5652045517982
-                ],
-                [
-                    -7.04858065671557,
-                    58.026344760728
-                ]
-            ],
-            ""IsEmpty"": false,
-            ""Is3D"": false,
-            ""IsMeasured"": false,
-            ""IsClosed"": true,
-            ""__spatial"": ""LINEARRING (-7.04858065671557 58.026344760728, -6.2065704622968 58.3963839565032, -5.19426698162231 58.4948889984112, -6.01683497405506 56.9384804920236, -6.02946985939349 56.8879033623238, -5.47937415735736 55.7031051870622, -5.42999621691787 55.6523820743899, -4.74858102193894 55.4202683697592, -4.9549279950283 54.7091458343659, -5.42736295142527 54.517888243511, -6.06077268452169 55.2904345145001, -6.10235021108071 55.3216124776687, -8.05753322924901 55.24977909031, -7.44108597027722 56.8877675212922, -7.35835058866479 56.9810822915857, -7.33256521495613 57.0336633858192, -7.308601622737 57.1606704245807, -7.31160148386953 57.387446113178, -7.38614582933474 57.5652045517982, -7.04858065671557 58.026344760728)""
-        },
-        ""Holes"": [],
-        ""IsEmpty"": false,
-        ""Is3D"": false,
-        ""IsMeasured"": false,
-        ""__spatial"": ""POLYGON ((-7.04858065671557 58.026344760728, -6.2065704622968 58.3963839565032, -5.19426698162231 58.4948889984112, -6.01683497405506 56.9384804920236, -6.02946985939349 56.8879033623238, -5.47937415735736 55.7031051870622, -5.42999621691787 55.6523820743899, -4.74858102193894 55.4202683697592, -4.9549279950283 54.7091458343659, -5.42736295142527 54.517888243511, -6.06077268452169 55.2904345145001, -6.10235021108071 55.3216124776687, -8.05753322924901 55.24977909031, -7.44108597027722 56.8877675212922, -7.35835058866479 56.9810822915857, -7.33256521495613 57.0336633858192, -7.308601622737 57.1606704245807, -7.31160148386953 57.387446113178, -7.38614582933474 57.5652045517982, -7.04858065671557 58.026344760728))""
-    }
-}
-";
-                    #endregion
-
-                    var metadata = new RavenJObject();
-                    metadata.Add(Constants.RavenEntityName, "ZoneShapes");
                     bulkInsert.Store(RavenJObject.Parse(geoJsonDoc), metadata, "ZoneShapes/1");
                 }
 
@@ -694,7 +519,7 @@
 
         }
         public class ZoneShape
-        {
+		{
             public int Mrgid { get; set; }
             public IGeometry Shape { get; set; }
         }
