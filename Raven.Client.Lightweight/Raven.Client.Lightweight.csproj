--- conflicted
+++ resolved
@@ -46,7 +46,6 @@
   </PropertyGroup>
   <ItemGroup>
     <Reference Include="Microsoft.CSharp" />
-<<<<<<< HEAD
     <Reference Include="Microsoft.Threading.Tasks">
       <HintPath>..\packages\Microsoft.Bcl.Async.1.0.14-rc\lib\net40\Microsoft.Threading.Tasks.dll</HintPath>
     </Reference>
@@ -56,9 +55,7 @@
     <Reference Include="Microsoft.Threading.Tasks.Extensions.Desktop">
       <HintPath>..\packages\Microsoft.Bcl.Async.1.0.14-rc\lib\net40\Microsoft.Threading.Tasks.Extensions.Desktop.dll</HintPath>
     </Reference>
-=======
     <Reference Include="Microsoft.VisualBasic" />
->>>>>>> f2a050be
     <Reference Include="System" />
     <Reference Include="System.ComponentModel.Composition" />
     <Reference Include="System.Core" />
@@ -112,11 +109,8 @@
     <Compile Include="Connection\ReplicationInformerCache.cs" />
     <Compile Include="Connection\SerializationHelper.cs" />
     <Compile Include="Connection\ServerClient.cs" />
-<<<<<<< HEAD
     <Compile Include="Connection\ServerHash.cs" />
     <Compile Include="Connection\WebRequestEventArgs.cs" />
-=======
->>>>>>> f2a050be
     <Compile Include="Converters\GuidConverter.cs" />
     <Compile Include="Converters\Int32Converter.cs" />
     <Compile Include="Converters\Int64Converter.cs" />
