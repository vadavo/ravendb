--- conflicted
+++ resolved
@@ -30,13 +30,8 @@
         private FilesConvention conventions;
         private readonly AtomicDictionary<IFilesChanges> fileSystemChanges = new AtomicDictionary<IFilesChanges>(StringComparer.OrdinalIgnoreCase);
         private readonly AtomicDictionary<IAsyncFilesCommandsImpl> fileSystemCommands = new AtomicDictionary<IAsyncFilesCommandsImpl>(StringComparer.OrdinalIgnoreCase);
-<<<<<<< HEAD
 		private readonly ConcurrentDictionary<string, IFilesReplicationInformer> replicationInformers = new ConcurrentDictionary<string, IFilesReplicationInformer>(StringComparer.OrdinalIgnoreCase);
         
-=======
-        private readonly ConcurrentDictionary<string, IFilesReplicationInformer> replicationInformers = new ConcurrentDictionary<string, IFilesReplicationInformer>(StringComparer.OrdinalIgnoreCase);
-
->>>>>>> b19bf61a
         private bool initialized;
         private FilesSessionListeners listeners = new FilesSessionListeners();
 
@@ -56,17 +51,10 @@
         public ICredentials Credentials 
         {
             get { return credentials; }
-<<<<<<< HEAD
 	        set
 	        {
 		        credentials = value ?? CredentialCache.DefaultNetworkCredentials;
         }
-=======
-            set
-            {
-                credentials = value ?? CredentialCache.DefaultNetworkCredentials;
-            }
->>>>>>> b19bf61a
         }
         private ICredentials credentials;
 
@@ -138,7 +126,6 @@
             }
         }
 
-<<<<<<< HEAD
 	    public string DefaultFileSystem { get; set; }
         private bool disableReplicationInformerGeneration = false;
 	    public IFilesReplicationInformer GetReplicationInformerForFileSystem(string fsName = null)
@@ -151,17 +138,6 @@
 			if (string.IsNullOrEmpty(fsName) == false)
 			{
 				key = MultiDatabase.GetRootFileSystemUrl(Url) + "/fs/" + fsName;
-=======
-        public string DefaultFileSystem { get; set; }
-
-        public IFilesReplicationInformer GetReplicationInformerForFileSystem(string fsName = null)
-        {
-            var key = Url;
-            fsName = fsName ?? DefaultFileSystem;
-            if (string.IsNullOrEmpty(fsName) == false)
-            {
-                key = MultiDatabase.GetRootFileSystemUrl(Url) + "/fs/" + fsName;
->>>>>>> b19bf61a
             }
 
             var result = replicationInformers.GetOrAdd(key, replicationUrl => Conventions.ReplicationInformerFactory(replicationUrl, jsonRequestFactory));
@@ -253,15 +229,9 @@
                 {
                     try
                     {
-<<<<<<< HEAD
 
                         AsyncFilesCommands.ForFileSystem(DefaultFileSystem).EnsureFileSystemExistsAsync().GetAwaiter().GetResult();
 
-=======
-                        AsyncFilesCommands.ForFileSystem(DefaultFileSystem)
-                            .EnsureFileSystemExistsAsync().ConfigureAwait(false)
-                            .GetAwaiter().GetResult();
->>>>>>> b19bf61a
                     }
                     catch (Exception)
                     {
@@ -286,7 +256,6 @@
         protected virtual void InitializeInternal()
         {
             AsyncFilesCommandsGenerator = () => 
-<<<<<<< HEAD
 				new AsyncFilesServerClient(Url, 
 					DefaultFileSystem, 
 					Conventions, 
@@ -295,16 +264,6 @@
 					currentSessionId, 
  					GetReplicationInformerForFileSystem,
 					Listeners.ConflictListeners);
-=======
-                new AsyncFilesServerClient(Url, 
-                    DefaultFileSystem, 
-                    Conventions, 
-                    new OperationCredentials(ApiKey, Credentials),
-                    jsonRequestFactory,
-                    currentSessionId,
-                    GetReplicationInformerForFileSystem,
-                    Listeners.ConflictListeners);
->>>>>>> b19bf61a
         }
 
         /// <summary>
@@ -416,7 +375,6 @@
 
         private void HandleConnectionStringOptions()
         {
-<<<<<<< HEAD
 	        if (!String.IsNullOrWhiteSpace(ConnectionStringName))
 	        {
             var parser = ConnectionStringParser<FilesConnectionStringOptions>.FromConnectionStringName(ConnectionStringName);
@@ -432,23 +390,6 @@
             if (string.IsNullOrEmpty(options.ApiKey) == false)
 			        ApiKey = options.ApiKey;
         }
-=======
-            if (!String.IsNullOrWhiteSpace(ConnectionStringName))
-            {
-                var parser = ConnectionStringParser<FilesConnectionStringOptions>.FromConnectionStringName(ConnectionStringName);
-                parser.Parse();
-
-                var options = parser.ConnectionStringOptions;
-                if (options.Credentials != null)
-                    Credentials = options.Credentials;
-                if (string.IsNullOrEmpty(options.Url) == false)
-                    Url = options.Url;
-                if (string.IsNullOrEmpty(options.DefaultFileSystem) == false)
-                    DefaultFileSystem = options.DefaultFileSystem;
-                if (string.IsNullOrEmpty(options.ApiKey) == false)
-                    ApiKey = options.ApiKey;
-            }
->>>>>>> b19bf61a
         }
 
         protected void EnsureNotClosed()
