--- conflicted
+++ resolved
@@ -13,88 +13,34 @@
 
 namespace Raven.Client.Extensions
 {
-	///<summary>
-	/// Extension methods to create multitenant databases
-	///</summary>
-	public static class MultiTenancyExtensions
-	{
+    ///<summary>
+    /// Extension methods to create multitenant databases
+    ///</summary>
+    public static class MultiTenancyExtensions
+    {
 #if !SILVERLIGHT && !NETFX_CORE
-		///<summary>
-		/// Ensures that the database exists, creating it if needed
-		///</summary>
-		/// <remarks>
-		/// This operation happens _outside_ of any transaction
-		/// </remarks>
-		public static void EnsureDatabaseExists(this IGlobalAdminDatabaseCommands self, string name, bool ignoreFailures = false)
-		{
-			var serverClient = self.Commands.ForSystemDatabase() as ServerClient;
-			if (serverClient == null)
-				throw new InvalidOperationException("Multiple databases are not supported in the embedded API currently");
+        ///<summary>
+        /// Ensures that the database exists, creating it if needed
+        ///</summary>
+        /// <remarks>
+        /// This operation happens _outside_ of any transaction
+        /// </remarks>
+        public static void EnsureDatabaseExists(this IGlobalAdminDatabaseCommands self, string name, bool ignoreFailures = false)
+        {
+            var serverClient = self.Commands.ForSystemDatabase() as ServerClient;
+            if (serverClient == null)
+                throw new InvalidOperationException("Multiple databases are not supported in the embedded API currently");
 
-			serverClient.ForceReadFromMaster();
+            serverClient.ForceReadFromMaster();
 
-			var doc = MultiDatabase.CreateDatabaseDocument(name);
-
-			try
-			{
-				if (serverClient.Get(doc.Id) != null)
-					return;
-
-				serverClient.GlobalAdmin.CreateDatabase(doc);
-			}
-			catch (Exception)
-			{
-				if (ignoreFailures == false)
-					throw;
-			}
-
-			try
-			{
-				new RavenDocumentsByEntityName().Execute(serverClient.ForDatabase(name), new DocumentConvention());
-			}
-			catch (Exception)
-			{
-				// we really don't care if this fails, and it might, if the user doesn't have permissions on the new db
-			}
-		}
-
-		[Obsolete("The method was moved to be under the Admin property. Use the store.DatabaseCommands.GlobalAdmin.EnsureDatabaseExists instead.")]
-		public static void EnsureDatabaseExists(this IDatabaseCommands self, string name, bool ignoreFailures = false)
-		{
-			self.GlobalAdmin.EnsureDatabaseExists(name, ignoreFailures);
-		}
-
-<<<<<<< HEAD
-		[Obsolete("The method was moved to be under the Admin property. Use the store.DatabaseCommands.Admin.CreateDatabase instead.")]
-		public static void CreateDatabase(this IDatabaseCommands self, DatabaseDocument databaseDocument)
-		{
-			self.GlobalAdmin.CreateDatabase(databaseDocument);
-		}
-
-#endif
-=======
-#if SILVERLIGHT || NETFX_CORE
-		///<summary>
-		/// Ensures that the database exists, creating it if needed
-		///</summary>
-		public static async Task EnsureDatabaseExistsAsync(this IAsyncDatabaseCommands self, string name, bool ignoreFailures = false)
-		{
-		    var serverClient = self.ForSystemDatabase() as AsyncServerClient;
-		    if (serverClient == null)
-		        throw new InvalidOperationException("Ensuring database existence requires a Server Client but got: " + self);
-
-		    serverClient.ForceReadFromMaster();
-
-		    var doc = MultiDatabase.CreateDatabaseDocument(name);
-		    var docId = "Raven/Databases/" + name;
+            var doc = MultiDatabase.CreateDatabaseDocument(name);
 
             try
             {
-                if (await serverClient.GetAsync(docId) != null)
+                if (serverClient.Get(doc.Id) != null)
                     return;
 
-                var req = serverClient.CreateRequest("/admin/databases/" + Uri.EscapeDataString(name), "PUT");
-                await req.ExecuteWriteAsync(doc.ToString(Formatting.Indented));
+                serverClient.GlobalAdmin.CreateDatabase(doc);
             }
             catch (Exception)
             {
@@ -104,66 +50,67 @@
 
             try
             {
-                await new RavenDocumentsByEntityName().ExecuteAsync(serverClient.ForDatabase(name), new DocumentConvention());
+                new RavenDocumentsByEntityName().Execute(serverClient.ForDatabase(name), new DocumentConvention());
             }
             catch (Exception)
             {
                 // we really don't care if this fails, and it might, if the user doesn't have permissions on the new db
             }
-		}
+        }
 
-	    public static Task CreateDatabaseAsync(this IAsyncDatabaseCommands self, DatabaseDocument databaseDocument, bool ignoreFailures = false)
-		{
-			var serverClient = self.ForSystemDatabase() as AsyncServerClient;
-			if (serverClient == null)
-				throw new InvalidOperationException("Ensuring database existence requires a Server Client but got: " + self);
+        [Obsolete("The method was moved to be under the Admin property. Use the store.DatabaseCommands.GlobalAdmin.EnsureDatabaseExists instead.")]
+        public static void EnsureDatabaseExists(this IDatabaseCommands self, string name, bool ignoreFailures = false)
+        {
+            self.GlobalAdmin.EnsureDatabaseExists(name, ignoreFailures);
+        }
 
-			if (databaseDocument.Settings.ContainsKey("Raven/DataDir") == false)
-				throw new InvalidOperationException("The Raven/DataDir setting is mandatory");
+        [Obsolete("The method was moved to be under the Admin property. Use the store.DatabaseCommands.Admin.CreateDatabase instead.")]
+        public static void CreateDatabase(this IDatabaseCommands self, DatabaseDocument databaseDocument)
+        {
+            self.GlobalAdmin.CreateDatabase(databaseDocument);
+        }
 
-			var doc = RavenJObject.FromObject(databaseDocument);
-			doc.Remove("Id");
->>>>>>> c49c8979
+#endif
 
-		///<summary>
-		/// Ensures that the database exists, creating it if needed
-		///</summary>
-		public static async Task EnsureDatabaseExistsAsync(this IAsyncGlobalAdminDatabaseCommands self, string name, bool ignoreFailures = false)
-		{
-			var serverClient = ((IAsyncDatabaseCommands)self).ForSystemDatabase() as AsyncServerClient;
-			if (serverClient == null)
-				throw new InvalidOperationException("Ensuring database existence requires a Server Client but got: " + self);
+        ///<summary>
+        /// Ensures that the database exists, creating it if needed
+        ///</summary>
+        public static async Task EnsureDatabaseExistsAsync(this IAsyncGlobalAdminDatabaseCommands self, string name, bool ignoreFailures = false)
+        {
+            var serverClient = ((IAsyncDatabaseCommands)self).ForSystemDatabase() as AsyncServerClient;
+            if (serverClient == null)
+                throw new InvalidOperationException("Ensuring database existence requires a Server Client but got: " + self);
 
-			var doc = MultiDatabase.CreateDatabaseDocument(name);
+            var doc = MultiDatabase.CreateDatabaseDocument(name);
 
-			serverClient.ForceReadFromMaster();
+            serverClient.ForceReadFromMaster();
 
-			var get = await serverClient.GetAsync(doc.Id).ConfigureAwait(false);
-			if (get != null)
-				return;
+            var get = await serverClient.GetAsync(doc.Id).ConfigureAwait(false);
+            if (get != null)
+                return;
 
-			try
-			{
-				await serverClient.GlobalAdmin.CreateDatabaseAsync(doc).ConfigureAwait(false);
-			}
-			catch (Exception)
-			{
-				if (ignoreFailures == false)
-					throw;
-			}
+            try
+            {
+                await serverClient.GlobalAdmin.CreateDatabaseAsync(doc).ConfigureAwait(false);
+            }
+            catch (Exception)
+            {
+                if (ignoreFailures == false)
+                    throw;
+            }
             await new RavenDocumentsByEntityName().ExecuteAsync(serverClient.ForDatabase(name), new DocumentConvention()).ConfigureAwait(false);
-		}
+        }
 
-		[Obsolete("The method was moved to be under the Admin property. Use the store.DatabaseCommands.GlobalAdmin.EnsureDatabaseExists instead.")]
-		public static Task EnsureDatabaseExists(this IAsyncDatabaseCommands self, string name, bool ignoreFailures = false)
-		{
-			return self.GlobalAdmin.EnsureDatabaseExistsAsync(name, ignoreFailures);
-		}
+        [Obsolete("The method was moved to be under the Admin property. Use the store.DatabaseCommands.GlobalAdmin.EnsureDatabaseExists instead.")]
+        public static Task EnsureDatabaseExists(this IAsyncDatabaseCommands self, string name, bool ignoreFailures = false)
+        {
+            return self.GlobalAdmin.EnsureDatabaseExistsAsync(name, ignoreFailures);
+        }
 
-		[Obsolete("The method was moved to be under the Admin property. Use the store.AsyncDatabaseCommands.Admin.CreateDatabaseAsync instead.")]
-		public static Task CreateDatabaseAsync(this IAsyncDatabaseCommands self, DatabaseDocument databaseDocument)
-		{
-			return self.GlobalAdmin.CreateDatabaseAsync(databaseDocument);
-		}
-	}
+        [Obsolete("The method was moved to be under the Admin property. Use the store.AsyncDatabaseCommands.Admin.CreateDatabaseAsync instead.")]
+        public static Task CreateDatabaseAsync(this IAsyncDatabaseCommands self, DatabaseDocument databaseDocument)
+        {
+            return self.GlobalAdmin.CreateDatabaseAsync(databaseDocument);
+        }
+    }
 }