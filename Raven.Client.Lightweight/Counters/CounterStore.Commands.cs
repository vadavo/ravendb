﻿using System;
using System.Globalization;
using System.Net;
using System.Threading;
using System.Threading.Tasks;
using Raven.Abstractions.Connection;
using Raven.Abstractions.Extensions;
using Raven.Abstractions.Util;

namespace Raven.Client.Counters
{
	public partial class CounterStore
    {
		public async Task ChangeAsync(string groupName, string counterName, long delta, CancellationToken token = default(CancellationToken))
		{
			AssertInitialized();
			await ReplicationInformer.UpdateReplicationInformationIfNeededAsync().WithCancellation(token).ConfigureAwait(false);
			await ReplicationInformer.ExecuteWithReplicationAsync(Url,HttpMethods.Post, (url, counterStoreName) =>
			{
				var requestUriString = string.Format(CultureInfo.InvariantCulture, "{0}/cs/{1}/change?groupName={2}&counterName={3}&delta={4}",
					url, counterStoreName, groupName, counterName, delta);
				using (var request = CreateHttpJsonRequest(requestUriString, HttpMethods.Post))
					return request.ReadResponseJsonAsync().WithCancellation(token);
			}, token).WithCancellation(token).ConfigureAwait(false);
		}

		public async Task IncrementAsync(string groupName, string counterName, CancellationToken token = default(CancellationToken))
		{
			await ChangeAsync(groupName, counterName, 1, token).ConfigureAwait(false);
		}

		public async Task DecrementAsync(string groupName, string counterName, CancellationToken token = default(CancellationToken))
		{
			await ChangeAsync(groupName, counterName, -1, token).ConfigureAwait(false);
		}

		public async Task ResetAsync(string groupName, string counterName, CancellationToken token = default(CancellationToken))
		{
			AssertInitialized();
			await ReplicationInformer.UpdateReplicationInformationIfNeededAsync().WithCancellation(token).ConfigureAwait(false);

			await ReplicationInformer.ExecuteWithReplicationAsync(Url,HttpMethods.Post,  (url, counterStoreName) =>
			{
				var requestUriString = string.Format("{0}/cs/{1}/reset?groupName={2}&counterName={3}", url, counterStoreName, groupName, counterName);
				using (var request = CreateHttpJsonRequest(requestUriString, HttpMethods.Post))
					return request.ReadResponseJsonAsync().WithCancellation(token);
			}, token).WithCancellation(token).ConfigureAwait(false);
		}

		public async Task DeleteAsync(string groupName, string counterName, CancellationToken token = new CancellationToken())
		{
			AssertInitialized();
			await ReplicationInformer.UpdateReplicationInformationIfNeededAsync().WithCancellation(token).ConfigureAwait(false);

			await ReplicationInformer.ExecuteWithReplicationAsync(Url, HttpMethods.Post, (url, counterStoreName) =>
			{
				var requestUriString = string.Format("{0}/cs/{1}/delete/?groupName={2}&counterName={3}", url, counterStoreName, groupName, counterName);
				using (var request = CreateHttpJsonRequest(requestUriString, HttpMethods.Delete))
					return request.ReadResponseJsonAsync().WithCancellation(token);
			}, token).WithCancellation(token).ConfigureAwait(false);
		}

		public async Task<long> GetOverallTotalAsync(string groupName, string counterName, CancellationToken token = default(CancellationToken))
		{
			AssertInitialized();

			return await ReplicationInformer.ExecuteWithReplicationAsync(Url, HttpMethods.Get, async (url, counterStoreName) =>
			{
				var requestUriString = string.Format("{0}/cs/{1}/getCounterOverallTotal?groupName={2}&counterName={3}", url, counterStoreName, groupName, counterName);
				using (var request = CreateHttpJsonRequest(requestUriString, HttpMethods.Get))
				{
					try
					{
						var response = await request.ReadResponseJsonAsync().WithCancellation(token).ConfigureAwait(false);
						return response.Value<long>();
					}
					catch (ErrorResponseException e)
					{
						if (e.StatusCode == HttpStatusCode.NotFound)
							throw new InvalidOperationException(e.Message, e);
						throw;
					}
				}
			}, token).WithCancellation(token).ConfigureAwait(false);
		}
<<<<<<< HEAD
=======

>>>>>>> 1918481f
    }
}<|MERGE_RESOLUTION|>--- conflicted
+++ resolved
@@ -83,9 +83,6 @@
 				}
 			}, token).WithCancellation(token).ConfigureAwait(false);
 		}
-<<<<<<< HEAD
-=======
 
->>>>>>> 1918481f
     }
 }