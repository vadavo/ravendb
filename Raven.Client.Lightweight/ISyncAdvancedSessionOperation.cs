--- conflicted
+++ resolved
@@ -103,12 +103,8 @@
 		/// Stream the results of documents searhcto the client, converting them to CLR types along the way.
 		/// Does NOT track the entities in the session, and will not includes changes there when SaveChanges() is called
 		/// </summary>
-<<<<<<< HEAD
 		IEnumerator<StreamResult<T>> Stream<T>(string startsWith, string matches = null, int start = 0, int pageSize = int.MaxValue, RavenPagingInformation pagingInformation = null);
-=======
-		IEnumerator<StreamResult<T>> Stream<T>(string startsWith, string matches = null, int start = 0, int pageSize = int.MaxValue);
 
 		FacetResults[] MultiFacetedSearch(params FacetQuery[] queries);
->>>>>>> 4bb92ec2
 	}
 }