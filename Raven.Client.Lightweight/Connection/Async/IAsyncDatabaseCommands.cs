//-----------------------------------------------------------------------
// <copyright file="IAsyncDatabaseCommands.cs" company="Hibernating Rhinos LTD">
//     Copyright (c) Hibernating Rhinos LTD. All rights reserved.
// </copyright>
//-----------------------------------------------------------------------
using System;
using System.Collections.Generic;
using System.Collections.Specialized;
using System.IO;
using System.Net;
using System.Threading.Tasks;
using Raven.Abstractions.Commands;
using Raven.Abstractions.Data;
using Raven.Abstractions.Extensions;
using Raven.Abstractions.Indexing;
using Raven.Abstractions.Replication;
using Raven.Abstractions.Util;
using Raven.Client.Changes;
using Raven.Client.Connection.Profiling;
using Raven.Client.Document;
#if SILVERLIGHT
using Raven.Client.Silverlight.Connection;
#elif NETFX_CORE
using Raven.Client.WinRT.Connection;
#endif
using Raven.Database.Data;
using Raven.Json.Linq;

namespace Raven.Client.Connection.Async
{

	/// <summary>
	/// An async database command operations
	/// </summary>
	public interface IAsyncDatabaseCommands : IDisposable, IHoldProfilingInformation
	{
		/// <summary>
		/// Gets the operations headers.
		/// </summary>
		/// <value>The operations headers.</value>
		NameValueCollection OperationsHeaders { get; set; }

		/// <summary>
		/// Admin operations performed against system database, like create/delete database
		/// </summary>
		IAsyncGlobalAdminDatabaseCommands GlobalAdmin { get; }

		/// <summary>
		/// Admin operations for current database
		/// </summary>
		IAsyncAdminDatabaseCommands Admin { get; }

		IAsyncInfoDatabaseCommands Info { get; }

		/// <summary>
		/// Begins an async get operation
		/// </summary>
		/// <param name="key">The key.</param>
		Task<JsonDocument> GetAsync(string key);

		/// <summary>
		/// Begins an async multi get operation
		/// </summary>
		Task<MultiLoadResult> GetAsync(string[] keys, string[] includes, string transformer = null, Dictionary<string, RavenJToken> queryInputs = null, bool metadataOnly = false);

		/// <summary>
		/// Begins an async get operation for documents
		/// </summary>
		/// <param name="start">Paging start</param>
		/// <param name="pageSize">Size of the page.</param>
		/// <param name="metadataOnly">Load just the document metadata</param>
		/// <remarks>
		/// This is primarily useful for administration of a database
		/// </remarks>
		Task<JsonDocument[]> GetDocumentsAsync(int start, int pageSize, bool metadataOnly = false);

        /// <summary>
		/// Begins the async query.
		/// </summary>
		/// <param name="index">The index.</param>
		/// <param name="query">The query.</param>
		/// <param name="includes">The include paths</param>
		/// <param name="metadataOnly">Load just the document metadata</param>
		/// <param name="indexEntriesOnly"></param>
		Task<QueryResult> QueryAsync(string index, IndexQuery query, string[] includes, bool metadataOnly = false, bool indexEntriesOnly = false);

		/// <summary>
		/// Begins the async batch operation
		/// </summary>
		/// <param name="commandDatas">The command data.</param>
		Task<BatchResult[]> BatchAsync(ICommandData[] commandDatas);

		/// <summary>
		/// Returns a list of suggestions based on the specified suggestion query.
		/// </summary>
		/// <param name="index">The index to query for suggestions</param>
		/// <param name="suggestionQuery">The suggestion query.</param>
		Task<SuggestionQueryResult> SuggestAsync(string index, SuggestionQuery suggestionQuery);

		/// <summary>
		/// Gets the index names from the server asynchronously
		/// </summary>
		/// <param name="start">Paging start</param>
		/// <param name="pageSize">Size of the page.</param>
		Task<string[]> GetIndexNamesAsync(int start, int pageSize);

		/// <summary>
		/// Gets the indexes from the server asynchronously
		/// </summary>
		/// <param name="start">Paging start</param>
		/// <param name="pageSize">Size of the page.</param>
		Task<IndexDefinition[]> GetIndexesAsync(int start, int pageSize);

		/// <summary>
		/// Gets the transformers from the server asynchronously
		/// </summary>
		Task<TransformerDefinition[]> GetTransformersAsync(int start, int pageSize);

		/// <summary>
		/// Resets the specified index asynchronously
		/// </summary>
		/// <param name="name">The name.</param>
		Task ResetIndexAsync(string name);

		/// <summary>
		/// Gets the index definition for the specified name asynchronously
		/// </summary>
		/// <param name="name">The name.</param>
		Task<IndexDefinition> GetIndexAsync(string name);

		/// <summary>
		/// Gets the transformer definition for the specified name asynchronously
		/// </summary>
		/// <param name="name">The name.</param>
		Task<TransformerDefinition> GetTransformerAsync(string name);

		/// <summary>
		/// Puts the index definition for the specified name asynchronously
		/// </summary>
		/// <param name="name">The name.</param>
		/// <param name="indexDef">The index def.</param>
		/// <param name="overwrite">Should overwrite index</param>
		Task<string> PutIndexAsync(string name, IndexDefinition indexDef, bool overwrite);

		/// <summary>
		/// Puts the transformer definition for the specified name asynchronously
		/// </summary>
		Task<string> PutTransformerAsync(string name, TransformerDefinition transformerDefinition);

		/// <summary>
		/// Deletes the index definition for the specified name asynchronously
		/// </summary>
		/// <param name="name">The name.</param>
		Task DeleteIndexAsync(string name);

		/// <summary>
		/// Perform a set based deletes using the specified index
		/// </summary>
		/// <param name="indexName">Name of the index.</param>
		/// <param name="queryToDelete">The query to delete.</param>
		/// <param name="allowStale">if set to <c>true</c> allow the operation while the index is stale.</param>
		Task<Operation> DeleteByIndexAsync(string indexName, IndexQuery queryToDelete, bool allowStale = false);

		/// <summary>
		/// Deletes the transformer definition for the specified name asynchronously
		/// </summary>
		/// <param name="name">The name.</param>
		Task DeleteTransformerAsync(string name);

		/// <summary>
		/// Deletes the document for the specified id asynchronously
		/// </summary>
		/// <param name="id">The id.</param>
		Task DeleteDocumentAsync(string id);

		/// <summary>
		/// Puts the document with the specified key in the database
		/// </summary>
		/// <param name="key">The key.</param>
		/// <param name="etag">The etag.</param>
		/// <param name="document">The document.</param>
		/// <param name="metadata">The metadata.</param>
		Task<PutResult> PutAsync(string key, Etag etag, RavenJObject document, RavenJObject metadata);

		/// <summary>
		/// Sends a patch request for a specific document
		/// </summary>
		/// <param name="key">Id of the document to patch</param>
		/// <param name="patches">Array of patch requests</param>
		/// <param name="etag">Require specific Etag [null to ignore]</param>
		Task<RavenJObject> PatchAsync(string key, PatchRequest[] patches, Etag etag);

		/// <summary>
		/// Sends a patch request for a specific document, ignoring the document's Etag
		/// </summary>
		/// <param name="key">Id of the document to patch</param>
		/// <param name="patches">Array of patch requests</param>
		/// <param name="ignoreMissing">true if the patch request should ignore a missing document, false to throw DocumentDoesNotExistException</param>
		Task<RavenJObject> PatchAsync(string key, PatchRequest[] patches, bool ignoreMissing);

		/// <summary>
		/// Sends a patch request for a specific document which may or may not currently exist
		/// </summary>
		/// <param name="key">Id of the document to patch</param>
		/// <param name="patchesToExisting">Array of patch requests to apply to an existing document</param>
		/// <param name="patchesToDefault">Array of patch requests to apply to a default document when the document is missing</param>
		/// <param name="defaultMetadata">The metadata for the default document when the document is missing</param>
		Task<RavenJObject> PatchAsync(string key, PatchRequest[] patchesToExisting, PatchRequest[] patchesToDefault, RavenJObject defaultMetadata);

		/// <summary>
		/// Sends a patch request for a specific document, ignoring the document's Etag
		/// </summary>
		/// <param name="key">Id of the document to patch</param>
		/// <param name="patch">The patch request to use (using JavaScript)</param>
		/// <param name="ignoreMissing">true if the patch request should ignore a missing document, false to throw DocumentDoesNotExistException</param>
		Task<RavenJObject> PatchAsync(string key, ScriptedPatchRequest patch, bool ignoreMissing);

		/// <summary>
		/// Sends a patch request for a specific document
		/// </summary>
		/// <param name="key">Id of the document to patch</param>
		/// <param name="patch">The patch request to use (using JavaScript)</param>
		/// <param name="etag">Require specific Etag [null to ignore]</param>
		Task<RavenJObject> PatchAsync(string key, ScriptedPatchRequest patch, Etag etag);

		/// <summary>
		/// Sends a patch request for a specific document which may or may not currently exist
		/// </summary>
		/// <param name="key">Id of the document to patch</param>
		/// <param name="patchExisting">The patch request to use (using JavaScript) to an existing document</param>
		/// <param name="patchDefault">The patch request to use (using JavaScript)  to a default document when the document is missing</param>
		/// <param name="defaultMetadata">The metadata for the default document when the document is missing</param>
		Task<RavenJObject> PatchAsync(string key, ScriptedPatchRequest patchExisting, ScriptedPatchRequest patchDefault, RavenJObject defaultMetadata);

		/// <summary>
		/// Create a http request to the specified relative url on the current database
		/// </summary>
		HttpJsonRequest CreateRequest(string relativeUrl, string method, bool disableRequestCompression = false);

		/// <summary>
		/// Create a new instance of <see cref="IAsyncDatabaseCommands"/> that will interacts
		/// with the specified database
		/// </summary>
		IAsyncDatabaseCommands ForDatabase(string database);

		/// <summary>
		/// Create a new instance of <see cref="IAsyncDatabaseCommands"/> that will interacts
		/// with the default database
		/// </summary>
		IAsyncDatabaseCommands ForSystemDatabase();

		/// <summary>
		/// Returns a new <see cref="IAsyncDatabaseCommands"/> using the specified credentials
		/// </summary>
		/// <param name="credentialsForSession">The credentials for session.</param>
		IAsyncDatabaseCommands With(ICredentials credentialsForSession);

		/// <summary>
		/// Retrieve the statistics for the database asynchronously
		/// </summary>
		Task<DatabaseStatistics> GetStatisticsAsync();

		/// <summary>
		/// Gets the list of databases from the server asynchronously
		/// </summary>
		Task<string[]> GetDatabaseNamesAsync(int pageSize, int start = 0);

        /// <summary>
		/// Puts the attachment with the specified key asynchronously
		/// </summary>
		/// <param name="key">The key.</param>
		/// <param name="etag">The etag.</param>
		/// <param name="stream">The data stream.</param>
		/// <param name="metadata">The metadata.</param>
		Task PutAttachmentAsync(string key, Etag etag, Stream stream, RavenJObject metadata);

		/// <summary>
		/// Gets the attachment by the specified key asynchronously
		/// </summary>
		/// <param name="key">The key.</param>
		/// <returns></returns>
		Task<Attachment> GetAttachmentAsync(string key);

		/// <summary>
		/// Gets the attachments asynchronously
		/// </summary>
		/// <returns></returns>
		Task<AttachmentInformation[]> GetAttachmentsAsync(Etag startEtag, int batchSize);

		/// <summary>
		/// Retrieves the attachment metadata with the specified key, not the actual attachmet
		/// </summary>
		/// <param name="key">The key.</param>
		/// <returns></returns>
		Task<Attachment> HeadAttachmentAsync(string key);

		/// <summary>
		/// Deletes the attachment with the specified key asynchronously
		/// </summary>
		/// <param name="key">The key.</param>
		/// <param name="etag">The etag.</param>
		Task DeleteAttachmentAsync(string key, Etag etag);

		///<summary>
		/// Get the possible terms for the specified field in the index asynchronously
		/// You can page through the results by use fromValue parameter as the 
		/// starting point for the next query
		///</summary>
		///<returns></returns>
		Task<string[]> GetTermsAsync(string index, string field, string fromValue, int pageSize);

		/// <summary>
		/// Disable all caching within the given scope
		/// </summary>
		IDisposable DisableAllCaching();

		/// <summary>
		/// Perform a single POST request containing multiple nested GET requests
		/// </summary>
		Task<GetResponse[]> MultiGetAsync(GetRequest[] requests);

		/// <summary>
		/// Perform a set based update using the specified index
		/// </summary>
		/// <param name="indexName">Name of the index.</param>
		/// <param name="queryToUpdate">The query to update.</param>
		/// <param name="patch">The patch request to use (using JavaScript)</param>
		/// <param name="allowStale">if set to <c>true</c> allow the operation while the index is stale.</param>
		Task<Operation> UpdateByIndexAsync(string indexName, IndexQuery queryToUpdate, ScriptedPatchRequest patch, bool allowStale = false);

		/// <summary>
		/// Using the given Index, calculate the facets as per the specified doc with the given start and pageSize
		/// </summary>
		/// <param name="index">Name of the index</param>
		/// <param name="query">Query to build facet results</param>
		/// <param name="facetSetupDoc">Name of the FacetSetup document</param>
		/// <param name="start">Start index for paging</param>
		/// <param name="pageSize">Paging PageSize. If set, overrides Facet.MaxResults</param>
<<<<<<< HEAD
		Task<FacetResults> GetFacetsAsync(string index, IndexQuery query, string facetSetupDoc, int start = 0, int? pageSize = null);
=======
		Task<FacetResults> GetFacetsAsync( string index, IndexQuery query, string facetSetupDoc, int start = 0, int? pageSize = null );
		
		/// <summary>
		/// Sends a multiple faceted queries in a single request and calculates the facet results for each of them
		/// </summary>
		/// <param name="facetedQueries">List of queries</param>
		Task<FacetResults[]> GetMultiFacetsAsync(FacetQuery[] facetedQueries);
>>>>>>> 4bb92ec2

		/// <summary>
		/// Using the given Index, calculate the facets as per the specified doc with the given start and pageSize
		/// </summary>
		/// <param name="index">Name of the index</param>
		/// <param name="query">Query to build facet results</param>
		/// <param name="facets">List of facets</param>
		/// <param name="start">Start index for paging</param>
		/// <param name="pageSize">Paging PageSize. If set, overrides Facet.MaxResults</param>
		Task<FacetResults> GetFacetsAsync(string index, IndexQuery query, List<Facet> facets, int start, int? pageSize);

		/// <summary>
		/// Gets the Logs
		/// </summary>
		Task<LogItem[]> GetLogsAsync(bool errorsOnly);

		/// <summary>
		/// Gets the license Status
		/// </summary>
		Task<LicensingStatus> GetLicenseStatusAsync();

		/// <summary>
		/// Gets the build number
		/// </summary>
		Task<BuildNumber> GetBuildNumberAsync();

		/// <summary>
		/// Get documents with id of a specific prefix
		/// </summary>
		Task<JsonDocument[]> StartsWithAsync(string keyPrefix, string matches, int start, int pageSize, RavenPagingInformation pagingInformation = null, bool metadataOnly = false, string exclude = null);

		/// <summary>
		/// Force the database commands to read directly from the master, unless there has been a failover.
		/// </summary>
		IDisposable ForceReadFromMaster();

		/// <summary>
		/// Retrieves the document metadata for the specified document key.
		/// </summary>
		/// <param name="key">The key.</param>
		/// <returns>The document metadata for the specified document, or null if the document does not exist</returns>
		Task<JsonDocumentMetadata> HeadAsync(string key);

		/// <summary>
		/// Queries the specified index in the Raven flavored Lucene query syntax. Will return *all* results, regardless
		/// of the number of items that might be returned.
		/// </summary>
		Task<IAsyncEnumerator<RavenJObject>> StreamQueryAsync(string index, IndexQuery query, Reference<QueryHeaderInformation> queryHeaderInfo);

		/// <summary>
		/// Streams the documents by etag OR starts with the prefix and match the matches
		/// Will return *all* results, regardless of the number of itmes that might be returned.
		/// </summary>
		Task<IAsyncEnumerator<RavenJObject>> StreamDocsAsync(Etag fromEtag = null, string startsWith = null, string matches = null, int start = 0, int pageSize = int.MaxValue, string exclude = null, RavenPagingInformation pagingInformation = null);

#if SILVERLIGHT
		/// <summary>
		/// Get the low level  bulk insert operation
		/// </summary>
		ILowLevelBulkInsertOperation GetBulkInsertOperation(BulkInsertOptions options, IDatabaseChanges changes);
#endif

		Task DeleteAsync(string key, Etag etag);

		/// <summary>
		/// Get the full URL for the given document key
		/// </summary>
		string UrlFor(string documentKey);

		HttpJsonRequest CreateReplicationAwareRequest(string currentServerUrl, string requestUrl, string method, bool disableRequestCompression = false);

		/// <summary>
		/// Updates just the attachment with the specified key's metadata
		/// </summary>
		/// <param name="key">The key.</param>
		/// <param name="etag">The etag.</param>
		/// <param name="metadata">The metadata.</param>
		Task UpdateAttachmentMetadataAsync(string key, Etag etag, RavenJObject metadata);

		/// <summary>
		/// Gets the attachments starting with the specified prefix
		/// </summary>
		Task<IAsyncEnumerator<Attachment>> GetAttachmentHeadersStartingWithAsync(string idPrefix, int start, int pageSize);

		/// <summary>
		/// Commits the specified tx id.
		/// </summary>
		/// <param name="txId">The tx id.</param>
		Task CommitAsync(string txId);

		/// <summary>
		/// Rollbacks the specified tx id.
		/// </summary>
		/// <param name="txId">The tx id.</param>
		Task RollbackAsync(string txId);

		/// <summary>
		/// Prepares the transaction on the server.
		/// </summary>
		/// <param name="txId">The tx id.</param>
		Task PrepareTransactionAsync(string txId);

		/// <summary>
		/// Perform a set based update using the specified index.
		/// </summary>
		/// <param name="indexName">Name of the index.</param>
		/// <param name="queryToUpdate">The query to update.</param>
		/// <param name="patchRequests">The patch requests.</param>
		/// <param name="allowStale">if set to <c>true</c> allow the operation while the index is stale.</param>
		Task<Operation> UpdateByIndexAsync(string indexName, IndexQuery queryToUpdate, PatchRequest[] patchRequests, bool allowStale = false);

		/// <summary>
		/// Return a list of documents that based on the MoreLikeThisQuery.
		/// </summary>
		/// <param name="query">The more like this query parameters</param>
		/// <returns></returns>
		Task<MultiLoadResult> MoreLikeThisAsync(MoreLikeThisQuery query);

		/// <summary>
		/// Generate the next identity value from the server
		/// </summary>
		Task<long> NextIdentityForAsync(string name);
	}

	public interface IAsyncGlobalAdminDatabaseCommands
	{
		/// <summary>
		/// Get admin statistics
		/// </summary>
		/// <returns></returns>
		Task<AdminStatistics> GetStatisticsAsync();

		/// <summary>
		/// Sends an async command to create a database
		/// </summary>
		Task CreateDatabaseAsync(DatabaseDocument databaseDocument);

		/// <summary>
		/// Sends an async command to delete a database
		/// </summary>
		Task DeleteDatabaseAsync(string databaseName, bool hardDelete = false);

		/// <summary>
		/// Sends an async command to compact a database. During the compaction the specified database will be offline.
		/// </summary>
		Task CompactDatabaseAsync(string databaseName);
	}

	public interface IAsyncAdminDatabaseCommands
	{
		/// <summary>
		/// Sends an async command that disables all indexing
		/// </summary>
		Task StopIndexingAsync();

		/// <summary>
		/// Sends an async command that enables indexing
		/// </summary>
		Task StartIndexingAsync();

		/// <summary>
		/// Begins an async backup operation
		/// </summary>
		Task StartBackupAsync(string backupLocation, DatabaseDocument databaseDocument);

		/// <summary>
		/// Begins an async restore operation
		/// </summary>
		Task StartRestoreAsync(string restoreLocation, string databaseLocation, string databaseName = null, bool defrag = false);

		/// <summary>
		/// Get the indexing status
		/// </summary>
		Task<string> GetIndexingStatusAsync();
	}

	public interface IAsyncInfoDatabaseCommands
	{
		/// <summary>
		/// Get replication info
		/// </summary>
		/// <returns></returns>
		Task<ReplicationStatistics> GetReplicationInfoAsync();
	}
}<|MERGE_RESOLUTION|>--- conflicted
+++ resolved
@@ -336,17 +336,13 @@
 		/// <param name="facetSetupDoc">Name of the FacetSetup document</param>
 		/// <param name="start">Start index for paging</param>
 		/// <param name="pageSize">Paging PageSize. If set, overrides Facet.MaxResults</param>
-<<<<<<< HEAD
 		Task<FacetResults> GetFacetsAsync(string index, IndexQuery query, string facetSetupDoc, int start = 0, int? pageSize = null);
-=======
-		Task<FacetResults> GetFacetsAsync( string index, IndexQuery query, string facetSetupDoc, int start = 0, int? pageSize = null );
-		
+
 		/// <summary>
 		/// Sends a multiple faceted queries in a single request and calculates the facet results for each of them
 		/// </summary>
 		/// <param name="facetedQueries">List of queries</param>
 		Task<FacetResults[]> GetMultiFacetsAsync(FacetQuery[] facetedQueries);
->>>>>>> 4bb92ec2
 
 		/// <summary>
 		/// Using the given Index, calculate the facets as per the specified doc with the given start and pageSize
