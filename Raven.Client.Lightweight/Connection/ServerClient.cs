#if !SILVERLIGHT && !NETFX_CORE
//-----------------------------------------------------------------------
// <copyright file="ServerClient.cs" company="Hibernating Rhinos LTD">
//     Copyright (c) Hibernating Rhinos LTD. All rights reserved.
// </copyright>
//-----------------------------------------------------------------------
using System;
using System.Collections.Generic;
using System.Collections.Specialized;
using System.Globalization;
using System.IO;
using System.Linq;
using System.Net;
using System.Text;
using Raven.Abstractions.Json;
using Raven.Client.Changes;
using Raven.Client.Listeners;
using Raven.Imports.Newtonsoft.Json;
using Raven.Imports.Newtonsoft.Json.Bson;
using Raven.Abstractions;
using Raven.Abstractions.Commands;
using Raven.Abstractions.Connection;
using Raven.Abstractions.Data;
using Raven.Abstractions.Exceptions;
using Raven.Abstractions.Extensions;
using Raven.Abstractions.Indexing;
using Raven.Client.Connection.Profiling;
using Raven.Client.Document;
using Raven.Client.Exceptions;
using Raven.Client.Extensions;
using Raven.Client.Indexes;
using Raven.Imports.Newtonsoft.Json.Linq;
using Raven.Json.Linq;

namespace Raven.Client.Connection
{
	/// <summary>
	/// Access the RavenDB operations using HTTP
	/// </summary>
	public class ServerClient : IDatabaseCommands
	{
		private readonly string url;
		private readonly DocumentConvention convention;
		private readonly ICredentials credentials;
		private readonly Func<string, ReplicationInformer> replicationInformerGetter;
		private readonly string databaseName;
		private readonly ReplicationInformer replicationInformer;
		private readonly HttpJsonRequestFactory jsonRequestFactory;
		private readonly Guid? currentSessionId;
		private readonly IDocumentConflictListener[] conflictListeners;
		private readonly ProfilingInformation profilingInformation;
		private int readStripingBase;

		private bool resolvingConflict;
		private bool resolvingConflictRetries;

		/// <summary>
		/// Notify when the failover status changed
		/// </summary>
		public event EventHandler<FailoverStatusChangedEventArgs> FailoverStatusChanged
		{
			add { replicationInformer.FailoverStatusChanged += value; }
			remove { replicationInformer.FailoverStatusChanged -= value; }
		}

		/// <summary>
		/// Initializes a new instance of the <see cref="ServerClient"/> class.
		/// </summary>
		public ServerClient(string url, DocumentConvention convention, ICredentials credentials, Func<string, ReplicationInformer> replicationInformerGetter, string databaseName, HttpJsonRequestFactory jsonRequestFactory, Guid? currentSessionId, IDocumentConflictListener[] conflictListeners)
		{
			profilingInformation = ProfilingInformation.CreateProfilingInformation(currentSessionId);
			this.credentials = credentials;
			this.replicationInformerGetter = replicationInformerGetter;
			this.databaseName = databaseName;
			this.replicationInformer = replicationInformerGetter(databaseName);
			this.jsonRequestFactory = jsonRequestFactory;
			this.currentSessionId = currentSessionId;
			this.conflictListeners = conflictListeners;
			this.url = url;

			if (url.EndsWith("/"))
				this.url = url.Substring(0, url.Length - 1);

			this.convention = convention;
			OperationsHeaders = new NameValueCollection();
			replicationInformer.UpdateReplicationInformationIfNeeded(this);
			readStripingBase = replicationInformer.GetReadStripingBase();
		}

		/// <summary>
		/// Allow access to the replication informer used to determine how we replicate requests
		/// </summary>
		public ReplicationInformer ReplicationInformer
		{
			get { return replicationInformer; }
		}

		#region IDatabaseCommands Members

		/// <summary>
		/// Gets or sets the operations headers.
		/// </summary>
		/// <value>The operations headers.</value>
		public NameValueCollection OperationsHeaders
		{
			get;
			set;
		}

		/// <summary>
		/// Gets the document for the specified key.
		/// </summary>
		/// <param name="key">The key.</param>
		/// <returns></returns>
		public JsonDocument Get(string key)
		{
			EnsureIsNotNullOrEmpty(key, "key");

			return ExecuteWithReplication("GET", u => DirectGet(u, key));
		}

	    /// <summary>
		/// Gets documents for the specified key prefix
		/// </summary>
		public JsonDocument[] StartsWith(string keyPrefix, string matches, int start, int pageSize, bool metadataOnly = false, string exclude = null)
		{
			EnsureIsNotNullOrEmpty(keyPrefix, "keyPrefix");
			return ExecuteWithReplication("GET", u => DirectStartsWith(u, keyPrefix, matches, exclude, start, pageSize, metadataOnly));

		}

		/// <summary>
		/// Execute a GET request against the provided url
		/// and return the result as a json object
		/// </summary>
		/// <param name="requestUrl">The relative url to the server</param>
		/// <remarks>
		/// This method respects the replication semantics against the database.
		/// </remarks>
		public RavenJToken ExecuteGetRequest(string requestUrl)
		{
			EnsureIsNotNullOrEmpty(requestUrl, "url");
			return ExecuteWithReplication("GET", serverUrl =>
			{
				var metadata = new RavenJObject();
				AddTransactionInformation(metadata);
				var request = jsonRequestFactory.CreateHttpJsonRequest(
					new CreateHttpJsonRequestParams(this, serverUrl + requestUrl, "GET", metadata, credentials, convention)
						.AddOperationHeaders(OperationsHeaders));

				return request.ReadResponseJson();
			});
		}

		public HttpJsonRequest CreateRequest(string method, string requestUrl, bool disableRequestCompression = false)
		{
			var metadata = new RavenJObject();
			AddTransactionInformation(metadata);
			var createHttpJsonRequestParams = new CreateHttpJsonRequestParams(this, url + requestUrl, method, metadata, credentials, convention).AddOperationHeaders(OperationsHeaders);
			createHttpJsonRequestParams.DisableRequestCompression = disableRequestCompression;
			return jsonRequestFactory.CreateHttpJsonRequest(createHttpJsonRequestParams);
		}

		private void ExecuteWithReplication(string method, Action<string> operation)
		{
			ExecuteWithReplication<object>(method, operationUrl =>
			{
				operation(operationUrl);
				return null;
			});
		}

		private T ExecuteWithReplication<T>(string method, Func<string, T> operation)
		{
			int currentRequest = convention.IncrementRequestCount();
			return replicationInformer.ExecuteWithReplication(method, url, currentRequest, readStripingBase, operation);
		}

		/// <summary>
		/// Allow to query whatever we are in failover mode or not
		/// </summary>
		/// <returns></returns>
		public bool InFailoverMode()
		{
			return replicationInformer.GetFailureCount(url) > 0;
		}

		/// <summary>
		/// Perform a direct get for a document with the specified key on the specified server URL.
		/// </summary>
		/// <param name="serverUrl">The server URL.</param>
		/// <param name="key">The key.</param>
		/// <returns></returns>
		public JsonDocument DirectGet(string serverUrl, string key, string transform = null)
		{
			if (key.Length > 127)
			{
				// avoid hitting UrlSegmentMaxLength limits in Http.sys
				var multiLoadResult = DirectGet(new string[] {key}, serverUrl, new string[0], null, new Dictionary<string, RavenJToken>(), false);
				var result = multiLoadResult.Results.FirstOrDefault();
				if (result == null)
					return null;
				return SerializationHelper.RavenJObjectToJsonDocument(result);
			}

			var metadata = new RavenJObject();
		    var actualUrl = serverUrl + "/docs/" + Uri.EscapeDataString(key);
		    if (!string.IsNullOrEmpty(transform))
		        actualUrl += "?=" + Uri.EscapeDataString(transform);

			AddTransactionInformation(metadata);
			var request = jsonRequestFactory.CreateHttpJsonRequest(
				new CreateHttpJsonRequestParams(this, actualUrl, "GET", metadata, credentials, convention)
					.AddOperationHeaders(OperationsHeaders))
					.AddReplicationStatusHeaders(Url, serverUrl, replicationInformer, convention.FailoverBehavior, HandleReplicationStatusChanges);

			try
			{
				var responseJson = request.ReadResponseJson();
				var docKey = request.ResponseHeaders[Constants.DocumentIdFieldName] ?? key;

				docKey = Uri.UnescapeDataString(docKey);
				request.ResponseHeaders.Remove(Constants.DocumentIdFieldName);
				return SerializationHelper.DeserializeJsonDocument(docKey, responseJson, request.ResponseHeaders, request.ResponseStatusCode);
			}
			catch (WebException e)
			{
				var httpWebResponse = e.Response as HttpWebResponse;
				if (httpWebResponse == null)
					throw;
				if (httpWebResponse.StatusCode == HttpStatusCode.NotFound)
					return null;
				if (httpWebResponse.StatusCode == HttpStatusCode.Conflict)
				{
					var conflicts = new StreamReader(httpWebResponse.GetResponseStreamWithHttpDecompression());
					var conflictsDoc = RavenJObject.Load(new RavenJsonTextReader(conflicts));
					var etag = httpWebResponse.GetEtagHeader();

					var concurrencyException = TryResolveConflictOrCreateConcurrencyException(key, conflictsDoc, etag);
					if (concurrencyException == null)
					{
						if (resolvingConflictRetries)
							throw new InvalidOperationException("Encountered another conflict after already resolving a conflict. Conflict resultion cannot recurse.");

						resolvingConflictRetries = true;
						try
						{
							return DirectGet(serverUrl, key);
						}
						finally
						{
							resolvingConflictRetries = false;
						}
					}
					throw concurrencyException;
				}
				throw;
			}
		}

		private void HandleReplicationStatusChanges(NameValueCollection headers, string primaryUrl, string currentUrl)
		{
			if (!primaryUrl.Equals(currentUrl, StringComparison.OrdinalIgnoreCase))
			{
				var forceCheck = headers[Constants.RavenForcePrimaryServerCheck];
				bool shouldForceCheck;
				if (!string.IsNullOrEmpty(forceCheck) && bool.TryParse(forceCheck, out shouldForceCheck))
				{
					this.replicationInformer.ForceCheck(primaryUrl, shouldForceCheck);
				}
			}
		}

		private ConflictException TryResolveConflictOrCreateConcurrencyException(string key, RavenJObject conflictsDoc, Etag etag)
		{
			var ravenJArray = conflictsDoc.Value<RavenJArray>("Conflicts");
			if (ravenJArray == null)
				throw new InvalidOperationException("Could not get conflict ids from conflicted document, are you trying to resolve a conflict when using metadata-only?");

			var conflictIds = ravenJArray.Select(x => x.Value<string>()).ToArray();



			if (conflictListeners.Length > 0 && resolvingConflict == false)
			{
				resolvingConflict = true;
				try
				{
					var multiLoadResult = Get(conflictIds, null);

					var results = multiLoadResult.Results.Select(SerializationHelper.ToJsonDocument).ToArray();

					foreach (var conflictListener in conflictListeners)
					{
						JsonDocument resolvedDocument;
						if (conflictListener.TryResolveConflict(key, results, out resolvedDocument))
						{
							Put(key, etag, resolvedDocument.DataAsJson, resolvedDocument.Metadata);

							return null;
						}
					}
				}
				finally
				{
					resolvingConflict = false;
				}
			}

			return new ConflictException("Conflict detected on " + key +
										", conflict must be resolved before the document will be accessible", true)
			{
				ConflictedVersionIds = conflictIds,
				Etag = etag
			};
		}

		private static void EnsureIsNotNullOrEmpty(string key, string argName)
		{
			if (string.IsNullOrEmpty(key))
				throw new ArgumentException("Key cannot be null or empty", argName);
		}

		public JsonDocument[] GetDocuments(int start, int pageSize, bool metadataOnly = false)
		{
			return ExecuteWithReplication("GET", url =>
			{
				var requestUri = url + "/docs/?start=" + start + "&pageSize=" + pageSize;
				if (metadataOnly)
					requestUri += "&metadata-only=true";
				RavenJToken result = jsonRequestFactory
					.CreateHttpJsonRequest(new CreateHttpJsonRequestParams(this, requestUri.NoCache(), "GET", credentials, convention)
					.AddOperationHeaders(OperationsHeaders))
					.ReadResponseJson();
				return ((RavenJArray)result).Cast<RavenJObject>().ToJsonDocuments().ToArray();
			});
		}

		/// <summary>
		/// Puts the document with the specified key in the database
		/// </summary>
		/// <param name="key">The key.</param>
		/// <param name="etag">The etag.</param>
		/// <param name="document">The document.</param>
		/// <param name="metadata">The metadata.</param>
		/// <returns></returns>
		public PutResult Put(string key, Etag etag, RavenJObject document, RavenJObject metadata)
		{
			return ExecuteWithReplication("PUT", u => DirectPut(metadata, key, etag, document, u));
		}

		private JsonDocument[] DirectStartsWith(string operationUrl, string keyPrefix, string matches, string exclude, int start, int pageSize, bool metadataOnly)
		{
			var metadata = new RavenJObject();
			AddTransactionInformation(metadata);
			var actualUrl = string.Format("{0}/docs?startsWith={1}&matches={4}&exclude={5}&start={2}&pageSize={3}", operationUrl,
										  Uri.EscapeDataString(keyPrefix), start.ToInvariantString(), pageSize.ToInvariantString(),
                                          Uri.EscapeDataString(matches ?? ""), Uri.EscapeDataString(exclude ?? ""));
			if (metadataOnly)
				actualUrl += "&metadata-only=true";

			var request = jsonRequestFactory.CreateHttpJsonRequest(
				new CreateHttpJsonRequestParams(this, actualUrl, "GET", metadata, credentials, convention)
					.AddOperationHeaders(OperationsHeaders))
					.AddReplicationStatusHeaders(Url, operationUrl, replicationInformer, convention.FailoverBehavior, HandleReplicationStatusChanges);


			RavenJToken responseJson;
			try
			{
				responseJson = request.ReadResponseJson();
			}
			catch (WebException e)
			{
				var httpWebResponse = e.Response as HttpWebResponse;
				if (httpWebResponse == null ||
					httpWebResponse.StatusCode != HttpStatusCode.Conflict)
					throw;
				throw ThrowConcurrencyException(e);
			}
			return SerializationHelper.RavenJObjectsToJsonDocuments(((RavenJArray)responseJson).OfType<RavenJObject>()).ToArray();
		}

		private PutResult DirectPut(RavenJObject metadata, string key, Etag etag, RavenJObject document, string operationUrl)
		{
			if (metadata == null)
				metadata = new RavenJObject();
			var method = String.IsNullOrEmpty(key) ? "POST" : "PUT";
			AddTransactionInformation(metadata);
			if (etag != null)
				metadata["ETag"] = new RavenJValue(etag);

			if (key != null)
				key = Uri.EscapeDataString(key);

			var request = jsonRequestFactory.CreateHttpJsonRequest(
				new CreateHttpJsonRequestParams(this, operationUrl + "/docs/" + key, method, metadata, credentials, convention)
					.AddOperationHeaders(OperationsHeaders))
					.AddReplicationStatusHeaders(Url, operationUrl, replicationInformer, convention.FailoverBehavior, HandleReplicationStatusChanges);


			request.Write(document.ToString());

			RavenJToken responseJson;
			try
			{
				responseJson = request.ReadResponseJson();
			}
			catch (WebException e)
			{
				var httpWebResponse = e.Response as HttpWebResponse;
				if (httpWebResponse == null ||
					httpWebResponse.StatusCode != HttpStatusCode.Conflict)
					throw;
				throw ThrowConcurrencyException(e);
			}
			var jsonSerializer = convention.CreateSerializer();
			return jsonSerializer.Deserialize<PutResult>(new RavenJTokenReader(responseJson));
		}

		private void AddTransactionInformation(RavenJObject metadata)
		{
			if (convention.EnlistInDistributedTransactions == false)
				return;

			var transactionInformation = RavenTransactionAccessor.GetTransactionInformation();
			if (transactionInformation == null)
				return;

			string txInfo = string.Format("{0}, {1}", transactionInformation.Id, transactionInformation.Timeout);
			metadata["Raven-Transaction-Information"] = new RavenJValue(txInfo);
		}

		/// <summary>
		/// Deletes the document with the specified key.
		/// </summary>
		/// <param name="key">The key.</param>
		/// <param name="etag">The etag.</param>
		public void Delete(string key, Etag etag)
		{
			EnsureIsNotNullOrEmpty(key, "key");
			ExecuteWithReplication<object>("DELETE", u =>
			{
				DirectDelete(key, etag, u);
				return null;
			});
		}

		/// <summary>
		/// Puts the attachment with the specified key
		/// </summary>
		/// <param name="key">The key.</param>
		/// <param name="etag">The etag.</param>
		/// <param name="data">The data.</param>
		/// <param name="metadata">The metadata.</param>
		public void PutAttachment(string key, Etag etag, Stream data, RavenJObject metadata)
		{
			ExecuteWithReplication("PUT", operationUrl => DirectPutAttachment(key, metadata, etag, data, operationUrl));
		}

		/// <summary>
		/// Updates just the attachment with the specified key's metadata
		/// </summary>
		/// <param name="key">The key.</param>
		/// <param name="etag">The etag.</param>
		/// <param name="metadata">The metadata.</param>
		public void UpdateAttachmentMetadata(string key, Etag etag, RavenJObject metadata)
		{
			ExecuteWithReplication("POST", operationUrl => DirectUpdateAttachmentMetadata(key, metadata, etag, operationUrl));
		}

		private void DirectUpdateAttachmentMetadata(string key, RavenJObject metadata, Etag etag, string operationUrl)
		{
			if (etag != null)
			{
				metadata["ETag"] = etag.ToString();
			}
			var webRequest = jsonRequestFactory.CreateHttpJsonRequest(
				new CreateHttpJsonRequestParams(this, operationUrl + "/static/" + key, "POST", metadata, credentials, convention))
					.AddReplicationStatusHeaders(Url, operationUrl, replicationInformer, convention.FailoverBehavior, HandleReplicationStatusChanges);


			try
			{
				webRequest.ExecuteRequest();
			}
			catch (WebException e)
			{
				var httpWebResponse = e.Response as HttpWebResponse;
				if (httpWebResponse == null || httpWebResponse.StatusCode != HttpStatusCode.InternalServerError)
					throw;

				using (var stream = httpWebResponse.GetResponseStreamWithHttpDecompression())
				using (var reader = new StreamReader(stream))
				{
					throw new InvalidOperationException("Internal Server Error: " + Environment.NewLine + reader.ReadToEnd());
				}
			}
		}

		private void DirectPutAttachment(string key, RavenJObject metadata, Etag etag, Stream data, string operationUrl)
		{
			if (etag != null)
			{
				metadata["ETag"] = etag.ToString();
			}
			var webRequest = jsonRequestFactory.CreateHttpJsonRequest(
				new CreateHttpJsonRequestParams(this, operationUrl + "/static/" + key, "PUT", metadata, credentials, convention))
				.AddReplicationStatusHeaders(Url, operationUrl, replicationInformer,
											 convention.FailoverBehavior, HandleReplicationStatusChanges);

			webRequest.Write(data);
			try
			{
				webRequest.ExecuteRequest();
			}
			catch (WebException e)
			{
				var httpWebResponse = e.Response as HttpWebResponse;
				if (httpWebResponse == null || httpWebResponse.StatusCode != HttpStatusCode.InternalServerError)
					throw;

				using (var stream = httpWebResponse.GetResponseStreamWithHttpDecompression())
				using (var reader = new StreamReader(stream))
				{
					throw new InvalidOperationException("Internal Server Error: " + Environment.NewLine + reader.ReadToEnd());
				}
			}
		}

		/// <summary>
		/// Gets the attachments starting with the specified prefix
		/// </summary>
		public IEnumerable<Attachment> GetAttachmentHeadersStartingWith(string idPrefix, int start, int pageSize)
		{
			return ExecuteWithReplication("GET", operationUrl => DirectGetAttachmentHeadersStartingWith("GET", idPrefix, start, pageSize, operationUrl));
		}

		private IEnumerable<Attachment> DirectGetAttachmentHeadersStartingWith(string method, string idPrefix, int start, int pageSize, string operationUrl)
		{
			var webRequest =
				jsonRequestFactory.CreateHttpJsonRequest(new CreateHttpJsonRequestParams(this,
																						 operationUrl + "/static/?startsWith=" +
																						 idPrefix + "&start=" + start + "&pageSize=" +
																						 pageSize, method, credentials, convention))
																						 .AddReplicationStatusHeaders(Url, operationUrl, replicationInformer, convention.FailoverBehavior, HandleReplicationStatusChanges);

			var result = webRequest.ReadResponseJson();

			return convention.CreateSerializer().Deserialize<Attachment[]>(new RavenJTokenReader(result))
				.Select(x => new Attachment
				{
					Etag = x.Etag,
					Metadata = x.Metadata,
					Size = x.Size,
					Key = x.Key,
					Data = () =>
					{
						throw new InvalidOperationException("Cannot get attachment data from an attachment header");
					}
				});
		}

		/// <summary>
		/// Gets the attachment by the specified key
		/// </summary>
		/// <param name="key">The key.</param>
		/// <returns></returns>
		public Attachment GetAttachment(string key)
		{
			return ExecuteWithReplication("GET", operationUrl => DirectGetAttachment("GET", key, operationUrl));
		}

		/// <summary>
		/// Retrieves the attachment metadata with the specified key, not the actual attachmet
		/// </summary>
		/// <param name="key">The key.</param>
		/// <returns></returns>
		public Attachment HeadAttachment(string key)
		{
			return ExecuteWithReplication("HEAD", operationUrl => DirectGetAttachment("HEAD", key, operationUrl));
		}

		private Attachment DirectGetAttachment(string method, string key, string operationUrl)
		{
			var webRequest = jsonRequestFactory.CreateHttpJsonRequest(new CreateHttpJsonRequestParams(this, operationUrl + "/static/" + key, method, credentials, convention))
							.AddReplicationStatusHeaders(Url, operationUrl, replicationInformer, convention.FailoverBehavior, HandleReplicationStatusChanges);
			Func<Stream> data;
			try
			{
				int len;
				if (method == "GET")
				{
					var memoryStream = new MemoryStream(webRequest.ReadResponseBytes());
					data = () => memoryStream;
					len = (int)memoryStream.Length;
				}
				else
				{
					webRequest.ExecuteRequest();

					len = int.Parse(webRequest.ResponseHeaders["Content-Length"]);
					data = () =>
					{
						throw new InvalidOperationException("Cannot get attachment data because it was loaded using: " + method);
					};
				}

				HandleReplicationStatusChanges(webRequest.ResponseHeaders, Url, operationUrl);

				return new Attachment
				{
					Data = data,
					Size = len,
					Etag = webRequest.GetEtagHeader(),
					Metadata = webRequest.ResponseHeaders.FilterHeadersAttachment()
				};
			}
			catch (WebException e)
			{
				var httpWebResponse = e.Response as HttpWebResponse;
				if (httpWebResponse == null)
					throw;
				if (httpWebResponse.StatusCode == HttpStatusCode.Conflict)
				{
					var conflictsDoc = RavenJObject.Load(new BsonReader(httpWebResponse.GetResponseStreamWithHttpDecompression()));
					var conflictIds = conflictsDoc.Value<RavenJArray>("Conflicts").Select(x => x.Value<string>()).ToArray();

					throw new ConflictException("Conflict detected on " + key +
												", conflict must be resolved before the attachment will be accessible", true)
					{
						ConflictedVersionIds = conflictIds,
						Etag = httpWebResponse.GetEtagHeader()
					};
				}
				if (httpWebResponse.StatusCode == HttpStatusCode.NotFound)
					return null;
				throw;
			}
		}

		/// <summary>
		/// Deletes the attachment with the specified key
		/// </summary>
		/// <param name="key">The key.</param>
		/// <param name="etag">The etag.</param>
		public void DeleteAttachment(string key, Etag etag)
		{
			ExecuteWithReplication("DELETE", operationUrl => DirectDeleteAttachment(key, etag, operationUrl));
		}

		public string[] GetDatabaseNames(int pageSize, int start = 0)
		{
			var result = ExecuteGetRequest("".Databases(pageSize, start).NoCache());

			var json = (RavenJArray)result;

			return json
				.Select(x => x.Value<string>())
				.ToArray();
		}

		public IDictionary<string, RavenJToken> GetDatabases(int pageSize, int start = 0)
		{
			var result = ExecuteGetRequest("".Databases(pageSize, start).NoCache());

			var json = (RavenJArray)result;

			return json
				.ToDictionary(
					x =>
					x.Value<RavenJObject>("@metadata").Value<string>("@id").Replace("Raven/Databases/", string.Empty));
		}

		private void DirectDeleteAttachment(string key, Etag etag, string operationUrl)
		{
			var metadata = new RavenJObject();
			if (etag != null)
			{
				metadata["ETag"] = etag.ToString();
			}
			var webRequest = jsonRequestFactory.CreateHttpJsonRequest(
				new CreateHttpJsonRequestParams(this, operationUrl + "/static/" + key, "DELETE", metadata, credentials, convention))
					.AddReplicationStatusHeaders(Url, operationUrl, replicationInformer, convention.FailoverBehavior, HandleReplicationStatusChanges);

			webRequest.ExecuteRequest();
		}

		/// <summary>
		/// Gets the index names from the server
		/// </summary>
		/// <param name="start">Paging start</param>
		/// <param name="pageSize">Size of the page.</param>
		/// <returns></returns>
		public string[] GetIndexNames(int start, int pageSize)
		{
			return ExecuteWithReplication("GET", u => DirectGetIndexNames(start, pageSize, u));
		}

		public IndexDefinition[] GetIndexes(int start, int pageSize)
		{
			return ExecuteWithReplication("GET", operationUrl =>
			{
				var url2 = (operationUrl + "/indexes/?start=" + start + "&pageSize=" + pageSize).NoCache();
				var request = jsonRequestFactory.CreateHttpJsonRequest(new CreateHttpJsonRequestParams(this, url2, "GET", credentials, convention));
				request.AddReplicationStatusHeaders(url, operationUrl, replicationInformer, convention.FailoverBehavior, HandleReplicationStatusChanges);

				var result = request.ReadResponseJson();
				var json = ((RavenJArray)result);
				//NOTE: To review, I'm not confidence this is the correct way to deserialize the index definition
				return json
					.Select(x => JsonConvert.DeserializeObject<IndexDefinition>(((RavenJObject)x)["definition"].ToString(), new JsonToJsonConverter()))
					.ToArray();
			});
		}

		public TransformerDefinition[] GetTransformers(int start, int pageSize)
		{
			return ExecuteWithReplication("GET", operationUrl =>
			{
				var url2 = (operationUrl + "/transformers?start=" + start + "&pageSize=" + pageSize).NoCache();
				var request = jsonRequestFactory.CreateHttpJsonRequest(new CreateHttpJsonRequestParams(this, url2, "GET", credentials, convention));
				request.AddReplicationStatusHeaders(url, operationUrl, replicationInformer, convention.FailoverBehavior, HandleReplicationStatusChanges);

				var result = request.ReadResponseJson();
				var json = ((RavenJArray)result);
				//NOTE: To review, I'm not confidence this is the correct way to deserialize the transformer definition
				return json
					.Select(x => JsonConvert.DeserializeObject<TransformerDefinition>(((RavenJObject)x)["definition"].ToString(), new JsonToJsonConverter()))
					.ToArray();
			});
		}

		public TransformerDefinition GetTransformer(string name)
		{
			EnsureIsNotNullOrEmpty(name, "name");
			return ExecuteWithReplication("GET", u => DirectGetTransformer(name, u));
		}

		public void DeleteTransformer(string name)
		{
			EnsureIsNotNullOrEmpty(name, "name");
			ExecuteWithReplication("DELETE", operationUrl => DirectDeleteTransformer(name, operationUrl));
		}

		private void DirectDeleteTransformer(string name, string operationUrl)
		{
			var request = jsonRequestFactory.CreateHttpJsonRequest(
				new CreateHttpJsonRequestParams(this, operationUrl + "/transformers/" + name, "DELETE", credentials, convention)
					.AddOperationHeaders(OperationsHeaders))
					.AddReplicationStatusHeaders(Url, operationUrl, replicationInformer, convention.FailoverBehavior, HandleReplicationStatusChanges);

			request.ExecuteRequest();
		}

		private TransformerDefinition DirectGetTransformer(string transformerName, string operationUrl)
		{
			var httpJsonRequest = jsonRequestFactory.CreateHttpJsonRequest(
				new CreateHttpJsonRequestParams(this, operationUrl + "/transformers/" + transformerName, "GET", credentials, convention)
					.AddOperationHeaders(OperationsHeaders))
					.AddReplicationStatusHeaders(Url, operationUrl, replicationInformer, convention.FailoverBehavior, HandleReplicationStatusChanges);

			RavenJToken transformerDef;
			try
			{
				transformerDef = httpJsonRequest.ReadResponseJson();
			}
			catch (WebException e)
			{
				var httpWebResponse = e.Response as HttpWebResponse;
				if (httpWebResponse != null &&
					httpWebResponse.StatusCode == HttpStatusCode.NotFound)
					return null;
				throw;
			}

			var value = transformerDef.Value<RavenJObject>("Transformer");
			return convention.CreateSerializer().Deserialize<TransformerDefinition>(new RavenJTokenReader(value));
		}

		/// <summary>
		/// Resets the specified index
		/// </summary>
		/// <param name="name">The name.</param>
		public void ResetIndex(string name)
		{
			ExecuteWithReplication("RESET", u => DirectResetIndex(name, u));
		}

		private object DirectResetIndex(string name, string operationUrl)
		{
			var httpJsonRequest = jsonRequestFactory.CreateHttpJsonRequest(
				new CreateHttpJsonRequestParams(this, operationUrl + "/indexes/" + name, "RESET", credentials, convention)
					.AddOperationHeaders(OperationsHeaders))
					.AddReplicationStatusHeaders(Url, operationUrl, replicationInformer, convention.FailoverBehavior, HandleReplicationStatusChanges);


			httpJsonRequest.ReadResponseJson();
			return null;
		}

		private string[] DirectGetIndexNames(int start, int pageSize, string operationUrl)
		{
			var httpJsonRequest = jsonRequestFactory.CreateHttpJsonRequest(
				new CreateHttpJsonRequestParams(this, operationUrl + "/indexes/?namesOnly=true&start=" + start + "&pageSize=" + pageSize, "GET", credentials, convention)
					.AddOperationHeaders(OperationsHeaders))
					.AddReplicationStatusHeaders(Url, operationUrl, replicationInformer, convention.FailoverBehavior, HandleReplicationStatusChanges);


			var responseJson = httpJsonRequest.ReadResponseJson();
			return ((RavenJArray)responseJson).Select(x => x.Value<string>()).ToArray();
		}

		/// <summary>
		/// Gets the index definition for the specified name
		/// </summary>
		/// <param name="name">The name.</param>
		/// <returns></returns>
		public IndexDefinition GetIndex(string name)
		{
			EnsureIsNotNullOrEmpty(name, "name");
			return ExecuteWithReplication("GET", u => DirectGetIndex(name, u));
		}

		private IndexDefinition DirectGetIndex(string indexName, string operationUrl)
		{
			var httpJsonRequest = jsonRequestFactory.CreateHttpJsonRequest(
				new CreateHttpJsonRequestParams(this, operationUrl + "/indexes/" + indexName + "?definition=yes", "GET", credentials, convention)
					.AddOperationHeaders(OperationsHeaders))
					.AddReplicationStatusHeaders(Url, operationUrl, replicationInformer, convention.FailoverBehavior, HandleReplicationStatusChanges);

			RavenJToken indexDef;
			try
			{
				indexDef = httpJsonRequest.ReadResponseJson();
			}
			catch (WebException e)
			{
				var httpWebResponse = e.Response as HttpWebResponse;
				if (httpWebResponse != null &&
					httpWebResponse.StatusCode == HttpStatusCode.NotFound)
					return null;
				throw;
			}
			var value = indexDef.Value<RavenJObject>("Index");
			return convention.CreateSerializer().Deserialize<IndexDefinition>(
				new RavenJTokenReader(value)
				);
		}

		private void DirectDelete(string key, Etag etag, string operationUrl)
		{
			var metadata = new RavenJObject();
			if (etag != null)
				metadata.Add("ETag", etag.ToString());
			AddTransactionInformation(metadata);
			var httpJsonRequest = jsonRequestFactory.CreateHttpJsonRequest(
				new CreateHttpJsonRequestParams(this, operationUrl + "/docs/" + key, "DELETE", metadata, credentials, convention)
					.AddOperationHeaders(OperationsHeaders))
					.AddReplicationStatusHeaders(Url, operationUrl, replicationInformer, convention.FailoverBehavior, HandleReplicationStatusChanges);

			try
			{
				httpJsonRequest.ExecuteRequest();
			}
			catch (WebException e)
			{
				var httpWebResponse = e.Response as HttpWebResponse;
				if (httpWebResponse == null ||
					httpWebResponse.StatusCode != HttpStatusCode.Conflict)
					throw;
				throw ThrowConcurrencyException(e);
			}
		}

		private static Exception ThrowConcurrencyException(WebException e)
		{
			using (var sr = new StreamReader(e.Response.GetResponseStreamWithHttpDecompression()))
			{
				var text = sr.ReadToEnd();
				var errorResults = JsonConvert.DeserializeAnonymousType(text, new
				{
					url = (string)null,
					actualETag = Etag.Empty,
					expectedETag = Etag.Empty,
					error = (string)null
				});
				return new ConcurrencyException(errorResults.error)
				{
					ActualETag = errorResults.actualETag,
					ExpectedETag = errorResults.expectedETag
				};
			}
		}

		/// <summary>
		/// Puts the index.
		/// </summary>
		/// <param name="name">The name.</param>
		/// <param name="definition">The definition.</param>
		/// <returns></returns>
		public string PutIndex(string name, IndexDefinition definition)
		{
			return PutIndex(name, definition, false);
		}

		public string PutTransformer(string name, TransformerDefinition indexDef)
		{
			EnsureIsNotNullOrEmpty(name, "name");

			return ExecuteWithReplication("PUT", operationUrl => DirectPutTransformer(name, operationUrl, indexDef));
	
		}

		/// <summary>
		/// Puts the index.
		/// </summary>
		/// <param name="name">The name.</param>
		/// <param name="definition">The definition.</param>
		/// <param name="overwrite">if set to <c>true</c> overwrite the index.</param>
		/// <returns></returns>
		public string PutIndex(string name, IndexDefinition definition, bool overwrite)
		{
			EnsureIsNotNullOrEmpty(name, "name");

			return ExecuteWithReplication("PUT", operationUrl => DirectPutIndex(name, operationUrl, overwrite, definition));
		}

		public string DirectPutTransformer(string name, string operationUrl, TransformerDefinition definition)
		{
			string requestUri = operationUrl + "/transformers/" + name;

			var request = jsonRequestFactory.CreateHttpJsonRequest(
				new CreateHttpJsonRequestParams(this, requestUri, "PUT", credentials, convention)
					.AddOperationHeaders(OperationsHeaders))
					.AddReplicationStatusHeaders(Url, operationUrl, replicationInformer, convention.FailoverBehavior, HandleReplicationStatusChanges);

			request.Write(JsonConvert.SerializeObject(definition, Default.Converters));


            try
            {
			    var responseJson = (RavenJObject)request.ReadResponseJson();
			    return responseJson.Value<string>("Transformer");
            }
            catch (WebException e)
            {
                Exception newException;
                if (ShouldRethrowIndexException(e, out newException))
                {
                    if (newException != null)
                        throw new TransformCompilationException(newException.Message, e);
                }
                throw;
            }
		}

	    public string DirectPutIndex(string name, string operationUrl, bool overwrite, IndexDefinition definition)
	    {
	        string requestUri = operationUrl + "/indexes/" + name;

	        var checkIndexExists = jsonRequestFactory.CreateHttpJsonRequest(
	            new CreateHttpJsonRequestParams(this, requestUri, "HEAD", credentials, convention)
	                .AddOperationHeaders(OperationsHeaders))
	                                                 .AddReplicationStatusHeaders(Url, operationUrl, replicationInformer,
	                                                                              convention.FailoverBehavior,
	                                                                              HandleReplicationStatusChanges);


	        try
	        {
	            // If the index doesn't exist this will throw a NotFound exception and continue with a PUT request
	            checkIndexExists.ExecuteRequest();
	            if (!overwrite)
	                throw new InvalidOperationException("Cannot put index: " + name + ", index already exists");
	        }
	        catch (WebException e)
	        {
	            Exception newException;
	            if (ShouldRethrowIndexException(e, out newException))
	            {
	                if (newException != null)
	                    throw newException;
	                throw;
	            }
                
	        }

	        var request = jsonRequestFactory.CreateHttpJsonRequest(
	            new CreateHttpJsonRequestParams(this, requestUri, "PUT", credentials, convention)
	                .AddOperationHeaders(OperationsHeaders))
	                                        .AddReplicationStatusHeaders(Url, operationUrl, replicationInformer,
	                                                                     convention.FailoverBehavior,
	                                                                     HandleReplicationStatusChanges);

	        request.Write(JsonConvert.SerializeObject(definition, Default.Converters));

	        try
	        {
	            var responseJson = (RavenJObject) request.ReadResponseJson();
	            return responseJson.Value<string>("Index");
	        }
	        catch (WebException e)
	        {
                Exception newException;
                if (ShouldRethrowIndexException(e, out newException))
                {
                    if (newException != null)
                        throw newException;
                }
                throw;
            }
	    }

	    private static bool ShouldRethrowIndexException(WebException e, out Exception newEx)
	    {
	        newEx = null;
	        var httpWebResponse = e.Response as HttpWebResponse;
	        if (httpWebResponse == null)
	            return true;

	        if (httpWebResponse.StatusCode == HttpStatusCode.InternalServerError)
	        {
	            var error = e.TryReadErrorResponseObject(
	                new {Error = "", Message = "", IndexDefinitionProperty = "", ProblematicText = ""});

	            if (error == null)
	            {
	                return true;
	            }

                newEx = new IndexCompilationException(error.Message, e)
	            {
	                IndexDefinitionProperty = error.IndexDefinitionProperty,
	                ProblematicText = error.ProblematicText
	            };

	            return true;
	        }

	        return (httpWebResponse.StatusCode != HttpStatusCode.NotFound);
	    }

	    /// <summary>
		/// Puts the index definition for the specified name
		/// </summary>
		/// <typeparam name="TDocument">The type of the document.</typeparam>
		/// <typeparam name="TReduceResult">The type of the reduce result.</typeparam>
		/// <param name="name">The name.</param>
		/// <param name="indexDef">The index def.</param>
		/// <returns></returns>
		public string PutIndex<TDocument, TReduceResult>(string name, IndexDefinitionBuilder<TDocument, TReduceResult> indexDef)
		{
			return PutIndex(name, indexDef.ToIndexDefinition(convention));
		}


		/// <summary>
		/// Puts the index for the specified name
		/// </summary>
		/// <typeparam name="TDocument">The type of the document.</typeparam>
		/// <typeparam name="TReduceResult">The type of the reduce result.</typeparam>
		/// <param name="name">The name.</param>
		/// <param name="indexDef">The index def.</param>
		/// <param name="overwrite">if set to <c>true</c> [overwrite].</param>
		/// <returns></returns>
		public string PutIndex<TDocument, TReduceResult>(string name, IndexDefinitionBuilder<TDocument, TReduceResult> indexDef, bool overwrite)
		{
			return PutIndex(name, indexDef.ToIndexDefinition(convention), overwrite);
		}

		/// <summary>
		/// Queries the specified index.
		/// </summary>
		/// <param name="index">The index.</param>
		/// <param name="query">The query.</param>
		/// <param name="includes">The includes.</param>
		/// <returns></returns>
		public QueryResult Query(string index, IndexQuery query, string[] includes, bool metadataOnly = false, bool indexEntriesOnly = false)
		{
			EnsureIsNotNullOrEmpty(index, "index");
			return ExecuteWithReplication("GET", u => DirectQuery(index, query, u, includes, metadataOnly, indexEntriesOnly));
		}

		/// <summary>
		/// Queries the specified index in the Raven flavored Lucene query syntax. Will return *all* results, regardless
		/// of the number of items that might be returned.
		/// </summary>
		public IEnumerator<RavenJObject> StreamQuery(string index, IndexQuery query, out QueryHeaderInformation queryHeaderInfo)
		{
			EnsureIsNotNullOrEmpty(index, "index");
			string path = query.GetIndexQueryUrl(url, index, "streams/query", includePageSizeEvenIfNotExplicitlySet: false);
			var request = jsonRequestFactory.CreateHttpJsonRequest(
				new CreateHttpJsonRequestParams(this, path, "GET", credentials, convention)
					.AddOperationHeaders(OperationsHeaders))
											.AddReplicationStatusHeaders(Url, url, replicationInformer,
																		 convention.FailoverBehavior,
																		 HandleReplicationStatusChanges);

			var webResponse = request.RawExecuteRequest();
			queryHeaderInfo = new QueryHeaderInformation
			{
				Index = webResponse.Headers["Raven-Index"],
				IndexTimestamp = DateTime.ParseExact(webResponse.Headers["Raven-Index-Timestamp"], Default.DateTimeFormatsToRead,
										CultureInfo.InvariantCulture, DateTimeStyles.None),
				IndexEtag = Etag.Parse(webResponse.Headers["Raven-Index-Etag"]),
				ResultEtag = Etag.Parse(webResponse.Headers["Raven-Result-Etag"]),
				IsStable = bool.Parse(webResponse.Headers["Raven-Is-Stale"]),
				TotalResults = int.Parse(webResponse.Headers["Raven-Total-Results"])
			};

			return YieldStreamResults(webResponse);
		}


		/// <summary>
		/// Streams the documents by etag OR starts with the prefix and match the matches
		/// Will return *all* results, regardless of the number of itmes that might be returned.
		/// </summary>
		public IEnumerator<RavenJObject> StreamDocs(Etag fromEtag, string startsWith, string matches, int start, int pageSize, string exclude)
		{
			if (fromEtag != null && startsWith != null)
				throw new InvalidOperationException("Either fromEtag or startsWith must be null, you can't specify both");

			var sb = new StringBuilder(url).Append("/streams/docs?");

			if (fromEtag != null)
			{
				sb.Append("etag=")
					.Append(fromEtag)
					.Append("&");
			}
			else
			{
				if (startsWith != null)
				{
					sb.Append("startsWith=").Append(Uri.EscapeDataString(startsWith)).Append("&");
				}
				if(matches != null)
				{
					sb.Append("matches=").Append(Uri.EscapeDataString(matches)).Append("&");
				}
			    if (exclude != null)
			    {
			        sb.Append("exclude=").Append(Uri.EscapeDataString(exclude)).Append("&");
			    }
			}
			if (start != 0)
				sb.Append("start=").Append(start).Append("&");
			if(pageSize!=int.MaxValue)
<<<<<<< HEAD
				sb.Append("pagesize=").Append(pageSize).Append("&");
=======
                sb.Append("pageSize=").Append(pageSize).Append("&");
>>>>>>> f1b2505f


			var request = jsonRequestFactory.CreateHttpJsonRequest(
				new CreateHttpJsonRequestParams(this, sb.ToString(), "GET", credentials, convention)
					.AddOperationHeaders(OperationsHeaders))
				.AddReplicationStatusHeaders(Url, url, replicationInformer, convention.FailoverBehavior, HandleReplicationStatusChanges);
			var webResponse = request.RawExecuteRequest();
			return YieldStreamResults(webResponse);
		}

		private static IEnumerator<RavenJObject> YieldStreamResults(WebResponse webResponse)
		{
			using (var stream = webResponse.GetResponseStreamWithHttpDecompression())
			using (var streamReader = new StreamReader(stream))
			using (var reader = new JsonTextReader(streamReader))
			{
				if (reader.Read() == false || reader.TokenType != JsonToken.StartObject)
					throw new InvalidOperationException("Unexpected data at start of stream");

				if (reader.Read() == false || reader.TokenType != JsonToken.PropertyName || Equals("Results", reader.Value) == false)
					throw new InvalidOperationException("Unexpected data at stream 'Results' property name");

				if (reader.Read() == false || reader.TokenType != JsonToken.StartArray)
					throw new InvalidOperationException("Unexpected data at 'Results', could not find start results array");

				while (true)
				{
					if(reader.Read() == false)
						throw new InvalidOperationException("Unexpected end of data");

					if (reader.TokenType == JsonToken.EndArray)
						break;

					yield return (RavenJObject)RavenJToken.ReadFrom(reader);
				}
			}
		}

		private QueryResult DirectQuery(string index, IndexQuery query, string operationUrl, string[] includes, bool metadataOnly, bool includeEntries)
		{
			string path = query.GetIndexQueryUrl(operationUrl, index, "indexes");
			if (metadataOnly)
				path += "&metadata-only=true";
			if (includeEntries)
				path += "&debug=entries";
			if (includes != null && includes.Length > 0)
			{
				path += "&" + string.Join("&", includes.Select(x => "include=" + x).ToArray());
			}
			var request = jsonRequestFactory.CreateHttpJsonRequest(
				new CreateHttpJsonRequestParams(this, path, "GET", credentials, convention)
				{
					AvoidCachingRequest = query.DisableCaching
				}.AddOperationHeaders(OperationsHeaders))
			    .AddReplicationStatusHeaders(Url, operationUrl, replicationInformer,
			                                    convention.FailoverBehavior,
			                                    HandleReplicationStatusChanges);

			RavenJObject json;
			try
			{
				json = (RavenJObject)request.ReadResponseJson();
			}
			catch (WebException e)
			{
				var httpWebResponse = e.Response as HttpWebResponse;
				if (httpWebResponse != null && httpWebResponse.StatusCode == HttpStatusCode.NotFound)
				{
					var text = new StreamReader(httpWebResponse.GetResponseStreamWithHttpDecompression()).ReadToEnd();
					if (text.Contains("maxQueryString"))
						throw new InvalidOperationException(text, e);
					throw new InvalidOperationException("There is no index named: " + index);
				}
				throw;
			}
			var directQuery = SerializationHelper.ToQueryResult(json, request.GetEtagHeader(), request.ResponseHeaders["Temp-Request-Time"]);
			var docResults = directQuery.Results.Concat(directQuery.Includes);
			return RetryOperationBecauseOfConflict(docResults, directQuery,
				() => DirectQuery(index, query, operationUrl, includes, metadataOnly, includeEntries));
		}

		/// <summary>
		/// Deletes the index.
		/// </summary>
		/// <param name="name">The name.</param>
		public void DeleteIndex(string name)
		{
			EnsureIsNotNullOrEmpty(name, "name");
			ExecuteWithReplication("DELETE", operationUrl => DirectDeleteIndex(name, operationUrl));
		}

		private void DirectDeleteIndex(string name, string operationUrl)
		{
			var request = jsonRequestFactory.CreateHttpJsonRequest(
				new CreateHttpJsonRequestParams(this, operationUrl + "/indexes/" + name, "DELETE", credentials, convention)
					.AddOperationHeaders(OperationsHeaders))
					.AddReplicationStatusHeaders(Url, operationUrl, replicationInformer, convention.FailoverBehavior, HandleReplicationStatusChanges);


			request.ExecuteRequest();
		}

	    /// <summary>
	    /// Gets the results for the specified ids.
	    /// </summary>
	    /// <param name="ids">The ids.</param>
	    /// <param name="includes">The includes.</param>
	    /// <param name="transformer"></param>
	    /// <param name="queryInputs"></param>
	    /// <param name="metadataOnly">Load just the document metadata</param>
	    /// <returns></returns>
	    public MultiLoadResult Get(string[] ids, string[] includes, string transformer = null, Dictionary<string, RavenJToken> queryInputs = null, bool metadataOnly = false)
		{
			return ExecuteWithReplication("GET", u => DirectGet(ids, u, includes, transformer, queryInputs ?? new Dictionary<string, RavenJToken>(), metadataOnly));
		}

	    /// <summary>
	    /// Perform a direct get for loading multiple ids in one request
	    /// </summary>
	    /// <param name="ids">The ids.</param>
	    /// <param name="operationUrl">The operation URL.</param>
	    /// <param name="includes">The includes.</param>
	    /// <param name="transformer"></param>
	    /// <param name="metadataOnly"></param>
	    /// <returns></returns>
	    public MultiLoadResult DirectGet(string[] ids, string operationUrl, string[] includes, string transformer, Dictionary<string, RavenJToken> queryInputs, bool metadataOnly)
		{
			var path = operationUrl + "/queries/?";
			if (metadataOnly)
				path += "&metadata-only=true";
			if (includes != null && includes.Length > 0)
			{
				path += "&" + string.Join("&", includes.Select(x => "include=" + x).ToArray());
			}
	        if (!string.IsNullOrEmpty(transformer))
	            path += "&transformer=" + transformer;


			if (queryInputs != null)
			{
				path = queryInputs.Aggregate(path, (current, queryInput) => current + ("&" + string.Format("qp-{0}={1}", queryInput.Key, queryInput.Value)));
			}
		    var metadata = new RavenJObject();
			AddTransactionInformation(metadata);
		    var uniqueIds = new HashSet<string>(ids);
			// if it is too big, we drop to POST (note that means that we can't use the HTTP cache any longer)
			// we are fine with that, requests to load that many items are probably going to be rare
			HttpJsonRequest request;
			if (uniqueIds.Sum(x => x.Length) < 1024)
			{
				path += "&" + string.Join("&", uniqueIds.Select(x => "id=" + Uri.EscapeDataString(x)).ToArray());
				request = jsonRequestFactory.CreateHttpJsonRequest(
						new CreateHttpJsonRequestParams(this, path, "GET", metadata, credentials, convention)
							.AddOperationHeaders(OperationsHeaders))
							.AddReplicationStatusHeaders(Url, operationUrl, replicationInformer, convention.FailoverBehavior, HandleReplicationStatusChanges);

			}
			else
			{
				request = jsonRequestFactory.CreateHttpJsonRequest(
						new CreateHttpJsonRequestParams(this, path, "POST", metadata, credentials, convention)
							.AddOperationHeaders(OperationsHeaders))
							.AddReplicationStatusHeaders(Url, operationUrl, replicationInformer, convention.FailoverBehavior, HandleReplicationStatusChanges);

				request.Write(new RavenJArray(uniqueIds).ToString(Formatting.None));
			}


			var result = (RavenJObject)request.ReadResponseJson();

			var results = result.Value<RavenJArray>("Results").Cast<RavenJObject>().ToList();
	        var multiLoadResult = new MultiLoadResult
	        {
	            Includes = result.Value<RavenJArray>("Includes").Cast<RavenJObject>().ToList()
	        };

            if(String.IsNullOrEmpty(transformer)) {
                multiLoadResult.Results = ids.Select(id => results.FirstOrDefault(r => string.Equals(r["@metadata"].Value<string>("@id"), id, StringComparison.OrdinalIgnoreCase))).ToList();
			} 
            else
            {
                multiLoadResult.Results = results;
            }


			var docResults = multiLoadResult.Results.Concat(multiLoadResult.Includes);

			return RetryOperationBecauseOfConflict(docResults, multiLoadResult, () => DirectGet(ids, operationUrl, includes, transformer, queryInputs, metadataOnly));
		}

		private T RetryOperationBecauseOfConflict<T>(IEnumerable<RavenJObject> docResults, T currentResult, Func<T> nextTry)
		{
			bool requiresRetry = docResults.Aggregate(false, (current, docResult) => current | AssertNonConflictedDocumentAndCheckIfNeedToReload(docResult));
			if (!requiresRetry)
				return currentResult;

			if (resolvingConflictRetries)
				throw new InvalidOperationException(
					"Encountered another conflict after already resolving a conflict. Conflict resultion cannot recurse.");
			resolvingConflictRetries = true;
			try
			{
				return nextTry();
			}
			finally
			{
				resolvingConflictRetries = false;
			}
		}

		private bool AssertNonConflictedDocumentAndCheckIfNeedToReload(RavenJObject docResult)
		{
			if (docResult == null)
				return false;
			var metadata = docResult[Constants.Metadata];
			if (metadata == null)
				return false;

			if (metadata.Value<int>("@Http-Status-Code") == 409)
			{
				var concurrencyException = TryResolveConflictOrCreateConcurrencyException(metadata.Value<string>("@id"), docResult, HttpExtensions.EtagHeaderToEtag(metadata.Value<string>("@etag")));
				if (concurrencyException == null)
					return true;
				throw concurrencyException;
			}
			return false;
		}

		/// <summary>
		/// Executed the specified commands as a single batch
		/// </summary>
		/// <param name="commandDatas">The command data.</param>
		/// <returns></returns>
		public BatchResult[] Batch(IEnumerable<ICommandData> commandDatas)
		{
			return ExecuteWithReplication("POST", u => DirectBatch(commandDatas, u));
		}

		private BatchResult[] DirectBatch(IEnumerable<ICommandData> commandDatas, string operationUrl)
		{
			var metadata = new RavenJObject();
			AddTransactionInformation(metadata);
			var req = jsonRequestFactory.CreateHttpJsonRequest(
				new CreateHttpJsonRequestParams(this, operationUrl + "/bulk_docs", "POST", metadata, credentials, convention)
					.AddOperationHeaders(OperationsHeaders))
					.AddReplicationStatusHeaders(Url, operationUrl, replicationInformer, convention.FailoverBehavior, HandleReplicationStatusChanges);


			var jArray = new RavenJArray(commandDatas.Select(x => x.ToJson()));
			req.Write(jArray.ToString(Formatting.None, Default.Converters));

			RavenJArray response;
			try
			{
				response = (RavenJArray)req.ReadResponseJson();
			}
			catch (WebException e)
			{
				var httpWebResponse = e.Response as HttpWebResponse;
				if (httpWebResponse == null ||
					httpWebResponse.StatusCode != HttpStatusCode.Conflict)
					throw;
				throw ThrowConcurrencyException(e);
			}
			return convention.CreateSerializer().Deserialize<BatchResult[]>(new RavenJTokenReader(response));
		}

	    /// <summary>
	    /// Commits the specified tx id.
	    /// </summary>
	    /// <param name="txId">The tx id.</param>
	    public void Commit(string txId)
		{
			ExecuteWithReplication<object>("POST", u =>
			{
				DirectCommit(txId, u);
				return null;
			});
		}

		private void DirectCommit(string txId, string operationUrl)
		{
			var httpJsonRequest = jsonRequestFactory.CreateHttpJsonRequest(
				new CreateHttpJsonRequestParams(this, operationUrl + "/transaction/commit?tx=" + txId, "POST", credentials, convention)
					.AddOperationHeaders(OperationsHeaders))
					.AddReplicationStatusHeaders(Url, operationUrl, replicationInformer, convention.FailoverBehavior, HandleReplicationStatusChanges);


			httpJsonRequest.ReadResponseJson();
		}

	    /// <summary>
	    /// Rollbacks the specified tx id.
	    /// </summary>
	    /// <param name="txId">The tx id.</param>
	    public void Rollback(string txId)
		{
			ExecuteWithReplication<object>("POST", u =>
			{
				DirectRollback(txId, u);
				return null;
			});
		}


		private void DirectRollback(string txId, string operationUrl)
		{
			var httpJsonRequest = jsonRequestFactory.CreateHttpJsonRequest(
				new CreateHttpJsonRequestParams(this, operationUrl + "/transaction/rollback?tx=" + txId, "POST", credentials, convention)
					.AddOperationHeaders(OperationsHeaders))
					.AddReplicationStatusHeaders(Url, operationUrl, replicationInformer, convention.FailoverBehavior, HandleReplicationStatusChanges);


			httpJsonRequest.ReadResponseJson();
		}

		/// <summary>
		/// Prepares the transaction on the server.
		/// </summary>
		/// <param name="txId">The tx id.</param>
		public void PrepareTransaction(string txId)
		{
			ExecuteWithReplication<object>("POST", u =>
			{
				DirectPrepareTransaction(txId, u);
				return null;
			});
		}

		private void DirectPrepareTransaction(string txId, string operationUrl)
		{
			var httpJsonRequest = jsonRequestFactory.CreateHttpJsonRequest(
				new CreateHttpJsonRequestParams(this, operationUrl + "/transaction/prepare?tx=" + txId, "POST", credentials, convention)
					.AddOperationHeaders(OperationsHeaders))
					.AddReplicationStatusHeaders(Url, operationUrl, replicationInformer, convention.FailoverBehavior, HandleReplicationStatusChanges);


			httpJsonRequest.ReadResponseJson();
		}

		/// <summary>
		/// Returns a new <see cref="IDatabaseCommands"/> using the specified credentials
		/// </summary>
		/// <param name="credentialsForSession">The credentials for session.</param>
		/// <returns></returns>
		public IDatabaseCommands With(ICredentials credentialsForSession)
		{
			return new ServerClient(url, convention, credentialsForSession, replicationInformerGetter, databaseName, jsonRequestFactory, currentSessionId, conflictListeners);
		}

		/// <summary>
		/// Get the low level  bulk insert operation
		/// </summary>
		public ILowLevelBulkInsertOperation GetBulkInsertOperation(BulkInsertOptions options, IDatabaseChanges changes)
		{
			return new RemoteBulkInsertOperation(options, this, changes);
		}

		/// <summary>
		/// Force the database commands to read directly from the master, unless there has been a failover.
		/// </summary>
		public IDisposable ForceReadFromMaster()
		{
			var old = readStripingBase;
			readStripingBase = -1;// this means that will have to use the master url first
			return new DisposableAction(() => readStripingBase = old);
		}

		/// <summary>
		/// Create a new instance of <see cref="IDatabaseCommands"/> that will interacts
		/// with the specified database
		/// </summary>
		public IDatabaseCommands ForDatabase(string database)
		{
			if (database == Constants.SystemDatabase)
				return ForSystemDatabase();

			var databaseUrl = MultiDatabase.GetRootDatabaseUrl(url);
			databaseUrl = databaseUrl + "/databases/" + database;
			if (databaseUrl == Url)
				return this;
			return new ServerClient(databaseUrl, convention, credentials, replicationInformerGetter, database, jsonRequestFactory, currentSessionId, conflictListeners)
				   {
					   OperationsHeaders = OperationsHeaders
				   };
		}

		public IDatabaseCommands ForSystemDatabase()
		{
			var databaseUrl = MultiDatabase.GetRootDatabaseUrl(url);
			if (databaseUrl == Url)
				return this;
			return new ServerClient(databaseUrl, convention, credentials, replicationInformerGetter, null, jsonRequestFactory, currentSessionId, conflictListeners)
			{
				OperationsHeaders = OperationsHeaders
			};
		}

		/// <summary>
		/// Gets the URL.
		/// </summary>
		/// <value>The URL.</value>
		public string Url
		{
			get { return url; }
		}

		/// <summary>
		/// Perform a set based deletes using the specified index.
		/// </summary>
		/// <param name="indexName">Name of the index.</param>
		/// <param name="queryToDelete">The query to delete.</param>
		/// <param name="allowStale">if set to <c>true</c> [allow stale].</param>
		public Operation DeleteByIndex(string indexName, IndexQuery queryToDelete, bool allowStale)
		{
			return ExecuteWithReplication<Operation>("DELETE", operationUrl =>
			{
				string path = queryToDelete.GetIndexQueryUrl(operationUrl, indexName, "bulk_docs") + "&allowStale=" + allowStale;
				var request = jsonRequestFactory.CreateHttpJsonRequest(
					new CreateHttpJsonRequestParams(this, path, "DELETE", credentials, convention)
						.AddOperationHeaders(OperationsHeaders))
						.AddReplicationStatusHeaders(Url, operationUrl, replicationInformer, convention.FailoverBehavior, HandleReplicationStatusChanges);
				RavenJToken jsonResponse;
				try
				{
					jsonResponse = request.ReadResponseJson();
				}
				catch (WebException e)
				{
					var httpWebResponse = e.Response as HttpWebResponse;
					if (httpWebResponse != null && httpWebResponse.StatusCode == HttpStatusCode.NotFound)
						throw new InvalidOperationException("There is no index named: " + indexName);
					throw;
				}

				// Be compitable with the resopnse from v2.0 server
				if (jsonResponse == null || jsonResponse.Type != JTokenType.Object)
					return null;

				var opId = ((RavenJObject)jsonResponse)["OperationId"];

				if (opId == null || opId.Type != JTokenType.Integer)
					return null;
				
				return new Operation(this, opId.Value<long>());
			});
		}

		/// <summary>
		/// Perform a set based update using the specified index, not allowing the operation
		/// if the index is stale
		/// </summary>
		/// <param name="indexName">Name of the index.</param>
		/// <param name="queryToUpdate">The query to update.</param>
		/// <param name="patchRequests">The patch requests.</param>
		public Operation UpdateByIndex(string indexName, IndexQuery queryToUpdate, PatchRequest[] patchRequests)
		{
			return UpdateByIndex(indexName, queryToUpdate, patchRequests, false);
		}

		/// <summary>
		/// Perform a set based update using the specified index, not allowing the operation
		/// if the index is stale
		/// </summary>
		/// <param name="indexName">Name of the index.</param>
		/// <param name="queryToUpdate">The query to update.</param>
		/// <param name="patch">The patch request to use (using JavaScript)</param>
		public Operation UpdateByIndex(string indexName, IndexQuery queryToUpdate, ScriptedPatchRequest patch)
		{
			return UpdateByIndex(indexName, queryToUpdate, patch, false);
		}

		/// <summary>
		/// Perform a set based update using the specified index.
		/// </summary>
		/// <param name="indexName">Name of the index.</param>
		/// <param name="queryToUpdate">The query to update.</param>
		/// <param name="patchRequests">The patch requests.</param>
		/// <param name="allowStale">if set to <c>true</c> [allow stale].</param>
		public Operation UpdateByIndex(string indexName, IndexQuery queryToUpdate, PatchRequest[] patchRequests, bool allowStale)
		{
			var requestData = new RavenJArray(patchRequests.Select(x => x.ToJson())).ToString(Formatting.Indented);
			return UpdateByIndexImpl(indexName, queryToUpdate, allowStale, requestData, "PATCH");
		}

		/// <summary>
		/// Perform a set based update using the specified index
		/// </summary>
		/// <param name="indexName">Name of the index.</param>
		/// <param name="queryToUpdate">The query to update.</param>
		/// <param name="patch">The patch request to use (using JavaScript)</param>
		/// <param name="allowStale">if set to <c>true</c> [allow stale].</param>
		public Operation UpdateByIndex(string indexName, IndexQuery queryToUpdate, ScriptedPatchRequest patch, bool allowStale)
		{
			var requestData = RavenJObject.FromObject(patch).ToString(Formatting.Indented);
			return UpdateByIndexImpl(indexName, queryToUpdate, allowStale, requestData, "EVAL");
		}

		private Operation UpdateByIndexImpl(string indexName, IndexQuery queryToUpdate, bool allowStale, String requestData, String method)
		{
			return ExecuteWithReplication<Operation>(method, operationUrl =>
			{
				string path = queryToUpdate.GetIndexQueryUrl(operationUrl, indexName, "bulk_docs") + "&allowStale=" + allowStale;
				var request = jsonRequestFactory.CreateHttpJsonRequest(
					new CreateHttpJsonRequestParams(this, path, method, credentials, convention)
						.AddOperationHeaders(OperationsHeaders))
						.AddReplicationStatusHeaders(Url, operationUrl, replicationInformer, convention.FailoverBehavior, HandleReplicationStatusChanges);

				request.Write(requestData);
				RavenJToken jsonResponse;
				try
				{
					jsonResponse = request.ReadResponseJson();
				}
				catch (WebException e)
				{
					var httpWebResponse = e.Response as HttpWebResponse;
					if (httpWebResponse != null && httpWebResponse.StatusCode == HttpStatusCode.NotFound)
						throw new InvalidOperationException("There is no index named: " + indexName);
					throw;
				}

				return new Operation(this, jsonResponse.Value<long>("OperationId"));
			});
		}

		/// <summary>
		/// Perform a set based deletes using the specified index, not allowing the operation
		/// if the index is stale
		/// </summary>
		/// <param name="indexName">Name of the index.</param>
		/// <param name="queryToDelete">The query to delete.</param>
		public Operation DeleteByIndex(string indexName, IndexQuery queryToDelete)
		{
			return DeleteByIndex(indexName, queryToDelete, false);
		}

		/// <summary>
		/// Returns a list of suggestions based on the specified suggestion query.
		/// </summary>
		/// <param name="index">The index to query for suggestions</param>
		/// <param name="suggestionQuery">The suggestion query.</param>
		/// <returns></returns>
		public SuggestionQueryResult Suggest(string index, SuggestionQuery suggestionQuery)
		{
			if (suggestionQuery == null) throw new ArgumentNullException("suggestionQuery");

			return ExecuteWithReplication("GET", operationUrl =>
			{
				var requestUri = operationUrl + string.Format("/suggest/{0}?term={1}&field={2}&max={3}&distance={4}&accuracy={5}&popularity={6}",
													 Uri.EscapeUriString(index),
													 Uri.EscapeDataString(suggestionQuery.Term),
													 Uri.EscapeDataString(suggestionQuery.Field),
													 Uri.EscapeDataString(suggestionQuery.MaxSuggestions.ToInvariantString()),
													 Uri.EscapeDataString(suggestionQuery.Distance.ToString()),
													 Uri.EscapeDataString(suggestionQuery.Accuracy.ToInvariantString()),
													 suggestionQuery.Popularity);

				var request = jsonRequestFactory.CreateHttpJsonRequest(
					new CreateHttpJsonRequestParams(this, requestUri, "GET", credentials, convention)
						.AddOperationHeaders(OperationsHeaders))
						.AddReplicationStatusHeaders(Url, operationUrl, replicationInformer, convention.FailoverBehavior, HandleReplicationStatusChanges);



				var json = (RavenJObject)request.ReadResponseJson();

				return new SuggestionQueryResult
				{
					Suggestions = ((RavenJArray)json["Suggestions"]).Select(x => x.Value<string>()).ToArray(),
				};
			});
		}

		/// <summary>
		/// Return a list of documents that based on the MoreLikeThisQuery.
		/// </summary>
		/// <param name="query">The more like this query parameters</param>
		/// <returns></returns>
		public MultiLoadResult MoreLikeThis(MoreLikeThisQuery query)
		{
			var result = ExecuteGetRequest(query.GetRequestUri());
			return ((RavenJObject)result).Deserialize<MultiLoadResult>(convention);
		}

		/// <summary>
		/// Retrieve the statistics for the database
		/// </summary>
		public DatabaseStatistics GetStatistics()
		{
			var httpJsonRequest = jsonRequestFactory.CreateHttpJsonRequest(new CreateHttpJsonRequestParams(this, url + "/stats", "GET", credentials, convention));

			var jo = (RavenJObject)httpJsonRequest.ReadResponseJson();
			return jo.Deserialize<DatabaseStatistics>(convention);
		}

		/// <summary>
		/// Generate the next identity value from the server
		/// </summary>
		public long NextIdentityFor(string name)
		{
			return ExecuteWithReplication("POST", url =>
			{
				var request = jsonRequestFactory.CreateHttpJsonRequest(
					new CreateHttpJsonRequestParams(this, url + "/identity/next?name=" + Uri.EscapeDataString(name), "POST", credentials, convention)
						.AddOperationHeaders(OperationsHeaders));

				var readResponseJson = request.ReadResponseJson();

				return readResponseJson.Value<long>("Value");
			});
		}

		/// <summary>
		/// Seeds the next identity value on the server
		/// </summary>
		public long SeedIdentityFor(string name, long value)
		{
			return ExecuteWithReplication("POST", url =>
			{
				var request = jsonRequestFactory.CreateHttpJsonRequest(
					new CreateHttpJsonRequestParams(this, url + "/identity/seed?name=" + Uri.EscapeDataString(name) + "&value=" + Uri.EscapeDataString(value.ToString(CultureInfo.InvariantCulture)), "POST", credentials, convention)
						.AddOperationHeaders(OperationsHeaders));

				var readResponseJson = request.ReadResponseJson();

				return readResponseJson.Value<long>("Value");
			});
		}

		/// <summary>
		/// Get the full URL for the given document key
		/// </summary>
		public string UrlFor(string documentKey)
		{
			return url + "/docs/" + documentKey;
		}

		/// <summary>
		/// Check if the document exists for the specified key
		/// </summary>
		/// <param name="key">The key.</param>
		/// <returns></returns>
		public JsonDocumentMetadata Head(string key)
		{
			EnsureIsNotNullOrEmpty(key, "key");
			return ExecuteWithReplication("HEAD", u => DirectHead(u, key));
		}

		/// <summary>
		/// Do a direct HEAD request against the server for the specified document
		/// </summary>
		public JsonDocumentMetadata DirectHead(string serverUrl, string key)
		{
			var metadata = new RavenJObject();
			AddTransactionInformation(metadata);
			HttpJsonRequest request = jsonRequestFactory.CreateHttpJsonRequest(
				new CreateHttpJsonRequestParams(this, serverUrl + "/docs/" + key, "HEAD", credentials, convention)
					.AddOperationHeaders(OperationsHeaders))
					.AddReplicationStatusHeaders(Url, serverUrl, replicationInformer, convention.FailoverBehavior, HandleReplicationStatusChanges);


			try
			{
				request.ExecuteRequest();
				return SerializationHelper.DeserializeJsonDocumentMetadata(key, request.ResponseHeaders, request.ResponseStatusCode);
			}
			catch (WebException e)
			{
				var httpWebResponse = e.Response as HttpWebResponse;
				if (httpWebResponse == null)
					throw;
				if (httpWebResponse.StatusCode == HttpStatusCode.NotFound)
					return null;
				if (httpWebResponse.StatusCode == HttpStatusCode.Conflict)
				{
					throw new ConflictException("Conflict detected on " + key +
												", conflict must be resolved before the document will be accessible. Cannot get the conflicts ids because a HEAD request was performed. A GET request will provide more information, and if you have a document conflict listener, will automatically resolve the conflict", true)
					{
						Etag = httpWebResponse.GetEtagHeader()
					};
				}
				throw;
			}
		}

		/// <summary>
		/// Perform a single POST request containing multiple nested GET requests
		/// </summary>
		public GetResponse[] MultiGet(GetRequest[] requests)
		{
			foreach (var getRequest in requests)
			{
				getRequest.Headers["Raven-Client-Version"] = HttpJsonRequest.ClientVersion;
			}
			return ExecuteWithReplication("GET", // this is a logical GET, physical POST
										  operationUrl =>
										  {
											  var multiGetOperation = new MultiGetOperation(this, convention, operationUrl, requests);

											  var httpJsonRequest = jsonRequestFactory.CreateHttpJsonRequest(new CreateHttpJsonRequestParams(this, multiGetOperation.
																																					RequestUri, "POST", credentials, convention));

											  var requestsForServer =
												  multiGetOperation.PreparingForCachingRequest(jsonRequestFactory);

											  var postedData = JsonConvert.SerializeObject(requestsForServer);

											  if (multiGetOperation.CanFullyCache(jsonRequestFactory, httpJsonRequest, postedData))
											  {
												  return multiGetOperation.HandleCachingResponse(new GetResponse[requests.Length],
																								 jsonRequestFactory);
											  }

											  httpJsonRequest.Write(postedData);
											  var results = (RavenJArray)httpJsonRequest.ReadResponseJson();
											  var responses = convention.CreateSerializer().Deserialize<GetResponse[]>(
																				  new RavenJTokenReader(results));

											  // 1.0 servers return result as string, not as an object, need to convert here
											  foreach (var response in responses.Where(r => r != null && r.Result != null && r.Result.Type == JTokenType.String))
											  {
												  var value = response.Result.Value<string>();
												  response.Result = string.IsNullOrEmpty(value) ?
													RavenJToken.FromObject(null) :
													RavenJObject.Parse(value);
											  }

											  return multiGetOperation.HandleCachingResponse(responses, jsonRequestFactory);
										  });
		}

		///<summary>
		/// Get the possible terms for the specified field in the index 
		/// You can page through the results by use fromValue parameter as the 
		/// starting point for the next query
		///</summary>
		///<returns></returns>
		public IEnumerable<string> GetTerms(string index, string field, string fromValue, int pageSize)
		{
			return ExecuteWithReplication("GET", operationUrl =>
			{
				var requestUri = operationUrl + string.Format("/terms/{0}?field={1}&pageSize={2}&fromValue={3}",
													 Uri.EscapeUriString(index),
													 Uri.EscapeDataString(field),
													 pageSize.ToInvariantString(),
													 Uri.EscapeDataString(fromValue ?? ""));

				var request = jsonRequestFactory.CreateHttpJsonRequest(
					new CreateHttpJsonRequestParams(this, requestUri, "GET", credentials, convention)
						.AddOperationHeaders(OperationsHeaders))
						.AddReplicationStatusHeaders(Url, operationUrl, replicationInformer, convention.FailoverBehavior, HandleReplicationStatusChanges);

				return request.ReadResponseJson().Values<string>();
			});
		}

		/// <summary>
		/// Using the given Index, calculate the facets as per the specified doc with the given start and pageSize
		/// </summary>
		/// <param name="index">Name of the index</param>
		/// <param name="query">Query to build facet results</param>
		/// <param name="facetSetupDoc">Name of the FacetSetup document</param>
		/// <param name="start">Start index for paging</param>
		/// <param name="pageSize">Paging PageSize. If set, overrides Facet.MaxResults</param>
		public FacetResults GetFacets(string index, IndexQuery query, string facetSetupDoc, int start, int? pageSize)
		{
			return ExecuteWithReplication("GET", operationUrl =>
			{
				var requestUri = operationUrl + string.Format("/facets/{0}?facetDoc={1}&{2}&facetStart={3}&facetPageSize={4}",
																Uri.EscapeUriString(index),
																Uri.EscapeDataString(facetSetupDoc),
																query.GetMinimalQueryString(),
																start,
																pageSize);

				var request = jsonRequestFactory.CreateHttpJsonRequest(
					new CreateHttpJsonRequestParams(this, requestUri, "GET", credentials, convention)
						.AddOperationHeaders(OperationsHeaders))
						.AddReplicationStatusHeaders(Url, operationUrl, replicationInformer, convention.FailoverBehavior, HandleReplicationStatusChanges);


				var json = (RavenJObject)request.ReadResponseJson();
				return json.JsonDeserialization<FacetResults>();
			});
		}

        /// <summary>
        /// Using the given Index, calculate the facets as per the specified doc with the given start and pageSize
        /// </summary>
        /// <param name="index">Name of the index</param>
        /// <param name="query">Query to build facet results</param>
        /// <param name="facets">List of facets</param>
        /// <param name="start">Start index for paging</param>
        /// <param name="pageSize">Paging PageSize. If set, overrides Facet.MaxResults</param>
        public FacetResults GetFacets(string index, IndexQuery query, List<Facet> facets, int start, int? pageSize)
        {
			string facetsJson = JsonConvert.SerializeObject(facets);
	        var method = facetsJson.Length > 1024 ? "POST" : "GET";
			return ExecuteWithReplication(method, operationUrl =>
            {
                var requestUri = operationUrl + string.Format("/facets/{0}?{1}&facetStart={2}&facetPageSize={3}",
                                                                Uri.EscapeUriString(index),
                                                                query.GetMinimalQueryString(),
                                                                start,
                                                                pageSize);

				if(method == "GET")
					requestUri += "&facets=" + Uri.EscapeDataString(facetsJson);

                var request = jsonRequestFactory.CreateHttpJsonRequest(
                    new CreateHttpJsonRequestParams(this, requestUri, method, credentials, convention)
                        .AddOperationHeaders(OperationsHeaders))
                        .AddReplicationStatusHeaders(Url, operationUrl, replicationInformer, convention.FailoverBehavior, HandleReplicationStatusChanges);

				if (method != "GET")
					request.Write(facetsJson);

                var json = (RavenJObject)request.ReadResponseJson();
                return json.JsonDeserialization<FacetResults>();
            });
        }

		/// <summary>
		/// Sends a patch request for a specific document, ignoring the document's Etag
		/// </summary>
		/// <param name="key">Id of the document to patch</param>
		/// <param name="patches">Array of patch requests</param>
		public RavenJObject Patch(string key, PatchRequest[] patches)
		{
			return Patch(key, patches, null);
		}

		/// <summary>
		/// Sends a patch request for a specific document, ignoring the document's Etag
		/// </summary>
		/// <param name="key">Id of the document to patch</param>
		/// <param name="patches">Array of patch requests</param>
		/// <param name="ignoreMissing">true if the patch request should ignore a missing document, false to throw DocumentDoesNotExistException</param>
		public RavenJObject Patch(string key, PatchRequest[] patches, bool ignoreMissing)
		{
			var batchResults = Batch(new[]
			{
				new PatchCommandData
				{
					Key = key,
					Patches = patches
				}
			});
			if (!ignoreMissing && batchResults[0].PatchResult != null && batchResults[0].PatchResult == PatchResult.DocumentDoesNotExists)
				throw new DocumentDoesNotExistsException("Document with key " + key + " does not exist.");
			return batchResults[0].AdditionalData;
		}

		/// <summary>
		/// Sends a patch request for a specific document, ignoring the document's Etag
		/// </summary>
		/// <param name="key">Id of the document to patch</param>
		/// <param name="patch">The patch request to use (using JavaScript)</param>
		public RavenJObject Patch(string key, ScriptedPatchRequest patch)
		{
			return Patch(key, patch, null);
		}

		/// <summary>
		/// Sends a patch request for a specific document, ignoring the document's Etag
		/// </summary>
		/// <param name="key">Id of the document to patch</param>
		/// <param name="patch">The patch request to use (using JavaScript)</param>
		/// <param name="ignoreMissing">true if the patch request should ignore a missing document, false to throw DocumentDoesNotExistException</param>
		public RavenJObject Patch(string key, ScriptedPatchRequest patch, bool ignoreMissing)
		{
			var batchResults = Batch(new[]
				  {
					  new ScriptedPatchCommandData
					  {
						  Key = key,
						  Patch = patch
					  }
				  });
			if (!ignoreMissing && batchResults[0].PatchResult != null && batchResults[0].PatchResult == PatchResult.DocumentDoesNotExists)
				throw new DocumentDoesNotExistsException("Document with key " + key + " does not exist.");
			return batchResults[0].AdditionalData;
		}

		/// <summary>
		/// Sends a patch request for a specific document
		/// </summary>
		/// <param name="key">Id of the document to patch</param>
		/// <param name="patches">Array of patch requests</param>
		/// <param name="etag">Require specific Etag [null to ignore]</param>
		public RavenJObject Patch(string key, PatchRequest[] patches, Etag etag)
		{
			var batchResults = Batch(new[]
			      	{
			      		new PatchCommandData
			      			{
			      				Key = key,
			      				Patches = patches,
			      				Etag = etag
			      			}
			      	});
			return batchResults[0].AdditionalData;
		}

		/// <summary>
		/// Sends a patch request for a specific document which may or may not currently exist
		/// </summary>
		/// <param name="key">Id of the document to patch</param>
		/// <param name="patchesToExisting">Array of patch requests to apply to an existing document</param>
		/// <param name="patchesToDefault">Array of patch requests to apply to a default document when the document is missing</param>
		/// <param name="defaultMetadata">The metadata for the default document when the document is missing</param>
		public RavenJObject Patch(string key, PatchRequest[] patchesToExisting, PatchRequest[] patchesToDefault, RavenJObject defaultMetadata)
		{
			var batchResults = Batch(new[]
					{
						new PatchCommandData
							{
								Key = key,
								Patches = patchesToExisting,
								PatchesIfMissing = patchesToDefault,
								Metadata = defaultMetadata
							}
					});
			return batchResults[0].AdditionalData;
		}

		/// <summary>
		/// Sends a patch request for a specific document, ignoring the document's Etag
		/// </summary>
		/// <param name="key">Id of the document to patch</param>
		/// <param name="patch">The patch request to use (using JavaScript)</param>
		/// <param name="etag">Require specific Etag [null to ignore]</param>
		public RavenJObject Patch(string key, ScriptedPatchRequest patch, Etag etag)
		{
			var batchResults = Batch(new[]
			{
				new ScriptedPatchCommandData
				{
					Key = key,
					Patch = patch,
					Etag = etag
				}
			});
			return batchResults[0].AdditionalData;
		}

		/// <summary>
		/// Sends a patch request for a specific document which may or may not currently exist
		/// </summary>
		/// <param name="key">Id of the document to patch</param>
		/// <param name="patchExisting">The patch request to use (using JavaScript) to an existing document</param>
		/// <param name="patchDefault">The patch request to use (using JavaScript)  to a default document when the document is missing</param>
		/// <param name="defaultMetadata">The metadata for the default document when the document is missing</param>
		public RavenJObject Patch(string key, ScriptedPatchRequest patchExisting, ScriptedPatchRequest patchDefault, RavenJObject defaultMetadata)
		{
			var batchResults = Batch(new[]
			{
				new ScriptedPatchCommandData
				{
					Key = key,
					Patch = patchExisting,
					PatchIfMissing = patchDefault,
					Metadata = defaultMetadata
				}
			});
			return batchResults[0].AdditionalData;
		}

		/// <summary>
		/// Disable all caching within the given scope
		/// </summary>
		public IDisposable DisableAllCaching()
		{
			return jsonRequestFactory.DisableAllCaching();
		}

		#endregion

		/// <summary>
		/// The profiling information
		/// </summary>
		public ProfilingInformation ProfilingInformation
		{
			get { return profilingInformation; }
		}

		/// <summary>
		/// Performs application-defined tasks associated with freeing, releasing, or resetting unmanaged resources.
		/// </summary>
		/// <filterpriority>2</filterpriority>
		public void Dispose()
		{
			GC.SuppressFinalize(this);
			if (ProfilingInformation != null)
			{
				ProfilingInformation.DurationMilliseconds = (SystemTime.UtcNow - ProfilingInformation.At).TotalMilliseconds;
			}
		}

		/// <summary>
		/// Allows an <see cref="T:System.Object"/> to attempt to free resources and perform other cleanup operations before the <see cref="T:System.Object"/> is reclaimed by garbage collection.
		/// </summary>
		~ServerClient()
		{
			Dispose();
		}

		public RavenJToken GetOperationStatus(long id)
		{
			var request = jsonRequestFactory.CreateHttpJsonRequest(
				new CreateHttpJsonRequestParams(this, url + "/operation/status?id=" + id, "GET", credentials, convention)
					.AddOperationHeaders(OperationsHeaders));
			try
			{
				return request.ReadResponseJson();
			}
			catch (WebException e)
			{
				var httpWebResponse = e.Response as HttpWebResponse;
				if (httpWebResponse == null || httpWebResponse.StatusCode != HttpStatusCode.NotFound)
					throw;
				return null;
			}
		}

		public IDisposable Expect100Continue()
		{
			var servicePoint = ServicePointManager.FindServicePoint(new Uri(url));
			servicePoint.Expect100Continue = true;
			return new DisposableAction(() => servicePoint.Expect100Continue = false);
		}
	}
}
#endif<|MERGE_RESOLUTION|>--- conflicted
+++ resolved
@@ -1148,11 +1148,7 @@
 			if (start != 0)
 				sb.Append("start=").Append(start).Append("&");
 			if(pageSize!=int.MaxValue)
-<<<<<<< HEAD
-				sb.Append("pagesize=").Append(pageSize).Append("&");
-=======
                 sb.Append("pageSize=").Append(pageSize).Append("&");
->>>>>>> f1b2505f
 
 
 			var request = jsonRequestFactory.CreateHttpJsonRequest(
