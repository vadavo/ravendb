using System.Net.Http;
using System;
using System.Collections.Specialized;
using System.Net;
using System.Net.Http.Headers;
using System.Runtime.Remoting.Messaging;
using System.Threading;

using Raven.Abstractions;
using Raven.Abstractions.Connection;
using Raven.Abstractions.Data;
using Raven.Abstractions.Extensions;
using Raven.Client.Connection.Implementation;
using Raven.Client.Connection.Profiling;
using Raven.Client.Extensions;
using Raven.Client.Util;
using Raven.Json.Linq;
using Raven.Abstractions.Threading;

namespace Raven.Client.Connection
{
<<<<<<< HEAD
	///<summary>
	/// Create the HTTP Json Requests to the RavenDB Server
	/// and manages the http cache
	///</summary>
	public class HttpJsonRequestFactory : IDisposable
	{
		/// <summary>
		/// Occurs when a json request is created
		/// </summary>
		public event EventHandler<WebRequestEventArgs> ConfigureRequest = delegate { };

		/// <summary>
		/// Occurs when a json request is completed
		/// </summary>
		public event EventHandler<RequestResultArgs> LogRequest = delegate { };

		/// <summary>
		/// Invoke the LogRequest event
		/// </summary>
		internal void InvokeLogRequest(IHoldProfilingInformation sender, Func<RequestResultArgs> generateRequestResult)
		{
			var handler = LogRequest;
			if (handler != null) 
				handler(sender, generateRequestResult());
		}

		private int maxNumberOfCachedRequests;

		internal readonly HttpClientCache httpClientCache;
	    public HttpClientCache HttpClientCache
	    {
	        get { return httpClientCache; }
	    }

	    internal readonly Func<HttpMessageHandler> httpMessageHandler;

		internal readonly bool acceptGzipContent;

		private SimpleCache cache;

		internal int NumOfCachedRequests;

		/// <summary>
		/// Creates the HTTP json request.
		/// </summary>
		public HttpJsonRequest CreateHttpJsonRequest(CreateHttpJsonRequestParams createHttpJsonRequestParams)
		{
			if (disposed)
				throw new ObjectDisposedException(typeof(HttpJsonRequestFactory).FullName);

			if (RequestTimeout != null)
				createHttpJsonRequestParams.Timeout = RequestTimeout.Value;

            var request = new HttpJsonRequest(createHttpJsonRequestParams, this)
			{
				ShouldCacheRequest =
					createHttpJsonRequestParams.AvoidCachingRequest == false && 
					createHttpJsonRequestParams.ShouldCacheRequest(createHttpJsonRequestParams.Url)
			};

			if (request.ShouldCacheRequest && !DisableHttpCaching)
			{
				var cachedRequestDetails = ConfigureCaching(createHttpJsonRequestParams.Url, request.AddHeader);
				request.CachedRequestDetails = cachedRequestDetails.CachedRequest;
				request.SkipServerCheck = cachedRequestDetails.SkipServerCheck;
			}

			ConfigureRequest(createHttpJsonRequestParams.Owner, new WebRequestEventArgs { Client = request.httpClient, Credentials = createHttpJsonRequestParams.Credentials });
			return request;
		}

		internal CachedRequestOp ConfigureCaching(string url, Action<string, string> setHeader)
		 {
			var cachedRequest = cache.Get(url);
			if (cachedRequest == null)
				return new CachedRequestOp { SkipServerCheck = false };
			bool skipServerCheck = false;
			if (AggressiveCacheDuration != null)
			{
				var duration = AggressiveCacheDuration.Value;
				if (duration.TotalSeconds > 0)
					setHeader("Cache-Control", "max-age=" + duration.TotalSeconds);

				if (cachedRequest.ForceServerCheck == false && (SystemTime.UtcNow - cachedRequest.Time) < duration) // can serve directly from local cache
					skipServerCheck = true;

				cachedRequest.ForceServerCheck = false;
			}

            setHeader("If-None-Match", cachedRequest.Headers[Constants.MetadataEtagField]);
			return new CachedRequestOp { SkipServerCheck = skipServerCheck, CachedRequest = cachedRequest };
		}


		/// <summary>
		/// Reset the number of cached requests and clear the entire cache
		/// Mostly used for testing
		/// </summary>
		public void ResetCache(int? newMaxNumberOfCachedRequests = null)
		{

		    if (newMaxNumberOfCachedRequests != null && newMaxNumberOfCachedRequests.Value == maxNumberOfCachedRequests)
		        return;

			if (cache != null)
				cache.Dispose();

		    if (newMaxNumberOfCachedRequests != null)
		    {
		        maxNumberOfCachedRequests = newMaxNumberOfCachedRequests.Value;
            }
			cache = new SimpleCache(maxNumberOfCachedRequests);
			NumOfCachedRequests = 0;
		}

		public void ExpireItemsFromCache(string db)
		{
			cache.ForceServerCheckOfCachedItemsForDatabase(db);
		    Interlocked.Increment(ref numberOfCacheResets);
		}

		/// <summary>
		/// The number of cache evictions forced by
		/// tracking changes if aggressive cache was enabled
		/// </summary>
		public int NumberOfCacheResets
		{
			get { return Thread.VolatileRead(ref numberOfCacheResets); }
		}

		/// <summary>
		/// The number of requests that we got 304 for 
		/// and were able to handle purely from the cache
		/// </summary>
		public int NumberOfCachedRequests
		{
			get { return NumOfCachedRequests; }
		}

		/// <summary>
		/// The number of currently held requests in the cache
		/// </summary>
		public int CurrentCacheSize
		{
			get { return cache.CurrentSize; }
		}

		/// <summary>
		/// Determine whether to use compression or not 
		/// </summary>
		public bool DisableRequestCompression { get; set; }

		/// <summary>
		/// default ctor
		/// </summary>
		/// <param name="maxNumberOfCachedRequests"></param>
		/// <param name="httpMessageHandler"></param>
		/// <param name="acceptGzipContent"></param>
		public HttpJsonRequestFactory(int maxNumberOfCachedRequests, Func<HttpMessageHandler> httpMessageHandler = null, bool acceptGzipContent = true)
		{
			this.maxNumberOfCachedRequests = maxNumberOfCachedRequests;
			this.httpMessageHandler = httpMessageHandler;
			this.acceptGzipContent = acceptGzipContent;
			httpClientCache = new HttpClientCache(ServicePointManager.MaxServicePointIdleTime);

		    ResetCache();
		}

		///<summary>
		/// The aggressive cache duration
		///</summary>
		public TimeSpan? AggressiveCacheDuration
		{
			get { return CallContext.LogicalGetData("Raven/Client/AggressiveCacheDuration") as TimeSpan?; }
			set { CallContext.LogicalSetData("Raven/Client/AggressiveCacheDuration", value); }
		}

		///<summary>
		/// Session timeout - Thread Local
		///</summary>
		public TimeSpan? RequestTimeout
		{
			get { return CallContext.LogicalGetData("Raven/Client/RequestTimeout") as TimeSpan?; }
			set { CallContext.LogicalSetData("Raven/Client/RequestTimeout", value); }
		}

		/// <summary>
		/// Disable the HTTP caching
		/// </summary>
		public bool DisableHttpCaching
		{
			get
			{
				var value = CallContext.LogicalGetData("Raven/Client/DisableHttpCaching");
				if (value == null) 
					return false;

				return (bool)value;
		}
			set { CallContext.LogicalSetData("Raven/Client/DisableHttpCaching", value); }
		}

		/// <summary>
		/// Advanced: Don't set this unless you know what you are doing!
		/// 
		/// 
		/// Enable using basic authentication using http
		/// By default, RavenDB only allows basic authentication over HTTPS, setting this property to true
		/// will instruct RavenDB to make unsecured calls (usually only good for testing / internal networks).
		/// </summary>
		public bool EnableBasicAuthenticationOverUnsecuredHttpEvenThoughPasswordsWouldBeSentOverTheWireInClearTextToBeStolenByHackers { get; set; }

		private volatile bool disposed;
		private int numberOfCacheResets;

		internal RavenJToken GetCachedResponse(HttpJsonRequest httpJsonRequest, NameValueCollection additionalHeaders)
		{
			if (httpJsonRequest.CachedRequestDetails == null)
				throw new InvalidOperationException("Cannot get cached response from a request that has no cached information");
			httpJsonRequest.ResponseStatusCode = HttpStatusCode.NotModified;
			httpJsonRequest.ResponseHeaders = new NameValueCollection(httpJsonRequest.CachedRequestDetails.Headers);

            httpJsonRequest.ResponseHeaders.Remove(Constants.RavenForcePrimaryServerCheck);
			if (additionalHeaders != null && additionalHeaders[Constants.RavenForcePrimaryServerCheck] != null)
			{
				httpJsonRequest.ResponseHeaders.Set(Constants.RavenForcePrimaryServerCheck, additionalHeaders[Constants.RavenForcePrimaryServerCheck]);
			}

			IncrementCachedRequests();
			return httpJsonRequest.CachedRequestDetails.Data.CloneToken();
		}

		internal RavenJToken GetCachedResponse(HttpJsonRequest httpJsonRequest, HttpResponseHeaders additionalHeaders)
		{
			if (httpJsonRequest.CachedRequestDetails == null)
				throw new InvalidOperationException("Cannot get cached response from a request that has no cached information");
			httpJsonRequest.ResponseStatusCode = HttpStatusCode.NotModified;
			httpJsonRequest.ResponseHeaders = new NameValueCollection(httpJsonRequest.CachedRequestDetails.Headers);

			if (additionalHeaders != null)
			{
				string forcePrimaryServerCHeck = additionalHeaders.GetFirstValue(Constants.RavenForcePrimaryServerCheck);
				if (forcePrimaryServerCHeck != null)
					httpJsonRequest.ResponseHeaders.Add(Constants.RavenForcePrimaryServerCheck, forcePrimaryServerCHeck);
			}

			IncrementCachedRequests();
			return httpJsonRequest.CachedRequestDetails.Data.CloneToken();
		}

		internal RavenJToken GetCachedResponse(HttpJsonRequest httpJsonRequest)
		{
			if (httpJsonRequest.CachedRequestDetails == null)
				throw new InvalidOperationException("Cannot get cached response from a request that has no cached information");
			httpJsonRequest.ResponseStatusCode = HttpStatusCode.NotModified;
			httpJsonRequest.ResponseHeaders = new NameValueCollection(httpJsonRequest.CachedRequestDetails.Headers);

			IncrementCachedRequests();
			return httpJsonRequest.CachedRequestDetails.Data.CloneToken();
		}

		internal void IncrementCachedRequests()
		{
			 Interlocked.Increment(ref NumOfCachedRequests);
		}

		internal void CacheResponse(string url, RavenJToken data, NameValueCollection headers)
		{
            if (string.IsNullOrEmpty(headers[Constants.MetadataEtagField])) 
				return;

			RavenJToken clone;
		    if (data == null)
		    {
		        clone = null;
		    }
		    else
		    {
		        clone = data.CloneToken();
                clone.EnsureCannotBeChangeAndEnableSnapshotting();
		    }

			cache.Set(url, new CachedRequest
			{
				Data = clone,
				Time = SystemTime.UtcNow,
				Headers = new NameValueCollection(headers),
				Database = MultiDatabase.GetDatabaseName(url)
			});
		}

		internal void CacheResponse(string url, RavenJToken data, HttpResponseHeaders headers)
		{
			if (headers.ETag == null || string.IsNullOrEmpty(headers.ETag.Tag))
				return;

			var clone = data.CloneToken();
			clone.EnsureCannotBeChangeAndEnableSnapshotting();

			cache.Set(url, new CachedRequest
			{
				Data = clone,
				Time = SystemTime.UtcNow,
				Headers = new NameValueCollection(),// TODO: Use headers
				Database = MultiDatabase.GetDatabaseName(url)
			});
		}

		/// <summary>
		/// Performs application-defined tasks associated with freeing, releasing, or resetting unmanaged resources.
		/// </summary>
		/// <filterpriority>2</filterpriority>
		public void Dispose()
		{
			if (disposed)
				return;
			disposed = true;
			cache.Dispose();
			httpClientCache.Dispose();
		}

		internal void UpdateCacheTime(HttpJsonRequest httpJsonRequest)
		{
			if (httpJsonRequest.CachedRequestDetails == null)
				throw new InvalidOperationException("Cannot update cached response from a request that has no cached information");
			httpJsonRequest.CachedRequestDetails.Time = SystemTime.UtcNow;
		}

		/// <summary>
		/// Disable all caching within the given scope
		/// </summary>
		public IDisposable DisableAllCaching()
		{
			var oldAggressiveCaching = AggressiveCacheDuration;
			var oldHttpCaching = DisableHttpCaching;

			AggressiveCacheDuration = null;
			DisableHttpCaching = true;

			return new DisposableAction(() =>
			{
				AggressiveCacheDuration = oldAggressiveCaching;
				DisableHttpCaching = oldHttpCaching;
			});
		}
	}
=======
    ///<summary>
    /// Create the HTTP Json Requests to the RavenDB Server
    /// and manages the http cache
    ///</summary>
    public class HttpJsonRequestFactory : IDisposable
    {
        /// <summary>
        /// Occurs when a json request is created
        /// </summary>
        public event EventHandler<WebRequestEventArgs> ConfigureRequest = delegate { };

        /// <summary>
        /// Occurs when a json request is completed
        /// </summary>
        public event EventHandler<RequestResultArgs> LogRequest = delegate { };

        /// <summary>
        /// Invoke the LogRequest event
        /// </summary>
        internal void InvokeLogRequest(IHoldProfilingInformation sender, Func<RequestResultArgs> generateRequestResult)
        {
            var handler = LogRequest;
            if (handler != null)
                handler(sender, generateRequestResult());
        }

        private int maxNumberOfCachedRequests;

        internal readonly HttpClientCache httpClientCache;
        public HttpClientCache HttpClientCache
        {
            get { return httpClientCache; }
        }

        internal readonly Func<HttpMessageHandler> httpMessageHandler;

        internal readonly bool acceptGzipContent;

        private SimpleCache cache;

        internal int NumOfCachedRequests;

        /// <summary>
        /// Creates the HTTP json request.
        /// </summary>
        public HttpJsonRequest CreateHttpJsonRequest(CreateHttpJsonRequestParams createHttpJsonRequestParams)
        {
            if (disposed)
                throw new ObjectDisposedException(typeof(HttpJsonRequestFactory).FullName);

            if (RequestTimeout != null)
                createHttpJsonRequestParams.Timeout = RequestTimeout.Value;

            var request = new HttpJsonRequest(createHttpJsonRequestParams, this)
            {
                ShouldCacheRequest =
                    createHttpJsonRequestParams.AvoidCachingRequest == false &&
                    createHttpJsonRequestParams.Convention.ShouldCacheRequest(createHttpJsonRequestParams.Url)
            };

            if (request.ShouldCacheRequest && !DisableHttpCaching)
            {
                var cachedRequestDetails = ConfigureCaching(createHttpJsonRequestParams.Url, request.AddHeader);
                request.CachedRequestDetails = cachedRequestDetails.CachedRequest;
                request.SkipServerCheck = cachedRequestDetails.SkipServerCheck;
            }

            ConfigureRequest(createHttpJsonRequestParams.Owner, new WebRequestEventArgs { Client = request.httpClient, Credentials = createHttpJsonRequestParams.Credentials });
            return request;
        }

        internal CachedRequestOp ConfigureCaching(string url, Action<string, string> setHeader)
        {
            var cachedRequest = cache.Get(url);
            if (cachedRequest == null)
                return new CachedRequestOp { SkipServerCheck = false };
            bool skipServerCheck = false;
            if (AggressiveCacheDuration != null)
            {
                var duration = AggressiveCacheDuration.Value;
                if (duration.TotalSeconds > 0)
                    setHeader("Cache-Control", "max-age=" + duration.TotalSeconds);

                if (cachedRequest.ForceServerCheck == false && (SystemTime.UtcNow - cachedRequest.Time) < duration) // can serve directly from local cache
                    skipServerCheck = true;

                cachedRequest.ForceServerCheck = false;
            }

            setHeader("If-None-Match", cachedRequest.Headers[Constants.MetadataEtagField]);
            return new CachedRequestOp { SkipServerCheck = skipServerCheck, CachedRequest = cachedRequest };
        }


        /// <summary>
        /// Reset the number of cached requests and clear the entire cache
        /// Mostly used for testing
        /// </summary>
        public void ResetCache(int? newMaxNumberOfCachedRequests = null)
        {

            if (newMaxNumberOfCachedRequests != null && newMaxNumberOfCachedRequests.Value == maxNumberOfCachedRequests)
                return;

            if (cache != null)
                cache.Dispose();

            if (newMaxNumberOfCachedRequests != null)
            {
                maxNumberOfCachedRequests = newMaxNumberOfCachedRequests.Value;
            }
            cache = new SimpleCache(maxNumberOfCachedRequests);
            NumOfCachedRequests = 0;
        }

        public void ExpireItemsFromCache(string db)
        {
            cache.ForceServerCheckOfCachedItemsForDatabase(db);
            Interlocked.Increment(ref numberOfCacheResets);
        }

        /// <summary>
        /// The number of cache evictions forced by
        /// tracking changes if aggressive cache was enabled
        /// </summary>
        public int NumberOfCacheResets
        {
            get { return Thread.VolatileRead(ref numberOfCacheResets); }
        }

        /// <summary>
        /// The number of requests that we got 304 for 
        /// and were able to handle purely from the cache
        /// </summary>
        public int NumberOfCachedRequests
        {
            get { return NumOfCachedRequests; }
        }

        /// <summary>
        /// The number of currently held requests in the cache
        /// </summary>
        public int CurrentCacheSize
        {
            get { return cache.CurrentSize; }
        }

        /// <summary>
        /// Determine whether to use compression or not 
        /// </summary>
        public bool DisableRequestCompression { get; set; }

        /// <summary>
        /// default ctor
        /// </summary>
        /// <param name="maxNumberOfCachedRequests"></param>
        public HttpJsonRequestFactory(int maxNumberOfCachedRequests, Func<HttpMessageHandler> httpMessageHandler = null, bool acceptGzipContent = true)
        {
            this.maxNumberOfCachedRequests = maxNumberOfCachedRequests;
            this.httpMessageHandler = httpMessageHandler;
            this.acceptGzipContent = acceptGzipContent;
            httpClientCache = new HttpClientCache(ServicePointManager.MaxServicePointIdleTime);

            ResetCache();
        }

        ///<summary>
        /// The aggressive cache duration
        ///</summary>
        public TimeSpan? AggressiveCacheDuration
        {
            get { return CallContext.LogicalGetData("Raven/Client/AggressiveCacheDuration") as TimeSpan?; }
            set { CallContext.LogicalSetData("Raven/Client/AggressiveCacheDuration", value); }
        }

        ///<summary>
        /// Session timeout - Thread Local
        ///</summary>
        public TimeSpan? RequestTimeout
        {
            get { return CallContext.LogicalGetData("Raven/Client/RequestTimeout") as TimeSpan?; }
            set { CallContext.LogicalSetData("Raven/Client/RequestTimeout", value); }
        }

        /// <summary>
        /// Disable the HTTP caching
        /// </summary>
        public bool DisableHttpCaching
        {
            get
            {
                var value = CallContext.LogicalGetData("Raven/Client/DisableHttpCaching");
                if (value == null) 
                    return false;

                return (bool)value;
            }
            set { CallContext.LogicalSetData("Raven/Client/DisableHttpCaching", value); }
        }

        /// <summary>
        /// Advanced: Don't set this unless you know what you are doing!
        /// 
        /// 
        /// Enable using basic authentication using http
        /// By default, RavenDB only allows basic authentication over HTTPS, setting this property to true
        /// will instruct RavenDB to make unsecured calls (usually only good for testing / internal networks).
        /// </summary>
        public bool EnableBasicAuthenticationOverUnsecuredHttpEvenThoughPasswordsWouldBeSentOverTheWireInClearTextToBeStolenByHackers { get; set; }

        private volatile bool disposed;
        private int numberOfCacheResets;

        internal RavenJToken GetCachedResponse(HttpJsonRequest httpJsonRequest, NameValueCollection additionalHeaders)
        {
            if (httpJsonRequest.CachedRequestDetails == null)
                throw new InvalidOperationException("Cannot get cached response from a request that has no cached information");
            httpJsonRequest.ResponseStatusCode = HttpStatusCode.NotModified;
            httpJsonRequest.ResponseHeaders = new NameValueCollection(httpJsonRequest.CachedRequestDetails.Headers);

            httpJsonRequest.ResponseHeaders.Remove(Constants.RavenForcePrimaryServerCheck);
            if (additionalHeaders != null && additionalHeaders[Constants.RavenForcePrimaryServerCheck] != null)
            {
                httpJsonRequest.ResponseHeaders.Set(Constants.RavenForcePrimaryServerCheck, additionalHeaders[Constants.RavenForcePrimaryServerCheck]);
            }

            IncrementCachedRequests();
            return httpJsonRequest.CachedRequestDetails.Data.CloneToken();
        }

        internal RavenJToken GetCachedResponse(HttpJsonRequest httpJsonRequest, HttpResponseHeaders additionalHeaders)
        {
            if (httpJsonRequest.CachedRequestDetails == null)
                throw new InvalidOperationException("Cannot get cached response from a request that has no cached information");
            httpJsonRequest.ResponseStatusCode = HttpStatusCode.NotModified;
            httpJsonRequest.ResponseHeaders = new NameValueCollection(httpJsonRequest.CachedRequestDetails.Headers);

            if (additionalHeaders != null)
            {
                string forcePrimaryServerCHeck = additionalHeaders.GetFirstValue(Constants.RavenForcePrimaryServerCheck);
                if (forcePrimaryServerCHeck != null)
                    httpJsonRequest.ResponseHeaders.Add(Constants.RavenForcePrimaryServerCheck, forcePrimaryServerCHeck);
            }

            IncrementCachedRequests();
            return httpJsonRequest.CachedRequestDetails.Data.CloneToken();
        }

        internal RavenJToken GetCachedResponse(HttpJsonRequest httpJsonRequest)
        {
            if (httpJsonRequest.CachedRequestDetails == null)
                throw new InvalidOperationException("Cannot get cached response from a request that has no cached information");
            httpJsonRequest.ResponseStatusCode = HttpStatusCode.NotModified;
            httpJsonRequest.ResponseHeaders = new NameValueCollection(httpJsonRequest.CachedRequestDetails.Headers);

            IncrementCachedRequests();
            return httpJsonRequest.CachedRequestDetails.Data.CloneToken();
        }

        internal void IncrementCachedRequests()
        {
            Interlocked.Increment(ref NumOfCachedRequests);
        }

        internal void CacheResponse(string url, RavenJToken data, NameValueCollection headers)
        {
            if (string.IsNullOrEmpty(headers[Constants.MetadataEtagField]))
                return;

            RavenJToken clone;
            if (data == null)
            {
                clone = null;
            }
            else
            {
                clone = data.CloneToken();
                clone.EnsureCannotBeChangeAndEnableSnapshotting();
            }

            cache.Set(url, new CachedRequest
            {
                Data = clone,
                Time = SystemTime.UtcNow,
                Headers = new NameValueCollection(headers),
                Database = MultiDatabase.GetDatabaseName(url)
            });
        }

        internal void CacheResponse(string url, RavenJToken data, HttpResponseHeaders headers)
        {
            if (headers.ETag == null || string.IsNullOrEmpty(headers.ETag.Tag))
                return;

            var clone = data.CloneToken();
            clone.EnsureCannotBeChangeAndEnableSnapshotting();

            cache.Set(url, new CachedRequest
            {
                Data = clone,
                Time = SystemTime.UtcNow,
                Headers = new NameValueCollection(),// TODO: Use headers
                Database = MultiDatabase.GetDatabaseName(url)
            });
        }

        /// <summary>
        /// Performs application-defined tasks associated with freeing, releasing, or resetting unmanaged resources.
        /// </summary>
        /// <filterpriority>2</filterpriority>
        public void Dispose()
        {
            if (disposed)
                return;
            disposed = true;
            cache.Dispose();
            httpClientCache.Dispose();
        }

        internal void UpdateCacheTime(HttpJsonRequest httpJsonRequest)
        {
            if (httpJsonRequest.CachedRequestDetails == null)
                throw new InvalidOperationException("Cannot update cached response from a request that has no cached information");
            httpJsonRequest.CachedRequestDetails.Time = SystemTime.UtcNow;
        }

        /// <summary>
        /// Disable all caching within the given scope
        /// </summary>
        public IDisposable DisableAllCaching()
        {
            var oldAggressiveCaching = AggressiveCacheDuration;
            var oldHttpCaching = DisableHttpCaching;

            AggressiveCacheDuration = null;
            DisableHttpCaching = true;

            return new DisposableAction(() =>
            {
                AggressiveCacheDuration = oldAggressiveCaching;
                DisableHttpCaching = oldHttpCaching;
            });
        }
    }
>>>>>>> b19bf61a
}<|MERGE_RESOLUTION|>--- conflicted
+++ resolved
@@ -19,7 +19,6 @@
 
 namespace Raven.Client.Connection
 {
-<<<<<<< HEAD
 	///<summary>
 	/// Create the HTTP Json Requests to the RavenDB Server
 	/// and manages the http cache
@@ -366,350 +365,4 @@
 			});
 		}
 	}
-=======
-    ///<summary>
-    /// Create the HTTP Json Requests to the RavenDB Server
-    /// and manages the http cache
-    ///</summary>
-    public class HttpJsonRequestFactory : IDisposable
-    {
-        /// <summary>
-        /// Occurs when a json request is created
-        /// </summary>
-        public event EventHandler<WebRequestEventArgs> ConfigureRequest = delegate { };
-
-        /// <summary>
-        /// Occurs when a json request is completed
-        /// </summary>
-        public event EventHandler<RequestResultArgs> LogRequest = delegate { };
-
-        /// <summary>
-        /// Invoke the LogRequest event
-        /// </summary>
-        internal void InvokeLogRequest(IHoldProfilingInformation sender, Func<RequestResultArgs> generateRequestResult)
-        {
-            var handler = LogRequest;
-            if (handler != null)
-                handler(sender, generateRequestResult());
-        }
-
-        private int maxNumberOfCachedRequests;
-
-        internal readonly HttpClientCache httpClientCache;
-        public HttpClientCache HttpClientCache
-        {
-            get { return httpClientCache; }
-        }
-
-        internal readonly Func<HttpMessageHandler> httpMessageHandler;
-
-        internal readonly bool acceptGzipContent;
-
-        private SimpleCache cache;
-
-        internal int NumOfCachedRequests;
-
-        /// <summary>
-        /// Creates the HTTP json request.
-        /// </summary>
-        public HttpJsonRequest CreateHttpJsonRequest(CreateHttpJsonRequestParams createHttpJsonRequestParams)
-        {
-            if (disposed)
-                throw new ObjectDisposedException(typeof(HttpJsonRequestFactory).FullName);
-
-            if (RequestTimeout != null)
-                createHttpJsonRequestParams.Timeout = RequestTimeout.Value;
-
-            var request = new HttpJsonRequest(createHttpJsonRequestParams, this)
-            {
-                ShouldCacheRequest =
-                    createHttpJsonRequestParams.AvoidCachingRequest == false &&
-                    createHttpJsonRequestParams.Convention.ShouldCacheRequest(createHttpJsonRequestParams.Url)
-            };
-
-            if (request.ShouldCacheRequest && !DisableHttpCaching)
-            {
-                var cachedRequestDetails = ConfigureCaching(createHttpJsonRequestParams.Url, request.AddHeader);
-                request.CachedRequestDetails = cachedRequestDetails.CachedRequest;
-                request.SkipServerCheck = cachedRequestDetails.SkipServerCheck;
-            }
-
-            ConfigureRequest(createHttpJsonRequestParams.Owner, new WebRequestEventArgs { Client = request.httpClient, Credentials = createHttpJsonRequestParams.Credentials });
-            return request;
-        }
-
-        internal CachedRequestOp ConfigureCaching(string url, Action<string, string> setHeader)
-        {
-            var cachedRequest = cache.Get(url);
-            if (cachedRequest == null)
-                return new CachedRequestOp { SkipServerCheck = false };
-            bool skipServerCheck = false;
-            if (AggressiveCacheDuration != null)
-            {
-                var duration = AggressiveCacheDuration.Value;
-                if (duration.TotalSeconds > 0)
-                    setHeader("Cache-Control", "max-age=" + duration.TotalSeconds);
-
-                if (cachedRequest.ForceServerCheck == false && (SystemTime.UtcNow - cachedRequest.Time) < duration) // can serve directly from local cache
-                    skipServerCheck = true;
-
-                cachedRequest.ForceServerCheck = false;
-            }
-
-            setHeader("If-None-Match", cachedRequest.Headers[Constants.MetadataEtagField]);
-            return new CachedRequestOp { SkipServerCheck = skipServerCheck, CachedRequest = cachedRequest };
-        }
-
-
-        /// <summary>
-        /// Reset the number of cached requests and clear the entire cache
-        /// Mostly used for testing
-        /// </summary>
-        public void ResetCache(int? newMaxNumberOfCachedRequests = null)
-        {
-
-            if (newMaxNumberOfCachedRequests != null && newMaxNumberOfCachedRequests.Value == maxNumberOfCachedRequests)
-                return;
-
-            if (cache != null)
-                cache.Dispose();
-
-            if (newMaxNumberOfCachedRequests != null)
-            {
-                maxNumberOfCachedRequests = newMaxNumberOfCachedRequests.Value;
-            }
-            cache = new SimpleCache(maxNumberOfCachedRequests);
-            NumOfCachedRequests = 0;
-        }
-
-        public void ExpireItemsFromCache(string db)
-        {
-            cache.ForceServerCheckOfCachedItemsForDatabase(db);
-            Interlocked.Increment(ref numberOfCacheResets);
-        }
-
-        /// <summary>
-        /// The number of cache evictions forced by
-        /// tracking changes if aggressive cache was enabled
-        /// </summary>
-        public int NumberOfCacheResets
-        {
-            get { return Thread.VolatileRead(ref numberOfCacheResets); }
-        }
-
-        /// <summary>
-        /// The number of requests that we got 304 for 
-        /// and were able to handle purely from the cache
-        /// </summary>
-        public int NumberOfCachedRequests
-        {
-            get { return NumOfCachedRequests; }
-        }
-
-        /// <summary>
-        /// The number of currently held requests in the cache
-        /// </summary>
-        public int CurrentCacheSize
-        {
-            get { return cache.CurrentSize; }
-        }
-
-        /// <summary>
-        /// Determine whether to use compression or not 
-        /// </summary>
-        public bool DisableRequestCompression { get; set; }
-
-        /// <summary>
-        /// default ctor
-        /// </summary>
-        /// <param name="maxNumberOfCachedRequests"></param>
-        public HttpJsonRequestFactory(int maxNumberOfCachedRequests, Func<HttpMessageHandler> httpMessageHandler = null, bool acceptGzipContent = true)
-        {
-            this.maxNumberOfCachedRequests = maxNumberOfCachedRequests;
-            this.httpMessageHandler = httpMessageHandler;
-            this.acceptGzipContent = acceptGzipContent;
-            httpClientCache = new HttpClientCache(ServicePointManager.MaxServicePointIdleTime);
-
-            ResetCache();
-        }
-
-        ///<summary>
-        /// The aggressive cache duration
-        ///</summary>
-        public TimeSpan? AggressiveCacheDuration
-        {
-            get { return CallContext.LogicalGetData("Raven/Client/AggressiveCacheDuration") as TimeSpan?; }
-            set { CallContext.LogicalSetData("Raven/Client/AggressiveCacheDuration", value); }
-        }
-
-        ///<summary>
-        /// Session timeout - Thread Local
-        ///</summary>
-        public TimeSpan? RequestTimeout
-        {
-            get { return CallContext.LogicalGetData("Raven/Client/RequestTimeout") as TimeSpan?; }
-            set { CallContext.LogicalSetData("Raven/Client/RequestTimeout", value); }
-        }
-
-        /// <summary>
-        /// Disable the HTTP caching
-        /// </summary>
-        public bool DisableHttpCaching
-        {
-            get
-            {
-                var value = CallContext.LogicalGetData("Raven/Client/DisableHttpCaching");
-                if (value == null) 
-                    return false;
-
-                return (bool)value;
-            }
-            set { CallContext.LogicalSetData("Raven/Client/DisableHttpCaching", value); }
-        }
-
-        /// <summary>
-        /// Advanced: Don't set this unless you know what you are doing!
-        /// 
-        /// 
-        /// Enable using basic authentication using http
-        /// By default, RavenDB only allows basic authentication over HTTPS, setting this property to true
-        /// will instruct RavenDB to make unsecured calls (usually only good for testing / internal networks).
-        /// </summary>
-        public bool EnableBasicAuthenticationOverUnsecuredHttpEvenThoughPasswordsWouldBeSentOverTheWireInClearTextToBeStolenByHackers { get; set; }
-
-        private volatile bool disposed;
-        private int numberOfCacheResets;
-
-        internal RavenJToken GetCachedResponse(HttpJsonRequest httpJsonRequest, NameValueCollection additionalHeaders)
-        {
-            if (httpJsonRequest.CachedRequestDetails == null)
-                throw new InvalidOperationException("Cannot get cached response from a request that has no cached information");
-            httpJsonRequest.ResponseStatusCode = HttpStatusCode.NotModified;
-            httpJsonRequest.ResponseHeaders = new NameValueCollection(httpJsonRequest.CachedRequestDetails.Headers);
-
-            httpJsonRequest.ResponseHeaders.Remove(Constants.RavenForcePrimaryServerCheck);
-            if (additionalHeaders != null && additionalHeaders[Constants.RavenForcePrimaryServerCheck] != null)
-            {
-                httpJsonRequest.ResponseHeaders.Set(Constants.RavenForcePrimaryServerCheck, additionalHeaders[Constants.RavenForcePrimaryServerCheck]);
-            }
-
-            IncrementCachedRequests();
-            return httpJsonRequest.CachedRequestDetails.Data.CloneToken();
-        }
-
-        internal RavenJToken GetCachedResponse(HttpJsonRequest httpJsonRequest, HttpResponseHeaders additionalHeaders)
-        {
-            if (httpJsonRequest.CachedRequestDetails == null)
-                throw new InvalidOperationException("Cannot get cached response from a request that has no cached information");
-            httpJsonRequest.ResponseStatusCode = HttpStatusCode.NotModified;
-            httpJsonRequest.ResponseHeaders = new NameValueCollection(httpJsonRequest.CachedRequestDetails.Headers);
-
-            if (additionalHeaders != null)
-            {
-                string forcePrimaryServerCHeck = additionalHeaders.GetFirstValue(Constants.RavenForcePrimaryServerCheck);
-                if (forcePrimaryServerCHeck != null)
-                    httpJsonRequest.ResponseHeaders.Add(Constants.RavenForcePrimaryServerCheck, forcePrimaryServerCHeck);
-            }
-
-            IncrementCachedRequests();
-            return httpJsonRequest.CachedRequestDetails.Data.CloneToken();
-        }
-
-        internal RavenJToken GetCachedResponse(HttpJsonRequest httpJsonRequest)
-        {
-            if (httpJsonRequest.CachedRequestDetails == null)
-                throw new InvalidOperationException("Cannot get cached response from a request that has no cached information");
-            httpJsonRequest.ResponseStatusCode = HttpStatusCode.NotModified;
-            httpJsonRequest.ResponseHeaders = new NameValueCollection(httpJsonRequest.CachedRequestDetails.Headers);
-
-            IncrementCachedRequests();
-            return httpJsonRequest.CachedRequestDetails.Data.CloneToken();
-        }
-
-        internal void IncrementCachedRequests()
-        {
-            Interlocked.Increment(ref NumOfCachedRequests);
-        }
-
-        internal void CacheResponse(string url, RavenJToken data, NameValueCollection headers)
-        {
-            if (string.IsNullOrEmpty(headers[Constants.MetadataEtagField]))
-                return;
-
-            RavenJToken clone;
-            if (data == null)
-            {
-                clone = null;
-            }
-            else
-            {
-                clone = data.CloneToken();
-                clone.EnsureCannotBeChangeAndEnableSnapshotting();
-            }
-
-            cache.Set(url, new CachedRequest
-            {
-                Data = clone,
-                Time = SystemTime.UtcNow,
-                Headers = new NameValueCollection(headers),
-                Database = MultiDatabase.GetDatabaseName(url)
-            });
-        }
-
-        internal void CacheResponse(string url, RavenJToken data, HttpResponseHeaders headers)
-        {
-            if (headers.ETag == null || string.IsNullOrEmpty(headers.ETag.Tag))
-                return;
-
-            var clone = data.CloneToken();
-            clone.EnsureCannotBeChangeAndEnableSnapshotting();
-
-            cache.Set(url, new CachedRequest
-            {
-                Data = clone,
-                Time = SystemTime.UtcNow,
-                Headers = new NameValueCollection(),// TODO: Use headers
-                Database = MultiDatabase.GetDatabaseName(url)
-            });
-        }
-
-        /// <summary>
-        /// Performs application-defined tasks associated with freeing, releasing, or resetting unmanaged resources.
-        /// </summary>
-        /// <filterpriority>2</filterpriority>
-        public void Dispose()
-        {
-            if (disposed)
-                return;
-            disposed = true;
-            cache.Dispose();
-            httpClientCache.Dispose();
-        }
-
-        internal void UpdateCacheTime(HttpJsonRequest httpJsonRequest)
-        {
-            if (httpJsonRequest.CachedRequestDetails == null)
-                throw new InvalidOperationException("Cannot update cached response from a request that has no cached information");
-            httpJsonRequest.CachedRequestDetails.Time = SystemTime.UtcNow;
-        }
-
-        /// <summary>
-        /// Disable all caching within the given scope
-        /// </summary>
-        public IDisposable DisableAllCaching()
-        {
-            var oldAggressiveCaching = AggressiveCacheDuration;
-            var oldHttpCaching = DisableHttpCaching;
-
-            AggressiveCacheDuration = null;
-            DisableHttpCaching = true;
-
-            return new DisposableAction(() =>
-            {
-                AggressiveCacheDuration = oldAggressiveCaching;
-                DisableHttpCaching = oldHttpCaching;
-            });
-        }
-    }
->>>>>>> b19bf61a
 }