--- conflicted
+++ resolved
@@ -101,14 +101,11 @@
 				distanceErrorPct = distanceErrorPct,
 				rootTypes = {typeof(T)},
 				defaultField = defaultField,
-<<<<<<< HEAD
+				beforeQueryExecutionAction = beforeQueryExecutionAction,
+				afterQueryExecutedCallback = afterQueryExecutedCallback,
 				highlightedFields = new List<HighlightedField>(highlightedFields),
 				highlighterPreTags = highlighterPreTags,
 				highlighterPostTags = highlighterPostTags
-=======
-				beforeQueryExecutionAction = beforeQueryExecutionAction,
-				afterQueryExecutedCallback = afterQueryExecutedCallback,
->>>>>>> 57bdd7c2
 			};
 			return documentQuery;
 		}
