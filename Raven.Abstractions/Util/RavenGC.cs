﻿// -----------------------------------------------------------------------
//  <copyright file="RavenGC.cs" company="Hibernating Rhinos LTD">
//      Copyright (c) Hibernating Rhinos LTD. All rights reserved.
//  </copyright>
// -----------------------------------------------------------------------
using System.Collections.Generic;
using System.Diagnostics;
using System.Runtime.CompilerServices;
using System.Threading;
using Raven.Abstractions.Logging;
using Raven.Database.Util;

namespace Raven.Abstractions.Util
{
	using System;
	using System.Linq.Expressions;
	using System.Runtime;

	public static class RavenGC
	{
		private static readonly ConcurrentSet<WeakReference<Action>> _releaseMemoryBeforeGC = new ConcurrentSet<WeakReference<Action>>();
		private static readonly ILog log = LogManager.GetCurrentClassLogger();

		private static long memoryBeforeLastForcedGC;
		private static long memoryAfterLastForcedGC;

		private static DateTime lastForcedGCTime;

		private static int delayBetweenGCInMinutes;
		private const int DefaultDelayBetweenGCInMinutes = 1;
		private const int MaxDelayBetweenGCInMinutes = 60;
		static RavenGC()
		{
			ResetHistory();
		}

		public static ReaderWriterLockSlim GcCollectLock = new ReaderWriterLockSlim();

		public static void ResetHistory()
		{
			lastForcedGCTime = DateTime.MinValue;
			memoryAfterLastForcedGC = 0;
			memoryBeforeLastForcedGC = 0;
			delayBetweenGCInMinutes = DefaultDelayBetweenGCInMinutes;
		}

		public static long MemoryBeforeLastForcedGC
		{
			get { return memoryBeforeLastForcedGC; }
		}
		public static long MemoryAfterLastForcedGC
		{
			get { return memoryAfterLastForcedGC; }
		}
		public static DateTime LastForcedGCTime
		{
			get { return lastForcedGCTime; }
		}

		public static void Register(Action action)
		{
			_releaseMemoryBeforeGC.Add(new WeakReference<Action>(action));
		}

		public static void Unregister(Action action)
		{
			_releaseMemoryBeforeGC.RemoveWhere(reference =>
			{
				Action target;
				return reference.TryGetTarget(out target) == false || target == action;
			});
		}

		private static void ReleaseMemoryBeforeGC()
		{
			var inactiveHandlers = new List<WeakReference<Action>>();

			foreach (var lowMemoryHandler in _releaseMemoryBeforeGC)
			{
				Action handler;
				if (lowMemoryHandler.TryGetTarget(out handler))
				{
					try
					{
						handler();
					}
					catch (Exception e)
					{
						log.Error("Failure to process release memory before gc, skipping", e);
					}
				}
				else
					inactiveHandlers.Add(lowMemoryHandler);
			}

			inactiveHandlers.ForEach(x => _releaseMemoryBeforeGC.TryRemove(x));
		}

		public static bool CollectGarbage(int generation, GCCollectionMode collectionMode = GCCollectionMode.Default, bool forceByUser = false)
		{
			return CollectGarbageInternal(false, null, forceByUser, generation, collectionMode, false);
		}

		public static bool CollectGarbage(bool compactLoh, Action afterCollect, bool forceByUser = false)
		{
			return CollectGarbageInternal(compactLoh, afterCollect, forceByUser, GC.MaxGeneration, GCCollectionMode.Forced, true);
		}

		[MethodImpl(MethodImplOptions.Synchronized)]
		private static bool CollectGarbageInternal(bool compactLoh, Action afterCollect, bool forceByUser, int maxGeneration, GCCollectionMode gcCollectionMode, bool waitForPendingFinalizers)
		{
			if (!ShouldCollectNow() && !forceByUser)
				return false;

			GcCollectLock.EnterWriteLock();
			try
			{
				ReleaseMemoryBeforeGC();
				memoryBeforeLastForcedGC = GC.GetTotalMemory(false);

				if (compactLoh)
					SetCompactLog.Value();

				GC.Collect(maxGeneration, gcCollectionMode);
				if (afterCollect != null)
					afterCollect();

<<<<<<< HEAD
			if (waitForPendingFinalizers)
			GC.WaitForPendingFinalizers();
=======
				if (waitForPendingFinalizers)
					GC.WaitForPendingFinalizers();
			}
			finally
			{
				GcCollectLock.ExitWriteLock();
			}
>>>>>>> dc8e21c3

			memoryAfterLastForcedGC = GC.GetTotalMemory(false);
			memoryDifferenceLastGc = DifferenceAsDecimalPercents(MemoryBeforeLastForcedGC, MemoryAfterLastForcedGC);

			log.Info("Finished GC, before was {0:#,#}kb, after is {1:#,#}kb", MemoryBeforeLastForcedGC, MemoryAfterLastForcedGC);


			// -> reset last time, increase delay threshold and disallow GC (too early!)
			lastForcedGCTime = SystemTime.UtcNow;

			var old = delayBetweenGCInMinutes;
			if (memoryDifferenceLastGc < 0.1)
			{
				delayBetweenGCInMinutes = Math.Max(5 + delayBetweenGCInMinutes, MaxDelayBetweenGCInMinutes);

				if (old != delayBetweenGCInMinutes)
				{
					log.Debug("Increasing delay for forced GC (not enough memory released, so we need to back off). " +
					          "New interval between GCs will be {0} minutes", delayBetweenGCInMinutes);
		}
			}
			else
			{
				if (old != delayBetweenGCInMinutes)
				{
					log.Debug("Resetting delay for forced GC (enough memory was released to make it useful, so we don't need to back off). " +
							  "New interval between GCs will be {0} minutes", delayBetweenGCInMinutes);
				}
				delayBetweenGCInMinutes = DefaultDelayBetweenGCInMinutes;				
			}

			return true;
		}

		private static bool ShouldCollectNow()
		{
			var nowTime = SystemTime.UtcNow;
			if (MemoryAfterLastForcedGC == 0 || MemoryBeforeLastForcedGC == 0) //running for the first time
			{
				log.Debug("GCing for the first time...");
				return true;
			}

			//if last time was freed enough memory (more than 10%) allow the GC and store last GC time
			if (memoryDifferenceLastGc >= 0.1)
			{
				log.Debug("Allowing GC because difference of memory before and after GC equals or more than 10% - last time was released {0}kbs.", Math.Abs(MemoryAfterLastForcedGC - MemoryBeforeLastForcedGC)/1024);
				delayBetweenGCInMinutes = DefaultDelayBetweenGCInMinutes;
				
				return true;
			}
			
			//if last time not enough memory was freed, but enough time passed since last allowed GC,
			//reset delay and allow GC
			if ((nowTime - LastForcedGCTime).TotalMinutes >= delayBetweenGCInMinutes)
			{
				log.Debug("Allowing GC because more than {1} minutes passed since last GC - last time was released {0}kbs.", Math.Abs(MemoryAfterLastForcedGC - MemoryBeforeLastForcedGC) / 1024, (nowTime - LastForcedGCTime).TotalMinutes);
				return true;
			}

			//not enough memory was freed the last time, and not enough time passed
			return false;
		}

		private static double DifferenceAsDecimalPercents(long v1, long v2)
		{
			double x1 = v1;
			double x2 = v2;
			
			if (x1 > 0.0 && x2 > 0.0)
				return Math.Abs(x1 - x2)/x2;

			return 0.0;			
		}

		// this is just the code below, but we have to run on 4.5, not just 4.5.1
		// GCSettings.LargeObjectHeapCompactionMode = GCLargeObjectHeapCompactionMode.CompactOnce;
		private static readonly Lazy<Action> SetCompactLog = new Lazy<Action>(() =>
		{
			var prop = typeof(GCSettings).GetProperty("LargeObjectHeapCompactionMode");
			if (prop == null)
				return (() => { });
			var enumType = Type.GetType("System.Runtime.GCLargeObjectHeapCompactionMode, mscorlib");
			var value = Enum.Parse(enumType, "CompactOnce");
			var lambda = Expression.Lambda<Action>(Expression.Assign(Expression.MakeMemberAccess(null, prop), Expression.Constant(value)));
			return lambda.Compile();
		});
		private static double memoryDifferenceLastGc;
	}
}<|MERGE_RESOLUTION|>--- conflicted
+++ resolved
@@ -115,28 +115,23 @@
 			GcCollectLock.EnterWriteLock();
 			try
 			{
-				ReleaseMemoryBeforeGC();
-				memoryBeforeLastForcedGC = GC.GetTotalMemory(false);
-
-				if (compactLoh)
-					SetCompactLog.Value();
-
-				GC.Collect(maxGeneration, gcCollectionMode);
-				if (afterCollect != null)
-					afterCollect();
-
-<<<<<<< HEAD
+			ReleaseMemoryBeforeGC();
+			memoryBeforeLastForcedGC = GC.GetTotalMemory(false);
+
+			if (compactLoh)
+				SetCompactLog.Value();
+
+			GC.Collect(maxGeneration, gcCollectionMode);
+			if (afterCollect != null)
+				afterCollect();
+
 			if (waitForPendingFinalizers)
-			GC.WaitForPendingFinalizers();
-=======
-				if (waitForPendingFinalizers)
-					GC.WaitForPendingFinalizers();
+				GC.WaitForPendingFinalizers();
 			}
 			finally
 			{
 				GcCollectLock.ExitWriteLock();
 			}
->>>>>>> dc8e21c3
 
 			memoryAfterLastForcedGC = GC.GetTotalMemory(false);
 			memoryDifferenceLastGc = DifferenceAsDecimalPercents(MemoryBeforeLastForcedGC, MemoryAfterLastForcedGC);
