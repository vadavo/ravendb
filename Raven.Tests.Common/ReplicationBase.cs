//-----------------------------------------------------------------------
// <copyright file="ReplicationBase.cs" company="Hibernating Rhinos LTD">
//     Copyright (c) Hibernating Rhinos LTD. All rights reserved.
// </copyright>
//-----------------------------------------------------------------------

using System;
using System.Collections.Generic;
using System.Linq;
using System.Runtime.CompilerServices;
using System.Threading;
using System.Threading.Tasks;

using Raven.Abstractions.Data;
using Raven.Abstractions.Replication;
using Raven.Abstractions.Util;
using Raven.Bundles.Replication.Tasks;
using Raven.Client;
using Raven.Client.Connection;
using Raven.Client.Connection.Async;
using Raven.Client.Document;
using Raven.Client.Embedded;
using Raven.Client.Listeners;
using Raven.Database;
using Raven.Database.Config;
using Raven.Database.Extensions;
using Raven.Database.Server;
using Raven.Json.Linq;
using Raven.Server;
using Raven.Tests.Common.Util;
using Raven.Tests.Helpers.Util;

using Xunit;

namespace Raven.Tests.Common
{
    public abstract class ReplicationBase : RavenTest
    {
        protected int PortRangeStart = 9000;
        protected int RetriesCount = 500;
        private volatile bool hasWaitEnded;

        protected ReplicationBase()
        {
            checkPorts = true;
        }

        public DocumentStore CreateStore(bool enableCompressionBundle = false,
            Action<DocumentStore> configureStore = null,
            AnonymousUserAccessMode anonymousUserAccessMode = AnonymousUserAccessMode.Admin,
            bool enableAuthorization = false,
            string requestedStorageType = "voron",
            bool useFiddler = false,
            [CallerMemberName] string databaseName = null,
            bool runInMemory = true)
        {
            var port = PortRangeStart - stores.Count;
            return CreateStoreAtPort(port, enableCompressionBundle, configureStore, anonymousUserAccessMode, enableAuthorization, requestedStorageType, useFiddler, databaseName, runInMemory);
        }

        public EmbeddableDocumentStore CreateEmbeddableStore(bool enableCompressionBundle = false,
            AnonymousUserAccessMode anonymousUserAccessMode = AnonymousUserAccessMode.Admin, string requestedStorageType = "esent", [CallerMemberName] string databaseName = null)
        {
            var port = PortRangeStart - stores.Count;
            return CreateEmbeddableStoreAtPort(port, enableCompressionBundle, anonymousUserAccessMode, requestedStorageType, databaseName);
        }

        private DocumentStore CreateStoreAtPort(int port, bool enableCompressionBundle = false,
            Action<DocumentStore> configureStore = null, AnonymousUserAccessMode anonymousUserAccessMode = AnonymousUserAccessMode.Admin, bool enableAuthorization = false,
            string storeTypeName = "voron", bool useFiddler = false, string databaseName = null, bool runInMemory = true)
        {
            var ravenDbServer = GetNewServer(port,
                requestedStorage: storeTypeName,
                activeBundles: "replication" + (enableCompressionBundle ? ";compression" : string.Empty),
                enableAuthentication: anonymousUserAccessMode == AnonymousUserAccessMode.None,
                databaseName: databaseName,
                configureConfig: ConfigureConfig,
                configureServer: ConfigureServer,
                runInMemory: runInMemory);

            if (enableAuthorization)
            {
                EnableAuthentication(ravenDbServer.SystemDatabase);
            }

            ConfigureDatabase(ravenDbServer.SystemDatabase, databaseName: databaseName);

            var documentStore = NewRemoteDocumentStore(ravenDbServer: ravenDbServer,
                configureStore: configureStore,
                fiddler: useFiddler,
                databaseName: databaseName,
                runInMemory: runInMemory);

            return documentStore;
        }


        protected bool CheckIfConflictDocumentsIsThere(IDocumentStore store, string id, string databaseName, int maxDocumentsToCheck = 1024, int timeoutMs = 15000)
        {
            var beginningTime = DateTime.UtcNow;
            var timeouted = false;
            JsonDocument[] docs;
            do
            {
                var currentTime = DateTime.UtcNow;
                if ((currentTime - beginningTime).TotalMilliseconds >= timeoutMs)
                {
                    timeouted = true;
                    break;
                }
                docs = store.DatabaseCommands.ForDatabase(databaseName).GetDocuments(0, maxDocumentsToCheck);
            } while (docs.Any(d => d.Key.Contains(id + "/conflicts")));

            return !timeouted;
        }

        protected bool WaitForConflictDocumentsToAppear(IDocumentStore store, string id, string databaseName, int maxDocumentsToCheck = 1024, int timeoutMs = 15000)
        {
            var beginningTime = DateTime.UtcNow;
            var timeouted = false;
            JsonDocument[] docs;
            do
            {
                var currentTime = DateTime.UtcNow;
                if ((currentTime - beginningTime).TotalMilliseconds >= timeoutMs)
                {
                    timeouted = true;
                    break;
                }
                docs = store.DatabaseCommands.ForDatabase(databaseName).GetDocuments(0, maxDocumentsToCheck);
            } while (!docs.Any(d => d.Key.Contains(id + "/conflicts")));

            return !timeouted;
        }

        protected virtual void ConfigureServer(RavenDBOptions options)
        {

        }

        protected virtual void ConfigureConfig(InMemoryRavenConfiguration inMemoryRavenConfiguration)
        {

        }

        private EmbeddableDocumentStore CreateEmbeddableStoreAtPort(int port, bool enableCompressionBundle = false, AnonymousUserAccessMode anonymousUserAccessMode = AnonymousUserAccessMode.All, string storeTypeName = "esent", string databaseName = null)
        {
            NonAdminHttp.EnsureCanListenToWhenInNonAdminContext(port);
            var store = NewDocumentStore(port: port,
                requestedStorage: storeTypeName,
                activeBundles: "replication" + (enableCompressionBundle ? ";compression" : string.Empty),
                anonymousUserAccessMode: anonymousUserAccessMode,
                databaseName: databaseName);
            return store;
        }

        protected virtual void ConfigureDatabase(DocumentDatabase database, string databaseName = null)
        {

        }

        public void StopDatabase(int index)
        {
            var previousServer = servers[index];
            previousServer.Dispose();
        }

        public void StartDatabase(int index)
        {
            var previousServer = servers[index];

            NonAdminHttp.EnsureCanListenToWhenInNonAdminContext(previousServer.SystemDatabase.Configuration.Port);
            var serverConfiguration = new RavenConfiguration { Settings = { { "Raven/ActiveBundles", "replication" } } };

            ConfigurationHelper.ApplySettingsToConfiguration(serverConfiguration);

            serverConfiguration.AnonymousUserAccessMode = AnonymousUserAccessMode.Admin;
            serverConfiguration.DataDirectory = previousServer.SystemDatabase.Configuration.DataDirectory;
            serverConfiguration.RunInUnreliableYetFastModeThatIsNotSuitableForProduction = true;
            serverConfiguration.RunInMemory = previousServer.SystemDatabase.Configuration.RunInMemory;
            serverConfiguration.Port = previousServer.SystemDatabase.Configuration.Port;
            serverConfiguration.DefaultStorageTypeName = GetDefaultStorageType();

            serverConfiguration.Encryption.UseFips = ConfigurationHelper.UseFipsEncryptionAlgorithms;

            ModifyConfiguration(serverConfiguration);

            serverConfiguration.PostInit();
            var ravenDbServer = new RavenDbServer(serverConfiguration)
            {
                UseEmbeddedHttpServer = true
            };
            ravenDbServer.Initialize(ConfigureServer);

            servers[index] = ravenDbServer;
        }

        public IDocumentStore ResetDatabase(int index, bool enableAuthentication = false, [CallerMemberName] string databaseName = null)
        {
            stores[index].Dispose();

            var previousServer = servers[index];
            previousServer.Dispose();
            IOExtensions.DeleteDirectory(previousServer.SystemDatabase.Configuration.DataDirectory);

            return CreateStoreAtPort(previousServer.SystemDatabase.Configuration.Port, enableAuthentication, databaseName: databaseName);
        }

        protected void TellFirstInstanceToReplicateToSecondInstance(string apiKey = null, string username = null, string password = null, string domain = null, string authenticationScheme = null)
        {
            TellInstanceToReplicateToAnotherInstance(0, 1, apiKey, username, password, domain, authenticationScheme);
        }

        protected void TellSecondInstanceToReplicateToFirstInstance(string apiKey = null, string username = null, string password = null, string domain = null, string authenticationScheme = null)
        {
            TellInstanceToReplicateToAnotherInstance(1, 0, apiKey, username, password, domain);
        }

        protected void TellInstanceToReplicateToAnotherInstance(int src, int dest, string apiKey = null, string username = null, string password = null, string domain = null, string authenticationScheme = null)
        {
            RunReplication(stores[src], stores[dest], apiKey: apiKey, username: username, password: password, domain: domain, authenticationScheme: authenticationScheme);
        }

        protected void RunReplication(IDocumentStore source, IDocumentStore destination,
            TransitiveReplicationOptions transitiveReplicationBehavior = TransitiveReplicationOptions.None,
            bool disabled = false,
            bool ignoredClient = false,
            string apiKey = null,
            string db = null,
            string username = null,
            string password = null,
            string domain = null,
            ReplicationClientConfiguration clientConfiguration = null,
<<<<<<< HEAD
            Dictionary<string, string> specifiedCollections = null,
            bool skipIndexReplication = false)
=======
            string authenticationScheme = null)
>>>>>>> 081f785f
        {
            db = db ?? (destination is DocumentStore ? ((DocumentStore)destination).DefaultDatabase : null);

            Console.WriteLine("Replicating from {0} to {1} with db = {2}.", source.Url, destination.Url, db ?? Constants.SystemDatabase);
            using (var session = source.OpenSession(db))
            {
                var replicationDestination = new ReplicationDestination
                {
                    Url = destination is EmbeddableDocumentStore ?
                            "http://localhost:" + (destination as EmbeddableDocumentStore).Configuration.Port :
                            destination.Url.Replace("localhost", "ipv4.fiddler"),
                    TransitiveReplicationBehavior = transitiveReplicationBehavior,
                    Disabled = disabled,
                    IgnoredClient = ignoredClient,
<<<<<<< HEAD
                    SpecifiedCollections = specifiedCollections,
                    SkipIndexReplication = skipIndexReplication
=======
                    SkipIndexReplication = false, //precaution
                    AuthenticationScheme = authenticationScheme
>>>>>>> 081f785f
                };
                if (db != null)
                    replicationDestination.Database = db;
                if (apiKey != null)
                    replicationDestination.ApiKey = apiKey;
                if (username != null)
                {
                    replicationDestination.Username = username;
                    replicationDestination.Password = password;
                    replicationDestination.Domain = domain;
                }

                SetupDestination(replicationDestination);
                Console.WriteLine("writing rep dests for " + db + " " + source.Url);
                session.Store(new ReplicationDocument
                {
                    Destinations = { replicationDestination },
                    ClientConfiguration = clientConfiguration

                }, "Raven/Replication/Destinations");
                session.SaveChanges();
            }

            while (true)
            {
                using (var s = source.OpenSession(db))
                {
                    var doc = s.Load<ReplicationDocument>("Raven/Replication/Destinations");
                    if (string.IsNullOrWhiteSpace(doc.Source))
                    {
                        Thread.Sleep(100);
                        continue;
                    }
                    break;
                }
            }
        }

        protected virtual void SetupDestination(ReplicationDestination replicationDestination)
        {

        }


        protected void SetupReplication(IDatabaseCommands source, Dictionary<string, string> specifiedCollections, params DocumentStore[] destinations)
        {
            Assert.NotEmpty(destinations);

            var destinationDocs = destinations.Select(destination => new RavenJObject
                {
                    { "Url", destination.Url },
                    { "Database", destination.DefaultDatabase },
                    { "SpecifiedCollections", RavenJObject.FromObject(specifiedCollections) }
                }).ToList();			

            SetupReplication(source, destinationDocs);
        }


        protected void SetupReplication(IDatabaseCommands source, params DocumentStore[] destinations)
        {
            Assert.NotEmpty(destinations);


            var destinationDocs = destinations.Select(destination => new RavenJObject
                {
                    { "Url", destination.Url },
                    { "Database", destination.DefaultDatabase }
                }).ToList();

            SetupReplication(source, destinationDocs);
        }

        protected void UpdateReplication(IDatabaseCommands source, params DocumentStore[] destinations)
                                                                        {
            Assert.NotEmpty(destinations);


            var destinationDocs = destinations.Select(destination => new RavenJObject
                {
                                                                            { "Url", destination.Url },
                                                                            { "Database", destination.DefaultDatabase }
                }).ToList();

            UpdateReplication(source, destinationDocs);
        }


        protected void SetupReplication(IDatabaseCommands source, params string[] urls)
        {
            Assert.NotEmpty(urls);
            SetupReplication(source, urls.Select(url => new RavenJObject { { "Url", url } }));
        }

        protected void SetupReplication(IDatabaseCommands source, IEnumerable<RavenJObject> destinations)
        {
            Assert.NotEmpty(destinations);
            source.Put(Constants.RavenReplicationDestinations,
                       null, new RavenJObject
                       {
                           {
                               "Destinations", new RavenJArray(destinations)
                           }
                       }, new RavenJObject());
        }

        protected void UpdateReplication(IDatabaseCommands source, IEnumerable<RavenJObject> destinations)
        {
            Assert.NotEmpty(destinations);
            var patches = new List<PatchRequest>();
            foreach (var dest in destinations)
            {
                patches.Add(new PatchRequest
                {
                    Type = PatchCommandType.Insert,
                    Name = "Destinations",
                    Value = dest
                });
            }
            source.Patch(Constants.RavenReplicationDestinations, patches.ToArray());
        }

        protected void RemoveReplication(IDatabaseCommands source)
        {
            source.Put(
                Constants.RavenReplicationDestinations,
                null,
                new RavenJObject
                {
                                     {
                                         "Destinations", new RavenJArray()
                                     }
                },
                new RavenJObject());
        }

        protected TDocument WaitForDocument<TDocument>(IDocumentStore store2, string expectedId) where TDocument : class
        {
            TDocument document = null;

            for (int i = 0; i < RetriesCount; i++)
            {
                using (var session = store2.OpenSession())
                {
                    document = session.Load<TDocument>(expectedId);
                    if (document != null)
                        break;
                    Thread.Sleep(100);
                }
            }
            try
            {
                Assert.NotNull(document);
            }
            catch (Exception ex)
            {
                using (var session = store2.OpenSession())
                {
                    Thread.Sleep(TimeSpan.FromSeconds(10));

                    document = session.Load<TDocument>(expectedId);
                    if (document == null)
                        throw;

                    throw new Exception("WaitForDocument failed, but after waiting 10 seconds more, WaitForDocument succeed. Do we have a race condition here?", ex);
                }
            }
            return document;
        }

        protected Attachment WaitForAttachment(IDocumentStore store2, string expectedId)
        {
            Attachment attachment = null;

            for (int i = 0; i < RetriesCount; i++)
            {
                attachment = store2.DatabaseCommands.GetAttachment(expectedId);
                if (attachment != null)
                    break;
                Thread.Sleep(100);
            }
            try
            {
                Assert.NotNull(attachment);
            }
            catch (Exception ex)
            {
                Thread.Sleep(TimeSpan.FromSeconds(10));

                attachment = store2.DatabaseCommands.GetAttachment(expectedId);
                if (attachment == null) throw;

                throw new Exception(
                    "WaitForDocument failed, but after waiting 10 seconds more, WaitForDocument succeed. Do we have a race condition here?",
                    ex);
            }
            return attachment;
        }

        protected void WaitForDocument(IDatabaseCommands commands, string expectedId, Etag afterEtag = null, CancellationToken? token = null)
        {
            if (afterEtag != null)
                throw new NotImplementedException();

            for (int i = 0; i < RetriesCount; i++)
            {
                if (token.HasValue)
                    token.Value.ThrowIfCancellationRequested();

                if (commands.Head(expectedId) != null)
                    break;
                Thread.Sleep(100);
            }

            var jsonDocumentMetadata = commands.Head(expectedId);

            Assert.NotNull(jsonDocumentMetadata);
        }

        protected bool WaitForDocument(IDatabaseCommands commands, string expectedId, int timeoutInMs)
        {
            var cts = new CancellationTokenSource();
            var waitingTask = Task.Run(() => WaitForDocument(commands, expectedId, null, cts.Token), cts.Token);

            Task.WaitAny(waitingTask, Task.Delay(timeoutInMs, cts.Token));

            cts.Cancel();
            return AsyncHelpers.RunSync(() => waitingTask.ContinueWith(t => commands.Head(expectedId) != null));
        }

        protected void WaitForReplication(IDocumentStore store, string id, string db = null, Etag changedSince = null)
        {
            for (int i = 0; i < RetriesCount; i++)
            {
                using (var session = store.OpenSession(db))
                {
                    var e = session.Load<object>(id);
                    if (e == null)
                    {
                        if (changedSince != null)
                        {
                            if (session.Advanced.GetEtagFor(e) != changedSince)
                                break;
                        }
                        Thread.Sleep(100);
                        continue;
                    }

                    break;
                }
            }


            using (var session = store.OpenSession(db))
            {
                var e = session.Load<object>(id);
                Assert.NotNull(e);
            }
        }

        protected void WaitForReplication(IDocumentStore store, Func<IDocumentSession, bool> predicate, string db = null)
        {
            for (int i = 0; i < RetriesCount; i++)
            {
                using (var session = store.OpenSession(new OpenSessionOptions
                {
                    Database = db,
                    ForceReadFromMaster = true
                }))
                {
                    if (predicate(session))
                        return;
                    Thread.Sleep(100);
                }
            }
        }

        protected class ClientSideConflictResolution : IDocumentConflictListener
        {
            public bool TryResolveConflict(string key, JsonDocument[] conflictedDocs, out JsonDocument resolvedDocument)
            {
                resolvedDocument = new JsonDocument
                {
                    DataAsJson = new RavenJObject
                    {
                        {"Name", string.Join(" ", conflictedDocs.Select(x => x.DataAsJson.Value<string>("Name")).OrderBy(x => x))}
                    },
                    Metadata = new RavenJObject()
                };
                return true;
            }
        }

        protected async Task PauseReplicationAsync(int serverIndex, string databaseName, bool waitToStop = true)
        {
            var database = await servers[serverIndex].Server.GetDatabaseInternal(databaseName);
            var replicationTask = database.StartupTasks.OfType<ReplicationTask>().First();

            replicationTask.Pause();

            if (waitToStop)
                SpinWait.SpinUntil(() => replicationTask.IsRunning == false, TimeSpan.FromSeconds(10));
        }

        protected async Task ContinueReplicationAsync(int serverIndex, string databaseName, bool waitToStart = true)
        {
            var database = await servers[serverIndex].Server.GetDatabaseInternal(databaseName);
            var replicationTask = database.StartupTasks.OfType<ReplicationTask>().First();

            replicationTask.Continue();

            if (waitToStart)
                SpinWait.SpinUntil(() => replicationTask.IsRunning, TimeSpan.FromSeconds(10));
        }

        protected bool WaitForIndexToReplicate(IDatabaseCommands commands, string indexName, int timeoutInMilliseconds = 1500)
        {
            var mre = new ManualResetEventSlim();
            hasWaitEnded = false;
            Task.Run(() =>
            {
                while (hasWaitEnded == false)
                {
                    var stats = commands.GetStatistics();
                    if (stats.Indexes.Any(x => x.Name == indexName))
                    {
                        mre.Set();
                        break;
                    }
                    Thread.Sleep(25);
                }
            });

            var success = mre.Wait(timeoutInMilliseconds);
            hasWaitEnded = true;
            return success;
        }

        protected bool WaitForIndexDeletionToReplicate(IDatabaseCommands commands, string indexName, int timeoutInMilliseconds = 1500)
        {
            var mre = new ManualResetEventSlim();
            hasWaitEnded = false;
            Task.Run(() =>
            {
                while (hasWaitEnded == false)
                {
                    var stats = commands.GetStatistics();
                    if (stats.Indexes.Any(x => x.Name == indexName) == false)
                    {
                        mre.Set();
                        break;
                    }
                    Thread.Sleep(25);
                }
            });

            var success = mre.Wait(timeoutInMilliseconds);
            hasWaitEnded = true;
            return success;
        }

        protected bool WaitForIndexToReplicate(IAsyncDatabaseCommands commands, string indexName, int timeoutInMilliseconds = 1500)
        {
            var mre = new ManualResetEventSlim();
            hasWaitEnded = false;
            Task.Run(async () =>
            {
                while (hasWaitEnded == false)
                {
                    var stats = await commands.GetStatisticsAsync().ConfigureAwait(false);
                    if (stats.Indexes.Any(x => x.Name == indexName))
                    {
                        mre.Set();
                        break;
                    }
                    Thread.Sleep(25);
                }
            });

            var success = mre.Wait(timeoutInMilliseconds);
            hasWaitEnded = true;
            return success;
        }
    }
}<|MERGE_RESOLUTION|>--- conflicted
+++ resolved
@@ -231,12 +231,9 @@
             string password = null,
             string domain = null,
             ReplicationClientConfiguration clientConfiguration = null,
-<<<<<<< HEAD
             Dictionary<string, string> specifiedCollections = null,
-            bool skipIndexReplication = false)
-=======
+            bool skipIndexReplication = false,
             string authenticationScheme = null)
->>>>>>> 081f785f
         {
             db = db ?? (destination is DocumentStore ? ((DocumentStore)destination).DefaultDatabase : null);
 
@@ -251,13 +248,10 @@
                     TransitiveReplicationBehavior = transitiveReplicationBehavior,
                     Disabled = disabled,
                     IgnoredClient = ignoredClient,
-<<<<<<< HEAD
+                    SkipIndexReplication = false, //precaution
+                    AuthenticationScheme = authenticationScheme,
                     SpecifiedCollections = specifiedCollections,
                     SkipIndexReplication = skipIndexReplication
-=======
-                    SkipIndexReplication = false, //precaution
-                    AuthenticationScheme = authenticationScheme
->>>>>>> 081f785f
                 };
                 if (db != null)
                     replicationDestination.Database = db;
@@ -323,9 +317,9 @@
 
 
             var destinationDocs = destinations.Select(destination => new RavenJObject
-                {
-                    { "Url", destination.Url },
-                    { "Database", destination.DefaultDatabase }
+                                                                        {
+                                                                            { "Url", destination.Url },
+                                                                            { "Database", destination.DefaultDatabase }
                 }).ToList();
 
             SetupReplication(source, destinationDocs);
@@ -586,9 +580,9 @@
                     {
                         mre.Set();
                         break;
-                    }
+    }
                     Thread.Sleep(25);
-                }
+}
             });
 
             var success = mre.Wait(timeoutInMilliseconds);
