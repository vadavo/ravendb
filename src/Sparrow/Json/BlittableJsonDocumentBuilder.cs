﻿using System;
using System.IO;
using System.Runtime.CompilerServices;
using Sparrow.Exceptions;
using Sparrow.Json.Parsing;
using Sparrow.Threading;

namespace Sparrow.Json
{
    public sealed class BlittableJsonDocumentBuilder : AbstractBlittableJsonDocumentBuilder
    {
        private static readonly StringSegment UnderscoreSegment = new StringSegment("_");

        private readonly JsonOperationContext _context;
        private UsageMode _mode;
        private readonly IJsonParser _reader;
        public IBlittableDocumentModifier _modifier;
        private readonly BlittableWriter<UnmanagedWriteBuffer> _writer;
        private readonly JsonParserState _state;
        private LazyStringValue _fakeFieldName;

        private readonly SingleUseFlag _disposed = new SingleUseFlag();

        private WriteToken _writeToken;
        private string _debugTag;

        public BlittableJsonDocumentBuilder(JsonOperationContext context, JsonParserState state, IJsonParser reader,
            BlittableWriter<UnmanagedWriteBuffer> writer = null,
            IBlittableDocumentModifier modifier = null)
        {
            _context = context;
            _state = state;
            _reader = reader;
            _modifier = modifier;
            _writer = writer ?? new BlittableWriter<UnmanagedWriteBuffer>(context);
        }

        public BlittableJsonDocumentBuilder(
            JsonOperationContext context,
            UsageMode mode, string debugTag,
            IJsonParser reader, JsonParserState state,
            BlittableWriter<UnmanagedWriteBuffer> writer = null,
            IBlittableDocumentModifier modifier = null) : this(context, state, reader, writer, modifier)
        {
            Renew(debugTag, mode);
        }

        public BlittableJsonDocumentBuilder(JsonOperationContext context, JsonParserState state, UsageMode mode, string debugTag, IJsonParser reader, BlittableWriter<UnmanagedWriteBuffer> writer = null) : this(context, state, reader, writer)
        {
            Renew(debugTag, mode);
        }

        public void Reset()
        {
            _debugTag = null;
            _mode = UsageMode.None;

            ClearState();

            _writeToken = default;
            _writer.Reset();
        }

        public void Renew(string debugTag, UsageMode mode)
        {
            _writeToken = default;
            _debugTag = debugTag;
            _mode = mode;

            ClearState();

            _writer.ResetAndRenew();
            _modifier?.Reset(_context);

            _fakeFieldName = _context.GetLazyStringForFieldWithCaching(UnderscoreSegment);
        }

        public void ReadArrayDocument()
        {
            _continuationState.Push(new BuildingState(ContinuationState.ReadArrayDocument));
        }

        public void ReadObjectDocument()
        {
            _continuationState.Push(new BuildingState(ContinuationState.ReadObjectDocument));
        }

        public void ReadNestedObject()
        {
            _continuationState.Push(new BuildingState(ContinuationState.ReadObject));
        }

        public void ReadProperty()
        {
            var state = new BuildingState(ContinuationState.ReadPropertyName)
            {
                State = ContinuationState.ReadPropertyName, 
                Properties = _propertiesCache.Allocate(), 
                FirstWrite = _writer.Position,
                PartialRead = true
            };
            _continuationState.Push(state);
        }

        public int SizeInBytes => _writer.SizeInBytes;

        public override void Dispose()
        {
            if (_disposed.Raise() == false)
                return;

            _writer.Dispose();
            base.Dispose();
        }

        private bool ReadInternal<TWriteStrategy>() where TWriteStrategy : IWriteStrategy
        {
            var continuationState = _continuationState;
            var currentState = continuationState.Pop();
            var reader = _reader;
            var state = _state;
            while (true)
            {
                switch (currentState.State)
                {
                    case ContinuationState.ReadObjectDocument:
                        if (reader.Read() == false)
                        {
                            continuationState.Push(currentState);
                            goto ReturnFalse;
                        }
                        currentState.State = ContinuationState.ReadObject;
                        continue;
                    case ContinuationState.ReadArrayDocument:
                        if (reader.Read() == false)
                        {
                            continuationState.Push(currentState);
                            goto ReturnFalse;
                        }

                        var fakeProperty = _context.CachedProperties.GetProperty(_fakeFieldName);
                        currentState.CurrentProperty = fakeProperty;
                        currentState.MaxPropertyId = fakeProperty.PropertyId;
                        currentState.FirstWrite = _writer.Position;
                        currentState.Properties = _propertiesCache.Allocate();
                        currentState.Properties.Add(new PropertyTag { Property = fakeProperty });
                        currentState.State = ContinuationState.CompleteDocumentArray;
                        continuationState.Push(currentState);
                        currentState = new BuildingState(ContinuationState.ReadArray);
                        continue;

                    case ContinuationState.CompleteDocumentArray:
                        currentState.Properties[0] = new PropertyTag(
                            type: (byte)_writeToken.WrittenToken,
                            property: currentState.Properties[0].Property,
                            position: _writeToken.ValuePos
                        );

                        // Register property position, name id (PropertyId) and type (object type and metadata)
                        _writeToken = _writer.WriteObjectMetadata(currentState.Properties, currentState.FirstWrite, currentState.MaxPropertyId);
                        _propertiesCache.Return(ref currentState.Properties);
                        goto ReturnTrue;

                    case ContinuationState.ReadObject:
                        if (state.CurrentTokenType == JsonParserToken.StartObject)
                        {
                            currentState.State = ContinuationState.ReadPropertyName;
                            currentState.Properties = _propertiesCache.Allocate();
                            currentState.FirstWrite = _writer.Position;
                            continue;
                        }

                        goto ErrorExpectedStartOfObject;

                    case ContinuationState.ReadArray:
                        if (state.CurrentTokenType == JsonParserToken.StartArray)
                        {
                            currentState.Types = _tokensCache.Allocate();
                            currentState.Positions = _positionsCache.Allocate();
                            currentState.State = ContinuationState.ReadArrayValue;
                            continue;
                        }

                        goto ErrorExpectedStartOfArray;

                    case ContinuationState.ReadArrayValue:
                        if (reader.Read() == false)
                        {
                            continuationState.Push(currentState);
                            goto ReturnFalse;
                        }

                        if (state.CurrentTokenType == JsonParserToken.EndArray)
                        {
                            currentState.State = ContinuationState.CompleteArray;
                            continue;
                        }

                        currentState.State = ContinuationState.CompleteArrayValue;
                        continuationState.Push(currentState);
                        currentState = new BuildingState(ContinuationState.ReadValue);
                        continue;

                    case ContinuationState.CompleteArrayValue:
                        currentState.Types.Add(_writeToken.WrittenToken);
                        currentState.Positions.Add(_writeToken.ValuePos);
                        currentState.State = ContinuationState.ReadArrayValue;
                        continue;

                    case ContinuationState.CompleteArray:
                        var arrayToken = BlittableJsonToken.StartArray;
                        var arrayInfoStart = _writer.WriteArrayMetadata(currentState.Positions, currentState.Types, ref arrayToken);
                        _writeToken = new WriteToken(arrayInfoStart, arrayToken);
                        _positionsCache.Return(ref currentState.Positions);
                        _tokensCache.Return(ref currentState.Types);
                        currentState = continuationState.Pop();
                        continue;

                    case ContinuationState.ReadPropertyName:
                        if (ReadMaybeModifiedPropertyName() == false)
                        {
                            continuationState.Push(currentState);
                            goto ReturnFalse;
                        }

                        if (state.CurrentTokenType == JsonParserToken.EndObject)
                        {
                            _modifier?.EndObject();
                            _writeToken = _writer.WriteObjectMetadata(currentState.Properties, currentState.FirstWrite, currentState.MaxPropertyId);
                            _propertiesCache.Return(ref currentState.Properties);

                            if (continuationState.Count == 0)
                                goto ReturnTrue;

                            currentState = continuationState.Pop();
                            continue;
                        }

                        if (state.CurrentTokenType != JsonParserToken.String)
                            goto ErrorExpectedProperty;

                        var property = CreateLazyStringValueFromParserState();
                        currentState.CurrentProperty = _context.CachedProperties.GetProperty(property);
                        currentState.MaxPropertyId = Math.Max(currentState.MaxPropertyId, currentState.CurrentProperty.PropertyId);
                        currentState.State = ContinuationState.ReadPropertyValue;
                        continue;
                    case ContinuationState.ReadPropertyValue:
                        if (reader.Read() == false)
                        {
                            continuationState.Push(currentState);
                            goto ReturnFalse;
                        }
                        currentState.State = ContinuationState.CompleteReadingPropertyValue;
                        continuationState.Push(currentState);
                        currentState = new BuildingState(ContinuationState.ReadValue);
                        continue;
                    case ContinuationState.CompleteReadingPropertyValue:
                        // Register property position, name id (PropertyId) and type (object type and metadata)
                        currentState.Properties.Add(new PropertyTag(
                            position: _writeToken.ValuePos,
                            type: (byte)_writeToken.WrittenToken,
                            property: currentState.CurrentProperty));

                        if (currentState.PartialRead)
                        {
                            if (continuationState.Count == 0)
                            {
                                _modifier?.EndObject();
                                _writeToken = _writer.WriteObjectMetadata(currentState.Properties, currentState.FirstWrite, currentState.MaxPropertyId);
                                goto ReturnTrue;
                            }
                        }

                        currentState.State = ContinuationState.ReadPropertyName;
                        continue;
                    case ContinuationState.ReadValue:
                        ReadJsonValue<TWriteStrategy>();
                        currentState = _continuationState.Pop();
                        break;
                }
            }

        ReturnTrue:
            return true;
        ReturnFalse:
            return false;

        ErrorExpectedProperty:
            ThrowExpectedProperty();
        ErrorExpectedStartOfObject:
            ThrowExpectedStartOfObject();
        ErrorExpectedStartOfArray:
            ThrowExpectedStartOfArray();
            return false; // Will never execute.
        }

        [MethodImpl(MethodImplOptions.AggressiveInlining)]
        public bool Read()
        {
            if (_continuationState.Count == 0)
                return false; //nothing to do

            if (_mode == UsageMode.None)
            {
                return ReadInternal<WriteNone>();
            }

            return ReadInternal<WriteFull>();
        }

        private bool ReadMaybeModifiedPropertyName()
        {
            if (_modifier != null)
            {
                return _modifier.AboutToReadPropertyName(_reader, _state);
            }
            return _reader.Read();
        }

        private void ThrowExpectedProperty()
        {
            throw new InvalidDataException("Expected property, but got " + _state.CurrentTokenType + _reader.GenerateErrorState());
        }

        private void ThrowExpectedStartOfArray()
        {
            throw new InvalidStartOfObjectException("Expected start of array, but got " + _state.CurrentTokenType + _reader.GenerateErrorState());
        }

        private void ThrowExpectedStartOfObject()
        {
            throw new InvalidStartOfObjectException("Expected start of object, but got " + _state.CurrentTokenType + _reader.GenerateErrorState());
        }

        private interface IWriteStrategy { }

        private struct WriteFull : IWriteStrategy { }

        private struct WriteNone : IWriteStrategy { }

        [MethodImpl(MethodImplOptions.AggressiveInlining)]
        private unsafe void ReadJsonValue<TWriteStrategy>() where TWriteStrategy : IWriteStrategy
        {
            int start;
            JsonParserToken current = _state.CurrentTokenType;
            if (current == JsonParserToken.String)
            {
                BlittableJsonToken stringToken;
                if (typeof(TWriteStrategy) == typeof(WriteNone))
                {
                    start = _writer.WriteValue(_state.StringBuffer, _state.StringSize, _state.EscapePositions, out stringToken, _mode, _state.CompressedSize);
                }
                else // WriteFull
                {
                    if (_state.EscapePositions.Count == 0 && _state.CompressedSize == null && (_mode & UsageMode.CompressSmallStrings) == 0 && _state.StringSize < 128)
                    {
                        start = _writer.WriteValue(_state.StringBuffer, _state.StringSize);
                        stringToken = BlittableJsonToken.String;
                    }
                    else
                    {
                        start = _writer.WriteValue(_state.StringBuffer, _state.StringSize, _state.EscapePositions, out stringToken, _mode, _state.CompressedSize);
                    }
                }
                _state.CompressedSize = null;
                _writeToken = new WriteToken(start, stringToken);
            }
            else if (current == JsonParserToken.Integer)
            {
                start = _writer.WriteValue(_state.Long);
                _writeToken = new WriteToken(start, BlittableJsonToken.Integer);
            }
            else if (current == JsonParserToken.StartObject)
            {
                _modifier?.StartObject();
                _continuationState.Push(new BuildingState(ContinuationState.ReadObject));
            }
            else if (current == JsonParserToken.Blob)
            {
                start = _writer.WriteValue(_state.StringBuffer, _state.StringSize);
                _writeToken = new WriteToken(start, BlittableJsonToken.RawBlob);
            }
            else if (current != JsonParserToken.EndObject)
            {
                ReadJsonValueUnlikely<TWriteStrategy>(current);
            }
        }

        private unsafe void ReadJsonValueUnlikely<TWriteStrategy>(JsonParserToken current) where TWriteStrategy : IWriteStrategy
        {
            int start;
            switch (current)
            {
                case JsonParserToken.StartArray:
                    _continuationState.Push(new BuildingState(ContinuationState.ReadArray));
                    return;

                case JsonParserToken.Float:
                    if ((_mode & UsageMode.ValidateDouble) == UsageMode.ValidateDouble)
                        _reader.ValidateFloat();

                    start = _writer.WriteValue(_state.StringBuffer, _state.StringSize);

                    _state.CompressedSize = null;
                    _writeToken = new WriteToken(start, BlittableJsonToken.LazyNumber);
                    return;

                case JsonParserToken.True:
                case JsonParserToken.False:
                    start = _writer.WriteValue(current == JsonParserToken.True ? (byte)1 : (byte)0);
                    _writeToken = new WriteToken(start, BlittableJsonToken.Boolean);
                    return;

                case JsonParserToken.Null:
                    // nothing to do here, we handle that with the token
                    start = _writer.WriteValue((byte)0);
                    _writeToken = new WriteToken(start, BlittableJsonToken.Null);
                    return;
            }

            ThrowExpectedValue(current);
        }

        private void ThrowExpectedValue(JsonParserToken token)
        {
            throw new InvalidDataException("Expected a value, but got " + token);
        }

<<<<<<< HEAD

        public enum ContinuationState
        {
            ReadPropertyName,
            ReadPropertyValue,
            ReadArray,
            ReadArrayValue,
            ReadObject,
            ReadValue,
            CompleteReadingPropertyValue,
            ReadObjectDocument,
            ReadArrayDocument,
            CompleteDocumentArray,
            CompleteArray,
            CompleteArrayValue
        }

        public struct BuildingState
        {
            public ContinuationState State;
            public int MaxPropertyId;
            public CachedProperties.PropertyName CurrentProperty;
            public FastList<PropertyTag> Properties;
            public FastList<BlittableJsonToken> Types;
            public FastList<int> Positions;
            public long FirstWrite;
            public bool PartialRead;

            public BuildingState(ContinuationState state)
            {
                State = state;
                MaxPropertyId = 0;
                CurrentProperty = null;
                Properties = null;
                Types = null;
                Positions = null;
                FirstWrite = 0;
                PartialRead = false;
            }
        }


        public struct PropertyTag
        {
            public int Position;

            public override string ToString()
            {
                return $"{nameof(Position)}: {Position}, {nameof(Property)}: {Property.Comparer} {Property.PropertyId}, {nameof(Type)}: {(BlittableJsonToken)Type}";
            }
            public CachedProperties.PropertyName Property;
            public byte Type;

            public PropertyTag(byte type, CachedProperties.PropertyName property, int position)
            {
                Type = type;
                Property = property;
                Position = position;
            }
        }

=======
>>>>>>> 95b9c941
        [Flags]
        public enum UsageMode
        {
            None = 0,
            ValidateDouble = 1,
            CompressStrings = 2,
            CompressSmallStrings = 4,
            ToDisk = ValidateDouble | CompressStrings
        }

        public struct WriteToken
        {
            public int ValuePos;
            public BlittableJsonToken WrittenToken;

            public WriteToken(int position, BlittableJsonToken token)
            {
                ValuePos = position;
                WrittenToken = token;
            }
        }

        [MethodImpl(MethodImplOptions.AggressiveInlining)]
        private unsafe LazyStringValue CreateLazyStringValueFromParserState()
        {
            var lazyStringValueFromParserState = _context.AllocateStringValue(null, _state.StringBuffer, _state.StringSize);
            if (_state.EscapePositions.Count <= 0)
                return lazyStringValueFromParserState;

            lazyStringValueFromParserState.EscapePositions = _state.EscapePositions.ToArray();
            return lazyStringValueFromParserState;
        }

        public void FinalizeDocument()
        {
            var documentToken = _writeToken.WrittenToken;
            var rootOffset = _writeToken.ValuePos;

            _writer.WriteDocumentMetadata(rootOffset, documentToken);
        }

        public BlittableJsonReaderObject CreateReader()
        {
            return _writer.CreateReader();
        }

        public BlittableJsonReaderArray CreateArrayReader(bool noCache)
        {
            var reader = CreateReader();
            reader.NoCache = noCache;
            if (reader.TryGet("_", out BlittableJsonReaderArray array))
            {
                array.ArrayIsRoot();
                return array;
            }
            throw new InvalidOperationException("Couldn't find array");
        }

        public override string ToString()
        {
            return "Building json for " + _debugTag;
        }

        public bool NeedResetPropertiesCache()
        {
            return _context.CachedProperties.PropertiesDiscovered > CachedProperties.CachedPropertiesSize;
        }
    }

    public interface IBlittableDocumentModifier
    {
        void StartObject();

        void EndObject();

        bool AboutToReadPropertyName(IJsonParser reader, JsonParserState state);

        void Reset(JsonOperationContext context);
    }
}<|MERGE_RESOLUTION|>--- conflicted
+++ resolved
@@ -22,7 +22,7 @@
         private readonly SingleUseFlag _disposed = new SingleUseFlag();
 
         private WriteToken _writeToken;
-        private string _debugTag;
+        private  string _debugTag;
 
         public BlittableJsonDocumentBuilder(JsonOperationContext context, JsonParserState state, IJsonParser reader,
             BlittableWriter<UnmanagedWriteBuffer> writer = null,
@@ -33,12 +33,12 @@
             _reader = reader;
             _modifier = modifier;
             _writer = writer ?? new BlittableWriter<UnmanagedWriteBuffer>(context);
-        }
+        }  
 
         public BlittableJsonDocumentBuilder(
-            JsonOperationContext context,
-            UsageMode mode, string debugTag,
-            IJsonParser reader, JsonParserState state,
+            JsonOperationContext context, 
+            UsageMode mode, string debugTag, 
+            IJsonParser reader, JsonParserState state, 
             BlittableWriter<UnmanagedWriteBuffer> writer = null,
             IBlittableDocumentModifier modifier = null) : this(context, state, reader, writer, modifier)
         {
@@ -72,7 +72,7 @@
             _writer.ResetAndRenew();
             _modifier?.Reset(_context);
 
-            _fakeFieldName = _context.GetLazyStringForFieldWithCaching(UnderscoreSegment);
+            _fakeFieldName = _context.GetLazyStringForFieldWithCaching(UnderscoreSegment);            
         }
 
         public void ReadArrayDocument()
@@ -116,7 +116,7 @@
         private bool ReadInternal<TWriteStrategy>() where TWriteStrategy : IWriteStrategy
         {
             var continuationState = _continuationState;
-            var currentState = continuationState.Pop();
+            var currentState = continuationState.Pop();            
             var reader = _reader;
             var state = _state;
             while (true)
@@ -143,16 +143,16 @@
                         currentState.MaxPropertyId = fakeProperty.PropertyId;
                         currentState.FirstWrite = _writer.Position;
                         currentState.Properties = _propertiesCache.Allocate();
-                        currentState.Properties.Add(new PropertyTag { Property = fakeProperty });
+                        currentState.Properties.Add( new PropertyTag { Property = fakeProperty } );
                         currentState.State = ContinuationState.CompleteDocumentArray;
                         continuationState.Push(currentState);
                         currentState = new BuildingState(ContinuationState.ReadArray);
                         continue;
 
                     case ContinuationState.CompleteDocumentArray:
-                        currentState.Properties[0] = new PropertyTag(
+                        currentState.Properties[0] = new PropertyTag(                        
                             type: (byte)_writeToken.WrittenToken,
-                            property: currentState.Properties[0].Property,
+                            property: currentState.Properties[0].Property,                           
                             position: _writeToken.ValuePos
                         );
 
@@ -181,7 +181,7 @@
                             continue;
                         }
 
-                        goto ErrorExpectedStartOfArray;
+                        goto ErrorExpectedStartOfArray;                        
 
                     case ContinuationState.ReadArrayValue:
                         if (reader.Read() == false)
@@ -256,7 +256,7 @@
                         continue;
                     case ContinuationState.CompleteReadingPropertyValue:
                         // Register property position, name id (PropertyId) and type (object type and metadata)
-                        currentState.Properties.Add(new PropertyTag(
+                        currentState.Properties.Add(new PropertyTag (
                             position: _writeToken.ValuePos,
                             type: (byte)_writeToken.WrittenToken,
                             property: currentState.CurrentProperty));
@@ -274,7 +274,7 @@
                         currentState.State = ContinuationState.ReadPropertyName;
                         continue;
                     case ContinuationState.ReadValue:
-                        ReadJsonValue<TWriteStrategy>();
+                        ReadJsonValue<TWriteStrategy>();                        
                         currentState = _continuationState.Pop();
                         break;
                 }
@@ -360,7 +360,7 @@
                     else
                     {
                         start = _writer.WriteValue(_state.StringBuffer, _state.StringSize, _state.EscapePositions, out stringToken, _mode, _state.CompressedSize);
-                    }
+                    }                        
                 }
                 _state.CompressedSize = null;
                 _writeToken = new WriteToken(start, stringToken);
@@ -381,9 +381,9 @@
                 _writeToken = new WriteToken(start, BlittableJsonToken.RawBlob);
             }
             else if (current != JsonParserToken.EndObject)
-            {
+            { 
                 ReadJsonValueUnlikely<TWriteStrategy>(current);
-            }
+            }       
         }
 
         private unsafe void ReadJsonValueUnlikely<TWriteStrategy>(JsonParserToken current) where TWriteStrategy : IWriteStrategy
@@ -426,70 +426,6 @@
             throw new InvalidDataException("Expected a value, but got " + token);
         }
 
-<<<<<<< HEAD
-
-        public enum ContinuationState
-        {
-            ReadPropertyName,
-            ReadPropertyValue,
-            ReadArray,
-            ReadArrayValue,
-            ReadObject,
-            ReadValue,
-            CompleteReadingPropertyValue,
-            ReadObjectDocument,
-            ReadArrayDocument,
-            CompleteDocumentArray,
-            CompleteArray,
-            CompleteArrayValue
-        }
-
-        public struct BuildingState
-        {
-            public ContinuationState State;
-            public int MaxPropertyId;
-            public CachedProperties.PropertyName CurrentProperty;
-            public FastList<PropertyTag> Properties;
-            public FastList<BlittableJsonToken> Types;
-            public FastList<int> Positions;
-            public long FirstWrite;
-            public bool PartialRead;
-
-            public BuildingState(ContinuationState state)
-            {
-                State = state;
-                MaxPropertyId = 0;
-                CurrentProperty = null;
-                Properties = null;
-                Types = null;
-                Positions = null;
-                FirstWrite = 0;
-                PartialRead = false;
-            }
-        }
-
-
-        public struct PropertyTag
-        {
-            public int Position;
-
-            public override string ToString()
-            {
-                return $"{nameof(Position)}: {Position}, {nameof(Property)}: {Property.Comparer} {Property.PropertyId}, {nameof(Type)}: {(BlittableJsonToken)Type}";
-            }
-            public CachedProperties.PropertyName Property;
-            public byte Type;
-
-            public PropertyTag(byte type, CachedProperties.PropertyName property, int position)
-            {
-                Type = type;
-                Property = property;
-                Position = position;
-            }
-        }
-
-=======
->>>>>>> 95b9c941
         [Flags]
         public enum UsageMode
         {
@@ -511,7 +447,7 @@
                 WrittenToken = token;
             }
         }
-
+        
         [MethodImpl(MethodImplOptions.AggressiveInlining)]
         private unsafe LazyStringValue CreateLazyStringValueFromParserState()
         {
