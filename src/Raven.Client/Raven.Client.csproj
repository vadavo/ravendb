--- conflicted
+++ resolved
@@ -124,12 +124,8 @@
     <ProjectReference Include="..\Sparrow\Sparrow.csproj" PrivateAssets="All" />
   </ItemGroup>
   <ItemGroup>
-<<<<<<< HEAD
-    <PackageReference Include="Lambda2Js.Signed" Version="3.1.3" />
+    <PackageReference Include="Lambda2Js.Signed" Version="3.1.4" />
     <PackageReference Include="Microsoft.AspNetCore.JsonPatch" Version="6.0.6" />
-=======
-    <PackageReference Include="Lambda2Js.Signed" Version="3.1.4" />
->>>>>>> 30d0a26b
     <PackageReference Include="Microsoft.Bcl.AsyncInterfaces" Version="6.0.0" />
     <PackageReference Include="Microsoft.CSharp" Version="4.7.0" />
     <PackageReference Include="Newtonsoft.Json" Version="13.0.1" />
