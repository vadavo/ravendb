--- conflicted
+++ resolved
@@ -186,6 +186,7 @@
                             _innerCallExpected = DictionaryInnerCall.Key;
                             context.Visitor.Visit(contextNode.Expression);
                             return;
+
                         case "Values":
                             _innerCallExpected = DictionaryInnerCall.Value;
                             context.Visitor.Visit(contextNode.Expression);
@@ -206,11 +207,14 @@
                             default:
                                 _innerCallExpected = DictionaryInnerCall.KeyValue;
                                 break;
+
                             case "Count":
                                 _innerCallExpected = DictionaryInnerCall.Key;
                                 break;
+
                             case "SelectMany":
                                 return;
+
                             case "Select":
                                 _innerCallExpected = DictionaryInnerCall.Map;
                                 HandleMap(context, callNode);
@@ -247,6 +251,7 @@
                                     context.Visitor.Visit(context.Node);
                                     writer.Write("[a];");
                                     break;
+
                                 case DictionaryInnerCall.KeyValue:
                                     writer.Write("return{Key: a,Value:");
                                     context.Visitor.Visit(context.Node);
@@ -339,6 +344,7 @@
                     case "All":
                         newName = "every";
                         break;
+
                     case "Select":
                     case "Sum":
                         newName = "map";
@@ -347,10 +353,12 @@
                     case "Where":
                         newName = "filter";
                         break;
+
                     case "IndexOf":
                     case "Contains":
                         newName = "indexOf";
                         break;
+
                     case "Cast":
                     case "ToList":
                     case "ToArray":
@@ -1529,16 +1537,20 @@
                             case "MinValue":
                                 writer.Write("new Date(-62135596800000)");
                                 break;
+
                             case "MaxValue":
                                 writer.Write("new Date(253402297199999)");
                                 break;
+
                             case "Now":
                                 writer.Write("new Date(Date.now())");
                                 break;
+
                             case "UtcNow":
                                 writer.Write(
                                     @"(function (date) { return new Date(date.getUTCFullYear(), date.getUTCMonth(), date.getUTCDate(), date.getUTCHours(), date.getUTCMinutes(), date.getUTCSeconds(), date.getUTCMilliseconds());})(new Date())");
                                 break;
+
                             case "Today":
                                 writer.Write("new Date(new Date().setHours(0,0,0,0))");
                                 break;
@@ -1575,24 +1587,31 @@
                             case "Year":
                                 writer.Write(IsUtc() ? ".getUTCFullYear()" : ".getFullYear()");
                                 break;
+
                             case "Month":
                                 writer.Write(IsUtc() ? ".getUTCMonth()+1" : ".getMonth()+1");
                                 break;
+
                             case "Day":
                                 writer.Write(IsUtc() ? ".getUTCDate()" : ".getDate()");
                                 break;
+
                             case "Hour":
                                 writer.Write(IsUtc() ? ".getUTCHours()" : ".getHours()");
                                 break;
+
                             case "Minute":
                                 writer.Write(IsUtc() ? ".getUTCMinutes()" : ".getMinutes()");
                                 break;
+
                             case "Second":
                                 writer.Write(IsUtc() ? ".getUTCSeconds()" : ".getSeconds()");
                                 break;
+
                             case "Millisecond":
                                 writer.Write(IsUtc() ? ".getUTCMilliseconds()" : ".getMilliseconds()");
                                 break;
+
                             case "Ticks":
                                 writer.Write(".getTime()*10000");
                                 break;
@@ -2208,51 +2227,67 @@
                     case "PadLeft":
                         newName = "padStart";
                         break;
+
                     case "PadRight":
                         newName = "padEnd";
                         break;
+
                     case "Substring":
                         newName = "substr";
                         break;
+
                     case "StartsWith":
                         newName = "startsWith";
                         break;
+
                     case "EndsWith":
                         newName = "endsWith";
                         break;
+
                     case "Join":
                         newName = "join";
                         break;
+
                     case "Contains":
                         newName = "indexOf";
                         break;
+
                     case "Split":
                         newName = "split";
                         break;
+
                     case "Trim":
                         newName = "trim";
                         break;
+
                     case "ToUpper":
                         newName = "toUpperCase";
                         break;
+
                     case "ToLower":
                         newName = "toLowerCase";
                         break;
+
                     case "Replace":
                         newName = "replace";
                         break;
+
                     case "IsNullOrEmpty":
                         newName = "nullOrEmpty";
                         break;
+
                     case "IsNullOrWhiteSpace":
                         newName = "nullOrWhitespace";
                         break;
+
                     case "ToCharArray":
                         newName = "toCharArray";
                         break;
+
                     case "Format":
                         newName = "format";
                         break;
+
                     default:
                         return;
                 }
@@ -2280,6 +2315,7 @@
                             context.Visitor.Visit(mce.Arguments[0]);
                             writer.Write(")");
                             break;
+
                         case "nullOrEmpty":
                             writer.Write("(");
                             context.Visitor.Visit(mce.Arguments[0]);
@@ -2287,6 +2323,7 @@
                             context.Visitor.Visit(mce.Arguments[0]);
                             writer.Write(" === \"\")");
                             break;
+
                         case "nullOrWhitespace":
                             writer.Write("(!");
                             context.Visitor.Visit(mce.Arguments[0]);
@@ -2294,6 +2331,7 @@
                             context.Visitor.Visit(mce.Arguments[0]);
                             writer.Write(".trim())");
                             break;
+
                         case "toCharArray":
                             context.Visitor.Visit(mce.Object);
                             if (mce.Arguments.Count > 0)
@@ -2306,6 +2344,7 @@
                             }
                             writer.Write(".split('')");
                             break;
+
                         case "format":
                             context.Visitor.Visit(mce.Arguments[0]);
                             writer.Write(".format(");
@@ -2319,6 +2358,7 @@
                             }
                             writer.Write(")");
                             break;
+
                         default:
                             context.Visitor.Visit(mce.Object);
                             writer.Write($".{newName}(");
@@ -2346,6 +2386,7 @@
                                         case string s:
                                             writer.WriteLiteral(s);
                                             break;
+
                                         case Array items:
                                             for (var i = 0; i < items.Length; i++)
                                             {
@@ -2359,6 +2400,7 @@
                                                 writer.WriteLiteral(str);
                                             }
                                             break;
+
                                         default:
                                             throw new InvalidOperationException("Unable to understand how to convert " + value + " to RQL (" + value?.GetType() ?? "null" + ")");
                                     }
@@ -2416,31 +2458,31 @@
                 switch (methodCallExpression.Method.Name)
                 {
                     case nameof(RavenQuery.LastModified):
-                    {
-                        context.PreventDefault();
-                        var writer = context.GetWriter();
-                        using (writer.Operation(methodCallExpression))
-                        {
-                            writer.Write("getMetadata(");
-                            context.Visitor.Visit(methodCallExpression.Arguments[0]);
-                            writer.Write(")['" + Constants.Documents.Metadata.LastModified + "']");
-                        }
-                        break;
-                    }
+                        {
+                            context.PreventDefault();
+                            var writer = context.GetWriter();
+                            using (writer.Operation(methodCallExpression))
+                            {
+                                writer.Write("getMetadata(");
+                                context.Visitor.Visit(methodCallExpression.Arguments[0]);
+                                writer.Write(")['" + Constants.Documents.Metadata.LastModified + "']");
+                            }
+                            break;
+                        }
                     case nameof(RavenQuery.Metadata):
                     case nameof(IAdvancedSessionOperations.GetMetadataFor):
-                    {
-                        context.PreventDefault();
-                        var writer = context.GetWriter();
-                        using (writer.Operation(methodCallExpression))
-                        {
-                            writer.Write("getMetadata(");
-                            context.Visitor.Visit(methodCallExpression.Arguments[0]);
-                            writer.Write(")");
-                        }
-
-                        break;
-                    }
+                        {
+                            context.PreventDefault();
+                            var writer = context.GetWriter();
+                            using (writer.Operation(methodCallExpression))
+                            {
+                                writer.Write("getMetadata(");
+                                context.Visitor.Visit(methodCallExpression.Arguments[0]);
+                                writer.Write(")");
+                            }
+
+                            break;
+                        }
                 }
             }
         }
@@ -2456,7 +2498,7 @@
 
             public override void ConvertToJavascript(JavascriptConversionContext context)
             {
-                if (CanConvert(context.Node, _conventions, out var innerMemberExpression) == false)
+                if (CanConvert(context.Node, _conventions, out var innerExpression) == false)
                     return;
 
                 var writer = context.GetWriter();
@@ -2465,45 +2507,26 @@
                 using (writer.Operation(context.Node))
                 {
                     writer.Write("id(");
-                    if (innerMemberExpression != null)
-                    {
-                        context.Visitor.Visit(innerMemberExpression);
-                    }
-<<<<<<< HEAD
-                    else
-                    {
-                        context.Visitor.Visit(alias);
-                    }
-=======
->>>>>>> b38b1ab3
+                    if (innerExpression != null)
+                    {
+                        context.Visitor.Visit(innerExpression);
+                    }
 
                     writer.Write(")");
                 }
             }
 
-<<<<<<< HEAD
-            private static bool CanConvert(Expression expression, DocumentConventions conventions, out ParameterExpression alias, out MemberExpression innerMemberExpression)
-            {
-                alias = null;
-                innerMemberExpression = null;
-=======
-
             private static bool CanConvert(Expression expression, DocumentConventions conventions, out Expression innerExpression)
             {
                 innerExpression = null;
->>>>>>> b38b1ab3
 
                 if (!(expression is MemberExpression member) ||
                     conventions.GetIdentityProperty(member.Member.DeclaringType) != member.Member)
                     return false;
-                
+
                 if (member.Expression is ParameterExpression parameter)
                 {
-<<<<<<< HEAD
-                    alias = parameter;
-=======
                     innerExpression = parameter;
->>>>>>> b38b1ab3
                     return true;
                 }
 
@@ -2513,16 +2536,25 @@
                 innerExpression = innerMember;
 
                 var p = GetParameter(innerMember)?.Name;
+
                 return p != null && p.StartsWith(TransparentIdentifier);
             }
         }
-        
+
         public class MemberInit : JavascriptConversionExtension
         {
             public static MemberInit Instance { get; } = new MemberInit();
 
-<<<<<<< HEAD
-                return p != null && p.StartsWith(TransparentIdentifier);
+            private MemberInit()
+            {
+            }
+
+            public override void ConvertToJavascript(JavascriptConversionContext context)
+            {
+                if (context.Node is MemberInitExpression == false)
+                    return;
+
+                MemberInitAsJson.ForAllTypes.ConvertToJavascript(context);
             }
         }
 
@@ -2549,16 +2581,6 @@
                 {
                     writer.Write(script);
                 }
-=======
-            private MemberInit() { }
-
-            public override void ConvertToJavascript(JavascriptConversionContext context)
-            {
-                if (context.Node is MemberInitExpression == false)
-                    return;
-
-                MemberInitAsJson.ForAllTypes.ConvertToJavascript(context);
->>>>>>> b38b1ab3
             }
         }
 
