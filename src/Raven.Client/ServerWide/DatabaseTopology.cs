--- conflicted
+++ resolved
@@ -2,11 +2,7 @@
 using System.Collections.Generic;
 using System.Linq;
 using Newtonsoft.Json;
-<<<<<<< HEAD
-=======
-using Raven.Client.Documents.Operations.Backups;
 using Raven.Client.Documents.Operations.Replication;
->>>>>>> 4a69c465
 using Raven.Client.Documents.Replication;
 using Raven.Client.Http;
 using Sparrow;
@@ -111,51 +107,6 @@
         }
     }
 
-<<<<<<< HEAD
-    public class InternalReplication : ReplicationNode
-    {
-        private string _nodeTag;
-
-        public string NodeTag
-        {
-            get => _nodeTag;
-            set
-            {
-                if (HashCodeSealed)
-                    throw new InvalidOperationException(
-$"NodeTag of 'InternalReplication' can't be modified after 'GetHashCode' was invoked, if you see this error it is likley a bug (NodeTag={_nodeTag} value={value} Url={Url}).");
-                _nodeTag = value;
-            }
-        }
-
-        public override string FromString()
-        {
-            return $"[{NodeTag}/{Url}]";
-        }
-
-        public override bool IsEqualTo(ReplicationNode other)
-        {
-            if (other is InternalReplication internalNode)
-            {
-                return base.IsEqualTo(internalNode) &&
-                       string.Equals(Url, internalNode.Url, StringComparison.OrdinalIgnoreCase);
-            }
-            return false;
-        }
-
-        public override int GetHashCode()
-        {
-            unchecked
-            {
-                var hashCode = (int)CalculateStringHash(NodeTag);
-                HashCodeSealed = true;
-                return hashCode;
-            }
-        }
-    }
-
-=======
->>>>>>> 4a69c465
     internal static class ThreadSafeRandom
     {
         [ThreadStatic]
