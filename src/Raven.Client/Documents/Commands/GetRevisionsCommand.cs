﻿using System;
using System.Net.Http;
using System.Text;
using Raven.Client.Http;
using Raven.Client.Json;
using Raven.Client.Json.Serialization;
using Sparrow.Extensions;
using Sparrow.Json;

namespace Raven.Client.Documents.Commands
{
    public class GetRevisionsCommand : RavenCommand<BlittableArrayResult>
    {
        internal readonly string ChangeVector;
        public readonly string[] ChangeVectors;
        internal readonly string Id;
        private readonly int? _start;
        private readonly int? _pageSize;
        private readonly bool _metadataOnly;
        internal readonly DateTime? Before;

        public GetRevisionsCommand(string id, DateTime before)
        {
<<<<<<< HEAD
            Id = id ?? throw new ArgumentNullException(nameof(id));
            Before = before;
=======
            _id = id ?? throw new ArgumentNullException(nameof(id));
            _before = before.ToUniversalTime();
>>>>>>> 148afe00
        }

        public GetRevisionsCommand(string id, int? start, int? pageSize, bool metadataOnly = false)
        {
            Id = id ?? throw new ArgumentNullException(nameof(id));
            _start = start;
            _pageSize = pageSize;
            _metadataOnly = metadataOnly;
        }

        public GetRevisionsCommand(string changeVector, bool metadataOnly = false)
        {
            ChangeVector = changeVector ?? throw new ArgumentNullException(nameof(changeVector));
            _metadataOnly = metadataOnly;
        }

        public GetRevisionsCommand(string[] changeVectors, bool metadataOnly = false)
        {
            ChangeVectors = changeVectors ?? throw new ArgumentNullException(nameof(changeVectors));
            _metadataOnly = metadataOnly;
        }
        public override HttpRequestMessage CreateRequest(JsonOperationContext ctx, ServerNode node, out string url)
        {
            var request = new HttpRequestMessage
            {
                Method = HttpMethod.Get
            };

            var pathBuilder = new StringBuilder(node.Url)
                .Append("/databases/")
                .Append(node.Database)
                .Append("/revisions?");
            GetRequestQueryString(pathBuilder);

            url = pathBuilder.ToString();
            return request;
        }

        internal void GetRequestQueryString(StringBuilder pathBuilder)
        {
            if (Id != null)
                pathBuilder.Append("&id=").Append(Uri.EscapeDataString(Id));
            else if (ChangeVector != null)
                pathBuilder.Append("&changeVector=").Append(Uri.EscapeDataString(ChangeVector));
            else if (ChangeVectors != null)
            {
                foreach (var changeVector in ChangeVectors)
                {
                    pathBuilder.Append("&changeVector=").Append(Uri.EscapeDataString(changeVector));
                }
            }

            if (Before.HasValue)
                pathBuilder.Append("&before=").Append(Before.Value.GetDefaultRavenFormat());
            if (_start.HasValue)
                pathBuilder.Append("&start=").Append(_start);
            if (_pageSize.HasValue)
                pathBuilder.Append("&pageSize=").Append(_pageSize);
            if (_metadataOnly)
                pathBuilder.Append("&metadataOnly=true");
        }

        public override void SetResponse(JsonOperationContext context, BlittableJsonReaderObject response, bool fromCache)
        {
            if (response == null)
            {
                Result = null;
                return;
            }
            if (fromCache)
            {
                // we have to clone the response here because  otherwise the cached item might be freed while
                // we are still looking at this result, so we clone it to the side
                response = response.Clone(context);
            }
            Result = JsonDeserializationClient.BlittableArrayResult(response);
        }

        public override bool IsReadRequest => true;
    }
}<|MERGE_RESOLUTION|>--- conflicted
+++ resolved
@@ -21,13 +21,8 @@
 
         public GetRevisionsCommand(string id, DateTime before)
         {
-<<<<<<< HEAD
             Id = id ?? throw new ArgumentNullException(nameof(id));
-            Before = before;
-=======
-            _id = id ?? throw new ArgumentNullException(nameof(id));
-            _before = before.ToUniversalTime();
->>>>>>> 148afe00
+            Before = before.ToUniversalTime();
         }
 
         public GetRevisionsCommand(string id, int? start, int? pageSize, bool metadataOnly = false)
