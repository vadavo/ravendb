﻿using System;
using System.Collections.Generic;
using System.Net.Http;
using Raven.Client.Documents.Commands.MultiGet;
using Raven.Client.Documents.Conventions;
using Raven.Client.Documents.Queries;
using Raven.Client.Documents.Queries.Suggestions;
using Raven.Client.Json.Serialization;
using Sparrow.Json;

namespace Raven.Client.Documents.Session.Operations.Lazy
{
    internal class LazySuggestionQueryOperation : ILazyOperation
    {
        private readonly InMemoryDocumentSessionOperations _session;
        private readonly IndexQuery _indexQuery;
        private readonly Action<QueryResult> _invokeAfterQueryExecuted;
        private readonly Func<QueryResult, Dictionary<string, SuggestionResult>> _processResults;

<<<<<<< HEAD
        public LazySuggestionQueryOperation(DocumentConventions conventions, IndexQuery indexQuery, Action<QueryResult> invokeAfterQueryExecuted, Func<QueryResult, Dictionary<string, SuggestionResult>> processResults)
=======
        public LazySuggestionQueryOperation(InMemoryDocumentSessionOperations session, IndexQuery indexQuery, Action<QueryResult> invokeAfterQueryExecuted, Func<QueryResult, DocumentConventions, Dictionary<string, SuggestionResult>> processResults)
>>>>>>> 8797fa1c
        {
            _session = session;
            _indexQuery = indexQuery;
            _invokeAfterQueryExecuted = invokeAfterQueryExecuted;
            _processResults = processResults;
        }

        public GetRequest CreateRequest(JsonOperationContext ctx)
        {
            return new GetRequest
            {
                CanCacheAggressively = _indexQuery.DisableCaching == false && _indexQuery.WaitForNonStaleResults == false,
                Url = "/queries",
                Method = HttpMethod.Post,
                Query = $"?queryHash={_indexQuery.GetQueryHash(ctx, _session.JsonSerializer)}",
                Content = new IndexQueryContent(_session.Conventions, _indexQuery)
            };
        }

        public object Result { get; private set; }
        public QueryResult QueryResult { get; private set; }
        public bool RequiresRetry { get; private set; }

        public void HandleResponse(GetResponse response)
        {
            if (response.ForceRetry)
            {
                Result = null;
                RequiresRetry = true;
                return;
            }

            var queryResult = JsonDeserializationClient.QueryResult((BlittableJsonReaderObject)response.Result);

            HandleResponse(queryResult);
        }

        private void HandleResponse(QueryResult queryResult)
        {
<<<<<<< HEAD
            Result = _processResults(queryResult);
=======
            Result = _processResults(queryResult, _session.Conventions);
>>>>>>> 8797fa1c
            QueryResult = queryResult;
        }
    }
}<|MERGE_RESOLUTION|>--- conflicted
+++ resolved
@@ -2,7 +2,6 @@
 using System.Collections.Generic;
 using System.Net.Http;
 using Raven.Client.Documents.Commands.MultiGet;
-using Raven.Client.Documents.Conventions;
 using Raven.Client.Documents.Queries;
 using Raven.Client.Documents.Queries.Suggestions;
 using Raven.Client.Json.Serialization;
@@ -17,11 +16,7 @@
         private readonly Action<QueryResult> _invokeAfterQueryExecuted;
         private readonly Func<QueryResult, Dictionary<string, SuggestionResult>> _processResults;
 
-<<<<<<< HEAD
-        public LazySuggestionQueryOperation(DocumentConventions conventions, IndexQuery indexQuery, Action<QueryResult> invokeAfterQueryExecuted, Func<QueryResult, Dictionary<string, SuggestionResult>> processResults)
-=======
-        public LazySuggestionQueryOperation(InMemoryDocumentSessionOperations session, IndexQuery indexQuery, Action<QueryResult> invokeAfterQueryExecuted, Func<QueryResult, DocumentConventions, Dictionary<string, SuggestionResult>> processResults)
->>>>>>> 8797fa1c
+        public LazySuggestionQueryOperation(InMemoryDocumentSessionOperations session, IndexQuery indexQuery, Action<QueryResult> invokeAfterQueryExecuted, Func<QueryResult, Dictionary<string, SuggestionResult>> processResults)
         {
             _session = session;
             _indexQuery = indexQuery;
@@ -36,7 +31,7 @@
                 CanCacheAggressively = _indexQuery.DisableCaching == false && _indexQuery.WaitForNonStaleResults == false,
                 Url = "/queries",
                 Method = HttpMethod.Post,
-                Query = $"?queryHash={_indexQuery.GetQueryHash(ctx, _session.JsonSerializer)}",
+                Query = $"?queryHash={_indexQuery.GetQueryHash(ctx, _session.Conventions, _session.JsonSerializer)}",
                 Content = new IndexQueryContent(_session.Conventions, _indexQuery)
             };
         }
@@ -61,11 +56,7 @@
 
         private void HandleResponse(QueryResult queryResult)
         {
-<<<<<<< HEAD
             Result = _processResults(queryResult);
-=======
-            Result = _processResults(queryResult, _session.Conventions);
->>>>>>> 8797fa1c
             QueryResult = queryResult;
         }
     }
