--- conflicted
+++ resolved
@@ -194,17 +194,11 @@
                     var address = (byte*)memory.Address;
                     var actualSize = Encoding.GetBytes(pField, field.Length, address, memory.SizeInBytes);
                     state.WriteEscapePositionsTo(address + actualSize);
-<<<<<<< HEAD
-                    _fieldNames[field] = value = new LazyStringValue(fieldVal, address, actualSize, this)
-=======
                     return new LazyStringValue(field, address, actualSize, this)
->>>>>>> 5805e074
                     {
                         AllocatedMemoryData = memory
                     };
                 }
-<<<<<<< HEAD
-=======
             }
             catch (Exception)
             {
@@ -230,8 +224,7 @@
                     var actualSize = Encoding.GetBytes(pChars + start, count, address, memory.SizeInBytes);
                     state.WriteEscapePositionsTo(address + actualSize);
                     value = new LazyStringValue(null, address, actualSize, this);
-                }
->>>>>>> 5805e074
+            }
             }
             catch (Exception)
             {
@@ -509,7 +502,7 @@
             using (var writer = new BlittableJsonTextWriter(this, stream))
             {
                 writer.WriteToOrdered(json);
-            }
+        }
         }
 
 
@@ -566,7 +559,7 @@
                     writer.FinalizeDocumentWithoutProperties(CachedProperties.Version);
                     _disposables.Add(writer);
                     return writer.CreateReader(CachedProperties);
-                }
+    }
                 catch (Exception)
                 {
                     writer.Dispose();
