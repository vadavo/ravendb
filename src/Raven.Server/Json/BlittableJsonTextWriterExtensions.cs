﻿using System;
using System.Collections.Generic;
using System.Linq;
using System.Threading;
using System.Threading.Tasks;
using Raven.Client;
using Raven.Client.Documents.Indexes;
using Raven.Client.Documents.Operations;
using Raven.Client.Documents.Operations.CompareExchange;
using Raven.Client.Documents.Operations.Counters;
using Raven.Client.Documents.Operations.TimeSeries;
using Raven.Client.Documents.Queries;
using Raven.Client.Documents.Queries.Facets;
using Raven.Client.Documents.Queries.Suggestions;
using Raven.Client.Documents.Queries.Timings;
using Raven.Client.Extensions;
using Raven.Server.Documents;
using Raven.Server.Documents.ETL.Stats;
using Raven.Server.Documents.Handlers;
using Raven.Server.Documents.Includes;
using Raven.Server.Documents.Indexes.Debugging;
using Raven.Server.Documents.Indexes.Spatial;
using Raven.Server.Documents.Queries;
using Raven.Server.Documents.Queries.Dynamic;
using Raven.Server.Documents.Queries.Facets;
using Raven.Server.Documents.Queries.Suggestions;
using Raven.Server.Documents.Subscriptions;
using Raven.Server.Documents.Subscriptions.Stats;
using Raven.Server.Utils;
using Sparrow;
using Sparrow.Json;
using Sparrow.Json.Parsing;
using Voron.Data.BTrees;

namespace Raven.Server.Json
{
    internal static class BlittableJsonTextWriterExtensions
    {
        public static void WritePerformanceStats(this AbstractBlittableJsonTextWriter writer, JsonOperationContext context, IEnumerable<IndexPerformanceStats> stats)
        {
            writer.WriteStartObject();
            writer.WriteArray(context, "Results", stats, (w, c, stat) =>
            {
                w.WriteStartObject();

                w.WritePropertyName(nameof(stat.Name));
                w.WriteString(stat.Name);
                w.WriteComma();

                w.WriteArray(c, nameof(stat.Performance), stat.Performance, (wp, cp, performance) => { wp.WriteIndexingPerformanceStats(context, performance); });

                w.WriteEndObject();
            });
            writer.WriteEndObject();
        }
        
        public static void WriteSubscriptionTaskPerformanceStats(this AbstractBlittableJsonTextWriter writer, JsonOperationContext context, IEnumerable<SubscriptionTaskPerformanceStats> stats)
        {
            writer.WriteStartObject();
            writer.WriteArray(context, "Results", stats, (w, c, taskStats) =>
            {
                w.WriteStartObject();

                w.WritePropertyName(nameof(taskStats.TaskId));
                w.WriteInteger(taskStats.TaskId);
                w.WriteComma();

                w.WritePropertyName(nameof(taskStats.TaskName));
                w.WriteString(taskStats.TaskName);

                if (taskStats.ConnectionPerformance != null && taskStats.ConnectionPerformance.Any())
                {
                    w.WriteComma();
                    w.WriteArray(c, nameof(taskStats.ConnectionPerformance), taskStats.ConnectionPerformance, (wp, cp, connectionStats) =>
                        wp.WriteSubscriptionConnectionPerformanceStats(cp, connectionStats));
                }

                if (taskStats.BatchPerformance != null && taskStats.BatchPerformance.Any())
                {
                    w.WriteComma();
                    w.WriteArray(c, nameof(taskStats.BatchPerformance), taskStats.BatchPerformance, (wp, cp, batchStats) =>
                        wp.WriteSubscriptionBatchPerformanceStats(cp, batchStats));
                }

                w.WriteEndObject();
            });
            
            writer.WriteEndObject();
        }

        public static void WriteEtlTaskPerformanceStats(this AbstractBlittableJsonTextWriter writer, JsonOperationContext context, IEnumerable<EtlTaskPerformanceStats> stats)
        {
            writer.WriteStartObject();
            writer.WriteArray(context, "Results", stats, (w, c, taskStats) =>
            {
                w.WriteStartObject();

                w.WritePropertyName(nameof(taskStats.TaskId));
                w.WriteInteger(taskStats.TaskId);
                w.WriteComma();

                w.WritePropertyName(nameof(taskStats.TaskName));
                w.WriteString(taskStats.TaskName);
                w.WriteComma();

                w.WritePropertyName(nameof(taskStats.EtlType));
                w.WriteString(taskStats.EtlType.ToString());
                w.WriteComma();

                w.WriteArray(c, nameof(taskStats.Stats), taskStats.Stats, (wp, cp, scriptStats) =>
                {
                    wp.WriteStartObject();

                    wp.WritePropertyName(nameof(scriptStats.TransformationName));
                    wp.WriteString(scriptStats.TransformationName);
                    wp.WriteComma();

                    wp.WriteArray(cp, nameof(scriptStats.Performance), scriptStats.Performance, (wpp, cpp, perfStats) => wpp.WriteEtlPerformanceStats(cpp, perfStats));

                    wp.WriteEndObject();
                });

                w.WriteEndObject();
            });
            writer.WriteEndObject();
        }

        public static void WriteEtlTaskProgress(this AbstractBlittableJsonTextWriter writer, JsonOperationContext context, IEnumerable<EtlTaskProgress> progress)
        {
            writer.WriteStartObject();
            writer.WriteArray(context, "Results", progress, (w, c, taskStats) =>
            {
                w.WriteStartObject();

                w.WritePropertyName(nameof(taskStats.TaskName));
                w.WriteString(taskStats.TaskName);
                w.WriteComma();

                w.WritePropertyName(nameof(taskStats.EtlType));
                w.WriteString(taskStats.EtlType.ToString());
                w.WriteComma();

                w.WriteArray(c, nameof(taskStats.ProcessesProgress), taskStats.ProcessesProgress, (wp, cp, processProgress) =>
                {
                    wp.WriteStartObject();

                    wp.WritePropertyName(nameof(processProgress.TransformationName));
                    wp.WriteString(processProgress.TransformationName);
                    wp.WriteComma();

                    wp.WritePropertyName(nameof(processProgress.Completed));
                    wp.WriteBool(processProgress.Completed);
                    wp.WriteComma();

                    wp.WritePropertyName(nameof(processProgress.Disabled));
                    wp.WriteBool(processProgress.Disabled);
                    wp.WriteComma();

                    wp.WritePropertyName(nameof(processProgress.AverageProcessedPerSecond));
                    wp.WriteDouble(processProgress.AverageProcessedPerSecond);
                    wp.WriteComma();

                    wp.WritePropertyName(nameof(processProgress.NumberOfDocumentsToProcess));
                    wp.WriteInteger(processProgress.NumberOfDocumentsToProcess);
                    wp.WriteComma();

                    wp.WritePropertyName(nameof(processProgress.TotalNumberOfDocuments));
                    wp.WriteInteger(processProgress.TotalNumberOfDocuments);
                    wp.WriteComma();

                    wp.WritePropertyName(nameof(processProgress.NumberOfDocumentTombstonesToProcess));
                    wp.WriteInteger(processProgress.NumberOfDocumentTombstonesToProcess);
                    wp.WriteComma();

                    wp.WritePropertyName(nameof(processProgress.TotalNumberOfDocumentTombstones));
                    wp.WriteInteger(processProgress.TotalNumberOfDocumentTombstones);
                    wp.WriteComma();

                    wp.WritePropertyName(nameof(processProgress.NumberOfCounterGroupsToProcess));
                    wp.WriteInteger(processProgress.NumberOfCounterGroupsToProcess);
                    wp.WriteComma();

                    wp.WritePropertyName(nameof(processProgress.TotalNumberOfCounterGroups));
                    wp.WriteInteger(processProgress.TotalNumberOfCounterGroups);
                    wp.WriteComma();

                    wp.WritePropertyName(nameof(processProgress.NumberOfTimeSeriesSegmentsToProcess));
                    wp.WriteInteger(processProgress.NumberOfTimeSeriesSegmentsToProcess);
                    wp.WriteComma();

                    wp.WritePropertyName(nameof(processProgress.TotalNumberOfTimeSeriesSegments));
                    wp.WriteInteger(processProgress.TotalNumberOfTimeSeriesSegments);
                    wp.WriteComma();

                    wp.WritePropertyName(nameof(processProgress.NumberOfTimeSeriesDeletedRangesToProcess));
                    wp.WriteInteger(processProgress.NumberOfTimeSeriesDeletedRangesToProcess);
                    wp.WriteComma();

                    wp.WritePropertyName(nameof(processProgress.TotalNumberOfTimeSeriesDeletedRanges));
                    wp.WriteInteger(processProgress.TotalNumberOfTimeSeriesDeletedRanges);

                    wp.WriteEndObject();
                });

                w.WriteEndObject();
            });
            writer.WriteEndObject();
        }

        public static void WriteExplanation(this AbstractBlittableJsonTextWriter writer, JsonOperationContext context, DynamicQueryToIndexMatcher.Explanation explanation)
        {
            writer.WriteStartObject();

            writer.WritePropertyName(nameof(explanation.Index));
            writer.WriteString(explanation.Index);
            writer.WriteComma();

            writer.WritePropertyName(nameof(explanation.Reason));
            writer.WriteString(explanation.Reason);

            writer.WriteEndObject();
        }

        public static async Task<int> WriteSuggestionQueryResultAsync(this AsyncBlittableJsonTextWriter writer, JsonOperationContext context, SuggestionQueryResult result, CancellationToken token)
        {
            writer.WriteStartObject();

            writer.WritePropertyName(nameof(result.TotalResults));
            writer.WriteInteger(result.TotalResults);
            writer.WriteComma();

            if (result.CappedMaxResults != null)
            {
                writer.WritePropertyName(nameof(result.CappedMaxResults));
                writer.WriteInteger(result.CappedMaxResults.Value);
                writer.WriteComma();
            }

            writer.WritePropertyName(nameof(result.DurationInMs));
            writer.WriteInteger(result.DurationInMs);
            writer.WriteComma();

            var numberOfResults = await writer.WriteQueryResultAsync(context, result, metadataOnly: false, partial: true, token);

            writer.WriteEndObject();

            return numberOfResults;
        }

        public static Task<int> WriteFacetedQueryResultAsync(this AsyncBlittableJsonTextWriter writer, JsonOperationContext context, FacetedQueryResult result, CancellationToken token)
        {
            writer.WriteStartObject();

            writer.WritePropertyName(nameof(result.TotalResults));
            writer.WriteInteger(result.TotalResults);
            writer.WriteComma();

            if (result.CappedMaxResults != null)
            {
                writer.WritePropertyName(nameof(result.CappedMaxResults));
                writer.WriteInteger(result.CappedMaxResults.Value);
                writer.WriteComma();
            }

            writer.WritePropertyName(nameof(result.DurationInMs));
            writer.WriteInteger(result.DurationInMs);
            writer.WriteComma();

            var numberOfResults = writer.WriteQueryResultAsync(context, result, metadataOnly: false, partial: true, token);

            writer.WriteEndObject();

            return numberOfResults;
        }

<<<<<<< HEAD
        private static void WriteSpatialPropertyResult(this AbstractBlittableJsonTextWriter writer, JsonOperationContext context, SpatialProperty result)
        {
            writer.WriteStartObject();

            writer.WritePropertyName(nameof(result.LatitudeProperty));
            writer.WriteString(result.LatitudeProperty);
            writer.WriteComma();

            writer.WritePropertyName(nameof(result.LongitudeProperty));
            writer.WriteString(result.LongitudeProperty);

            writer.WriteEndObject();
        }

        private static void WriteSpatialShapeResult(this AbstractBlittableJsonTextWriter writer, JsonOperationContext context, SpatialShapeBase result)
        {
            writer.WriteStartObject();

            writer.WritePropertyName(nameof(result.ShapeType));
            writer.WriteString(result.ShapeType.ToString());
            writer.WriteComma();

            if (result.ShapeType == SpatialShape.Circle)
            {
                var circle = result as Circle;
                writer.WritePropertyName(nameof(circle.Center));
                writer.WriteStartObject();
                writer.WritePoint(context, circle.Center);
                writer.WriteEndObject();
                writer.WriteComma();

                writer.WritePropertyName(nameof(circle.Radius));
                writer.WriteDouble(circle.Radius);
                writer.WriteComma();

                writer.WritePropertyName(nameof(circle.Units));
                writer.WriteString(circle.Units.ToString());
            }
            else if (result.ShapeType == SpatialShape.Polygon)
            {
                var polygon = result as Polygon;
                writer.WriteArray(context, nameof(polygon.Vertices), polygon.Vertices,
                    (w, c, point) => w.WriteSpatialPointResult(c, point));
            }
            else
            {
                throw new NotSupportedException($"Shape type: {result.ShapeType} is not supported.");
            }

            writer.WriteEndObject();
        }

        private static void WriteSpatialPointResult(this AbstractBlittableJsonTextWriter writer, JsonOperationContext context, Coordinates result)
        {
            writer.WriteStartObject();
            writer.WritePoint(context, result);
            writer.WriteEndObject();
        }

        private static void WritePoint(this AbstractBlittableJsonTextWriter writer, JsonOperationContext context, Coordinates result)
        {
            writer.WritePropertyName(nameof(result.Latitude));
            writer.WriteDouble(result.Latitude);
            writer.WriteComma();

            writer.WritePropertyName(nameof(result.Longitude));
            writer.WriteDouble(result.Longitude);
        }

        public static void WriteSuggestionResult(this AbstractBlittableJsonTextWriter writer, JsonOperationContext context, SuggestionResult result)
=======
        private static void WriteSuggestionResult(this AbstractBlittableJsonTextWriter writer, JsonOperationContext context, SuggestionResult result)
>>>>>>> 627b407b
        {
            writer.WriteStartObject();

            writer.WritePropertyName(nameof(result.Name));
            writer.WriteString(result.Name);
            writer.WriteComma();

            writer.WriteArray(nameof(result.Suggestions), result.Suggestions);

            writer.WriteEndObject();
        }

        private static void WriteFacetResult(this AbstractBlittableJsonTextWriter writer, JsonOperationContext context, FacetResult result)
        {
            writer.WriteStartObject();

            writer.WritePropertyName(nameof(result.Name));
            writer.WriteString(result.Name);
            writer.WriteComma();

            writer.WritePropertyName(nameof(result.Values));
            writer.WriteStartArray();
            var isFirstInternal = true;
            foreach (var value in result.Values)
            {
                if (isFirstInternal == false)
                    writer.WriteComma();

                isFirstInternal = false;

                writer.WriteStartObject();

                writer.WritePropertyName(nameof(value.Name));
                writer.WriteString(value.Name);
                writer.WriteComma();

                if (value.Average.HasValue)
                {
                    writer.WritePropertyName(nameof(value.Average));

                    using (var lazyStringValue = context.GetLazyString(value.Average.ToInvariantString()))
                        writer.WriteDouble(new LazyNumberValue(lazyStringValue));

                    writer.WriteComma();
                }

                if (value.Max.HasValue)
                {
                    writer.WritePropertyName(nameof(value.Max));

                    using (var lazyStringValue = context.GetLazyString(value.Max.ToInvariantString()))
                        writer.WriteDouble(new LazyNumberValue(lazyStringValue));

                    writer.WriteComma();
                }

                if (value.Min.HasValue)
                {
                    writer.WritePropertyName(nameof(value.Min));

                    using (var lazyStringValue = context.GetLazyString(value.Min.ToInvariantString()))
                        writer.WriteDouble(new LazyNumberValue(lazyStringValue));

                    writer.WriteComma();
                }

                if (value.Sum.HasValue)
                {
                    writer.WritePropertyName(nameof(value.Sum));

                    using (var lazyStringValue = context.GetLazyString(value.Sum.ToInvariantString()))
                        writer.WriteDouble(new LazyNumberValue(lazyStringValue));

                    writer.WriteComma();
                }

                writer.WritePropertyName(nameof(value.Count));
                writer.WriteInteger(value.Count);
                writer.WriteComma();

                writer.WritePropertyName(nameof(value.Range));
                writer.WriteString(value.Range);

                writer.WriteEndObject();
            }
            writer.WriteEndArray();
            writer.WriteComma();

            writer.WritePropertyName(nameof(result.RemainingHits));
            writer.WriteInteger(result.RemainingHits);
            writer.WriteComma();

            writer.WritePropertyName(nameof(result.RemainingTermsCount));
            writer.WriteInteger(result.RemainingTermsCount);
            writer.WriteComma();

            writer.WritePropertyName(nameof(result.RemainingTerms));
            writer.WriteStartArray();
            isFirstInternal = true;
            foreach (var term in result.RemainingTerms)
            {
                if (isFirstInternal == false)
                    writer.WriteComma();

                isFirstInternal = false;

                writer.WriteString(term);
            }
            writer.WriteEndArray();

            writer.WriteEndObject();
        }

        public static async Task WriteIndexEntriesQueryResultAsync(this AsyncBlittableJsonTextWriter writer, JsonOperationContext context, IndexEntriesQueryResult result, CancellationToken token)
        {
            writer.WriteStartObject();

            writer.WritePropertyName(nameof(result.TotalResults));
            writer.WriteInteger(result.TotalResults);
            writer.WriteComma();

            if (result.CappedMaxResults != null)
            {
                writer.WritePropertyName(nameof(result.CappedMaxResults));
                writer.WriteInteger(result.CappedMaxResults.Value);
                writer.WriteComma();
            }

            writer.WritePropertyName(nameof(result.SkippedResults));
            writer.WriteInteger(result.SkippedResults);
            writer.WriteComma();

            writer.WritePropertyName(nameof(result.DurationInMs));
            writer.WriteInteger(result.DurationInMs);
            writer.WriteComma();

            await writer.WriteQueryResultAsync(context, result, metadataOnly: false, partial: true, token);

            writer.WriteEndObject();
        }

        public static async Task<int> WriteDocumentQueryResultAsync(this AsyncBlittableJsonTextWriter writer, JsonOperationContext context, DocumentQueryResult result, bool metadataOnly, Action<AsyncBlittableJsonTextWriter> writeAdditionalData = null, CancellationToken token = default)
        {
            writer.WriteStartObject();

            writer.WritePropertyName(nameof(result.TotalResults));
            writer.WriteInteger(result.TotalResults);
            writer.WriteComma();

            if (result.CappedMaxResults != null)
            {
                writer.WritePropertyName(nameof(result.CappedMaxResults));
                writer.WriteInteger(result.CappedMaxResults.Value);
                writer.WriteComma();
            }

            writer.WritePropertyName(nameof(result.SkippedResults));
            writer.WriteInteger(result.SkippedResults);
            writer.WriteComma();

            writer.WritePropertyName(nameof(result.DurationInMs));
            writer.WriteInteger(result.DurationInMs);
            writer.WriteComma();

            writer.WriteArray(nameof(result.IncludedPaths), result.IncludedPaths);
            writer.WriteComma();

            var numberOfResults = await writer.WriteQueryResultAsync(context, result, metadataOnly, partial: true, token);

            if (result.Highlightings != null)
            {
                writer.WriteComma();

                writer.WritePropertyName(nameof(result.Highlightings));
                writer.WriteStartObject();
                var first = true;
                foreach (var kvp in result.Highlightings)
                {
                    if (first == false)
                        writer.WriteComma();
                    first = false;

                    writer.WritePropertyName(kvp.Key);
                    writer.WriteStartObject();
                    var firstInner = true;
                    foreach (var kvpInner in kvp.Value)
                    {
                        if (firstInner == false)
                            writer.WriteComma();
                        firstInner = false;

                        writer.WriteArray(kvpInner.Key, kvpInner.Value);
                    }

                    writer.WriteEndObject();
                }

                writer.WriteEndObject();
            }

            if (result.Explanations != null)
            {
                writer.WriteComma();

                writer.WritePropertyName(nameof(result.Explanations));
                writer.WriteStartObject();
                var first = true;
                foreach (var kvp in result.Explanations)
                {
                    if (first == false)
                        writer.WriteComma();
                    first = false;

                    writer.WriteArray(kvp.Key, kvp.Value);
                }

                writer.WriteEndObject();
            }

            var counters = result.GetCounterIncludes();
            if (counters != null)
            {
                writer.WriteComma();
                writer.WritePropertyName(nameof(result.CounterIncludes));
                await writer.WriteCountersAsync(counters, token);

                writer.WriteComma();
                writer.WritePropertyName(nameof(result.IncludedCounterNames));
                writer.WriteIncludedCounterNames(result.IncludedCounterNames);
            }

            var timeSeries = result.GetTimeSeriesIncludes();
            if (timeSeries != null)
            {
                writer.WriteComma();
                writer.WritePropertyName(nameof(result.TimeSeriesIncludes));
                await writer.WriteTimeSeriesAsync(timeSeries, token);
            }

            if (result.TimeSeriesFields != null)
            {
                writer.WriteComma();
                writer.WriteArray(nameof(result.TimeSeriesFields), result.TimeSeriesFields);
            }

            var compareExchangeValues = result.GetCompareExchangeValueIncludes();
            if (compareExchangeValues != null)
            {
                writer.WriteComma();
                writer.WritePropertyName(nameof(result.CompareExchangeValueIncludes));
                await writer.WriteCompareExchangeValuesAsync(compareExchangeValues, token);
            }

            var spatialProperties = result.SpatialProperties;
            if (spatialProperties != null)
            {
                writer.WriteComma();
                writer.WriteArray(context, nameof(result.SpatialProperties), spatialProperties,
                    (w, c, spatialProperty) => w.WriteSpatialPropertyResult(c, spatialProperty));
            }

            var spatialShapes = result.SpatialShapes;
            if (spatialShapes != null)
            {
                writer.WriteComma();
                writer.WriteArray(context, nameof(result.SpatialShapes), spatialShapes,
                    (w, c, spatialShape) => w.WriteSpatialShapeResult(c, spatialShape));
            }

            writeAdditionalData?.Invoke(writer);

            writer.WriteEndObject();
            return numberOfResults;
        }

        public static void WriteIncludedCounterNames(this AbstractBlittableJsonTextWriter writer, Dictionary<string, string[]> includedCounterNames)
        {
            writer.WriteStartObject();

            var first = true;
            foreach (var kvp in includedCounterNames)
            {
                if (first == false)
                    writer.WriteComma();

                first = false;

                writer.WriteArray(kvp.Key, kvp.Value);
            }

            writer.WriteEndObject();
        }

        private static async Task<int> WriteQueryResultAsync<TResult, TInclude>(this AsyncBlittableJsonTextWriter writer, JsonOperationContext context, QueryResultBase<TResult, TInclude> result, bool metadataOnly, bool partial = false, CancellationToken token = default)
        {
            int numberOfResults;

            if (partial == false)
                writer.WriteStartObject();

            writer.WritePropertyName(nameof(result.IndexName));
            writer.WriteString(result.IndexName);
            writer.WriteComma();

            var results = (object)result.Results;
            if (results is List<Document> documents)
            {
                writer.WritePropertyName(nameof(result.Results));
                numberOfResults = await writer.WriteDocumentsAsync(context, documents, metadataOnly, token);
                writer.WriteComma();
            }
            else if (results is List<BlittableJsonReaderObject> objects)
            {
                writer.WritePropertyName(nameof(result.Results));
                numberOfResults = await writer.WriteObjectsAsync(context, objects, token);
                writer.WriteComma();
            }
            else if (results is List<FacetResult> facets)
            {
                numberOfResults = facets.Count;

                writer.WriteArray(context, nameof(result.Results), facets, (w, c, facet) => w.WriteFacetResult(c, facet));
                writer.WriteComma();
                await writer.MaybeFlushAsync(token);
            }
            else if (results is List<SuggestionResult> suggestions)
            {
                numberOfResults = suggestions.Count;

                writer.WriteArray(context, nameof(result.Results), suggestions, (w, c, suggestion) => w.WriteSuggestionResult(c, suggestion));
                writer.WriteComma();
                await writer.MaybeFlushAsync(token);
            }
            else
                throw new NotSupportedException($"Cannot write query result of '{typeof(TResult)}' type in '{result.GetType()}'.");

            var includes = (object)result.Includes;
            if (includes is List<Document> includeDocuments)
            {
                writer.WritePropertyName(nameof(result.Includes));
                await writer.WriteIncludesAsync(context, includeDocuments, token);
                writer.WriteComma();
            }
            else if (includes is List<BlittableJsonReaderObject> includeObjects)
            {
                if (includeObjects.Count != 0)
                    throw new NotSupportedException("Cannot write query includes of List<BlittableJsonReaderObject>, but got non zero response");

                writer.WritePropertyName(nameof(result.Includes));
                writer.WriteStartObject();
                writer.WriteEndObject();
                writer.WriteComma();
            }
            else
                throw new NotSupportedException($"Cannot write query includes of '{includes.GetType()}' type in '{result.GetType()}'.");

            writer.WritePropertyName(nameof(result.IndexTimestamp));
            writer.WriteString(result.IndexTimestamp.ToString(DefaultFormat.DateTimeFormatsToWrite));
            writer.WriteComma();

            writer.WritePropertyName(nameof(result.LastQueryTime));
            writer.WriteString(result.LastQueryTime.ToString(DefaultFormat.DateTimeFormatsToWrite));
            writer.WriteComma();

            writer.WritePropertyName(nameof(result.IsStale));
            writer.WriteBool(result.IsStale);
            writer.WriteComma();

            writer.WritePropertyName(nameof(result.ResultEtag));
            writer.WriteInteger(result.ResultEtag);
            writer.WriteComma();

            writer.WritePropertyName(nameof(result.NodeTag));
            writer.WriteString(result.NodeTag);

            if (result.Timings != null)
            {
                writer.WriteComma();
                writer.WritePropertyName(nameof(result.Timings));
                writer.WriteQueryTimings(context, result.Timings);
            }

            if (partial == false)
                writer.WriteEndObject();

            return numberOfResults;
        }

        private static void WriteQueryTimings(this AsyncBlittableJsonTextWriter writer, JsonOperationContext context, QueryTimings queryTimings)
        {
            writer.WriteStartObject();

            writer.WritePropertyName(nameof(QueryTimings.DurationInMs));
            writer.WriteInteger(queryTimings.DurationInMs);
            writer.WriteComma();

            writer.WritePropertyName(nameof(QueryTimings.Timings));
            if (queryTimings.Timings != null)
            {
                writer.WriteStartObject();
                var first = true;

                foreach (var kvp in queryTimings.Timings)
                {
                    if (first == false)
                        writer.WriteComma();

                    first = false;

                    writer.WritePropertyName(kvp.Key);
                    writer.WriteQueryTimings(context, kvp.Value);
                }

                writer.WriteEndObject();
            }
            else
                writer.WriteNull();

            writer.WriteEndObject();
        }

        public static void WriteTermsQueryResult(this AbstractBlittableJsonTextWriter writer, JsonOperationContext context, TermsQueryResultServerSide queryResult)
        {
            writer.WriteStartObject();

            writer.WritePropertyName(nameof(queryResult.IndexName));
            writer.WriteString(queryResult.IndexName);
            writer.WriteComma();

            writer.WritePropertyName(nameof(queryResult.ResultEtag));
            writer.WriteInteger(queryResult.ResultEtag);
            writer.WriteComma();

            writer.WriteArray(nameof(queryResult.Terms), queryResult.Terms);

            writer.WriteEndObject();
        }

        private static void WriteIndexingPerformanceStats(this AbstractBlittableJsonTextWriter writer, JsonOperationContext context, IndexingPerformanceStats stats)
        {
            var djv = (DynamicJsonValue)TypeConverter.ToBlittableSupportedType(stats);
            writer.WriteObject(context.ReadObject(djv, "index/performance"));
        }

        private static void WriteEtlPerformanceStats(this AbstractBlittableJsonTextWriter writer, JsonOperationContext context, EtlPerformanceStats stats)
        {
            var djv = (DynamicJsonValue)TypeConverter.ToBlittableSupportedType(stats);
            writer.WriteObject(context.ReadObject(djv, "etl/performance"));
        }
        
        public static void WriteSubscriptionBatchPerformanceStats(this AbstractBlittableJsonTextWriter writer, JsonOperationContext context, SubscriptionBatchPerformanceStats batchStats)
        {
            var djv = (DynamicJsonValue)TypeConverter.ToBlittableSupportedType(batchStats);
            writer.WriteObject(context.ReadObject(djv, "subscriptionBatch/performance"));
        }
        
        public static void WriteSubscriptionConnectionPerformanceStats(this AbstractBlittableJsonTextWriter writer, JsonOperationContext context, SubscriptionConnectionPerformanceStats connectionStats)
        {
            var djv = (DynamicJsonValue)TypeConverter.ToBlittableSupportedType(connectionStats);
            writer.WriteObject(context.ReadObject(djv, "subscriptionConnection/performance"));
        }

        public static void WriteIndexQuery(this AbstractBlittableJsonTextWriter writer, JsonOperationContext context, IIndexQuery query)
        {
            var indexQuery = query as IndexQueryServerSide;
            if (indexQuery != null)
            {
                writer.WriteIndexQuery(context, indexQuery);
                return;
            }

            throw new NotSupportedException($"Not supported query type: {query.GetType()}");
        }

        private static void WriteIndexQuery(this AbstractBlittableJsonTextWriter writer, JsonOperationContext context, IndexQueryServerSide query)
        {
            writer.WriteStartObject();

            writer.WritePropertyName(nameof(query.PageSize));
            writer.WriteInteger(query.PageSize);
            writer.WriteComma();

            writer.WritePropertyName(nameof(query.Query));
            if (query.Query != null)
                writer.WriteString(query.Query);
            else
                writer.WriteNull();
            writer.WriteComma();

            writer.WritePropertyName(nameof(query.SkipDuplicateChecking));
            writer.WriteBool(query.SkipDuplicateChecking);
            writer.WriteComma();

            writer.WritePropertyName(nameof(query.Start));
            writer.WriteInteger(query.Start);
            writer.WriteComma();

            writer.WritePropertyName(nameof(query.WaitForNonStaleResults));
            writer.WriteBool(query.WaitForNonStaleResults);
            writer.WriteComma();

            writer.WritePropertyName(nameof(query.WaitForNonStaleResultsTimeout));
            if (query.WaitForNonStaleResultsTimeout.HasValue)
                writer.WriteString(query.WaitForNonStaleResultsTimeout.Value.ToString());
            else
                writer.WriteNull();

            writer.WriteEndObject();
        }

        public static void WriteDetailedDatabaseStatistics(this AbstractBlittableJsonTextWriter writer, JsonOperationContext context, DetailedDatabaseStatistics statistics)
        {
            writer.WriteStartObject();

            writer.WritePropertyName(nameof(statistics.CountOfIdentities));
            writer.WriteInteger(statistics.CountOfIdentities);
            writer.WriteComma();

            writer.WritePropertyName(nameof(statistics.CountOfCompareExchange));
            writer.WriteInteger(statistics.CountOfCompareExchange);
            writer.WriteComma();

            WriteDatabaseStatisticsInternal(writer, statistics);

            writer.WriteEndObject();
        }

        public static void WriteDatabaseStatistics(this AbstractBlittableJsonTextWriter writer, JsonOperationContext context, DatabaseStatistics statistics)
        {
            writer.WriteStartObject();

            WriteDatabaseStatisticsInternal(writer, statistics);

            writer.WriteEndObject();
        }

        private static void WriteDatabaseStatisticsInternal(AbstractBlittableJsonTextWriter writer, DatabaseStatistics statistics)
        {
            writer.WritePropertyName(nameof(statistics.CountOfIndexes));
            writer.WriteInteger(statistics.CountOfIndexes);
            writer.WriteComma();

            writer.WritePropertyName(nameof(statistics.CountOfDocuments));
            writer.WriteInteger(statistics.CountOfDocuments);
            writer.WriteComma();

            if (statistics.CountOfRevisionDocuments > 0)
            {
                writer.WritePropertyName(nameof(statistics.CountOfRevisionDocuments));
                writer.WriteInteger(statistics.CountOfRevisionDocuments);
                writer.WriteComma();
            }

            writer.WritePropertyName(nameof(statistics.CountOfTombstones));
            writer.WriteInteger(statistics.CountOfTombstones);
            writer.WriteComma();

            writer.WritePropertyName(nameof(statistics.CountOfDocumentsConflicts));
            writer.WriteInteger(statistics.CountOfDocumentsConflicts);
            writer.WriteComma();

            writer.WritePropertyName(nameof(statistics.CountOfConflicts));
            writer.WriteInteger(statistics.CountOfConflicts);
            writer.WriteComma();

            writer.WritePropertyName(nameof(statistics.CountOfAttachments));
            writer.WriteInteger(statistics.CountOfAttachments);
            writer.WriteComma();

            writer.WritePropertyName(nameof(statistics.CountOfCounterEntries));
            writer.WriteInteger(statistics.CountOfCounterEntries);
            writer.WriteComma();

            writer.WritePropertyName(nameof(statistics.CountOfTimeSeriesSegments));
            writer.WriteInteger(statistics.CountOfTimeSeriesSegments);
            writer.WriteComma();

            writer.WritePropertyName(nameof(statistics.CountOfUniqueAttachments));
            writer.WriteInteger(statistics.CountOfUniqueAttachments);
            writer.WriteComma();

            writer.WritePropertyName(nameof(statistics.DatabaseChangeVector));
            writer.WriteString(statistics.DatabaseChangeVector);
            writer.WriteComma();

            writer.WritePropertyName(nameof(statistics.DatabaseId));
            writer.WriteString(statistics.DatabaseId);
            writer.WriteComma();

            writer.WritePropertyName(nameof(statistics.NumberOfTransactionMergerQueueOperations));
            writer.WriteInteger(statistics.NumberOfTransactionMergerQueueOperations);
            writer.WriteComma();

            writer.WritePropertyName(nameof(statistics.Is64Bit));
            writer.WriteBool(statistics.Is64Bit);
            writer.WriteComma();

            writer.WritePropertyName(nameof(statistics.Pager));
            writer.WriteString(statistics.Pager);
            writer.WriteComma();

            writer.WritePropertyName(nameof(statistics.LastDocEtag));
            if (statistics.LastDocEtag.HasValue)
                writer.WriteInteger(statistics.LastDocEtag.Value);
            else
                writer.WriteNull();
            writer.WriteComma();

            writer.WritePropertyName(nameof(statistics.LastDatabaseEtag));
            if (statistics.LastDatabaseEtag.HasValue)
                writer.WriteInteger(statistics.LastDatabaseEtag.Value);
            else
                writer.WriteNull();
            writer.WriteComma();

            writer.WritePropertyName((nameof(statistics.DatabaseChangeVector)));
            writer.WriteString(statistics.DatabaseChangeVector);
            writer.WriteComma();

            writer.WritePropertyName(nameof(statistics.LastIndexingTime));
            if (statistics.LastIndexingTime.HasValue)
                writer.WriteDateTime(statistics.LastIndexingTime.Value, isUtc: true);
            else
                writer.WriteNull();
            writer.WriteComma();

            writer.WritePropertyName(nameof(statistics.SizeOnDisk));
            writer.WriteStartObject();

            writer.WritePropertyName(nameof(statistics.SizeOnDisk.HumaneSize));
            writer.WriteString(statistics.SizeOnDisk.HumaneSize);
            writer.WriteComma();

            writer.WritePropertyName(nameof(statistics.SizeOnDisk.SizeInBytes));
            writer.WriteInteger(statistics.SizeOnDisk.SizeInBytes);

            writer.WriteEndObject();
            writer.WriteComma();

            writer.WritePropertyName(nameof(statistics.TempBuffersSizeOnDisk));
            writer.WriteStartObject();

            writer.WritePropertyName(nameof(statistics.TempBuffersSizeOnDisk.HumaneSize));
            writer.WriteString(statistics.TempBuffersSizeOnDisk.HumaneSize);
            writer.WriteComma();

            writer.WritePropertyName(nameof(statistics.TempBuffersSizeOnDisk.SizeInBytes));
            writer.WriteInteger(statistics.TempBuffersSizeOnDisk.SizeInBytes);

            writer.WriteEndObject();
            writer.WriteComma();

            writer.WritePropertyName(nameof(statistics.Indexes));
            writer.WriteStartArray();
            var isFirstInternal = true;
            foreach (var index in statistics.Indexes)
            {
                if (isFirstInternal == false)
                    writer.WriteComma();

                isFirstInternal = false;

                writer.WriteStartObject();

                writer.WritePropertyName(nameof(index.IsStale));
                writer.WriteBool(index.IsStale);
                writer.WriteComma();

                writer.WritePropertyName(nameof(index.Name));
                writer.WriteString(index.Name);
                writer.WriteComma();

                writer.WritePropertyName(nameof(index.LockMode));
                writer.WriteString(index.LockMode.ToString());
                writer.WriteComma();

                writer.WritePropertyName(nameof(index.Priority));
                writer.WriteString(index.Priority.ToString());
                writer.WriteComma();

                writer.WritePropertyName(nameof(index.State));
                writer.WriteString(index.State.ToString());
                writer.WriteComma();

                writer.WritePropertyName(nameof(index.Type));
                writer.WriteString(index.Type.ToString());
                writer.WriteComma();

                writer.WritePropertyName(nameof(index.SourceType));
                writer.WriteString(index.SourceType.ToString());
                writer.WriteComma();

                writer.WritePropertyName(nameof(index.LastIndexingTime));
                if (index.LastIndexingTime.HasValue)
                    writer.WriteDateTime(index.LastIndexingTime.Value, isUtc: true);
                else
                    writer.WriteNull();

                writer.WriteEndObject();
            }

            writer.WriteEndArray();
        }

        public static void WriteIndexDefinition(this AbstractBlittableJsonTextWriter writer, JsonOperationContext context, IndexDefinition indexDefinition, bool removeAnalyzers = false)
        {
            writer.WriteStartObject();

            writer.WritePropertyName(nameof(indexDefinition.Name));
            writer.WriteString(indexDefinition.Name);
            writer.WriteComma();

            writer.WritePropertyName(nameof(indexDefinition.SourceType));
            writer.WriteString(indexDefinition.SourceType.ToString());
            writer.WriteComma();

            writer.WritePropertyName(nameof(indexDefinition.Type));
            writer.WriteString(indexDefinition.Type.ToString());
            writer.WriteComma();

            writer.WritePropertyName(nameof(indexDefinition.LockMode));
            if (indexDefinition.LockMode.HasValue)
                writer.WriteString(indexDefinition.LockMode.ToString());
            else
                writer.WriteNull();
            writer.WriteComma();

            writer.WritePropertyName(nameof(indexDefinition.Priority));
            if (indexDefinition.Priority.HasValue)
                writer.WriteString(indexDefinition.Priority.ToString());
            else
                writer.WriteNull();
            writer.WriteComma();

            writer.WritePropertyName(nameof(indexDefinition.State));
            if (indexDefinition.State.HasValue)
                writer.WriteString(indexDefinition.State.ToString());
            else
                writer.WriteNull();
            writer.WriteComma();

            writer.WritePropertyName(nameof(indexDefinition.OutputReduceToCollection));
            writer.WriteString(indexDefinition.OutputReduceToCollection);
            writer.WriteComma();

            writer.WritePropertyName(nameof(indexDefinition.ReduceOutputIndex));

            if (indexDefinition.ReduceOutputIndex.HasValue)
                writer.WriteInteger(indexDefinition.ReduceOutputIndex.Value);
            else
                writer.WriteNull();
            writer.WriteComma();

            writer.WritePropertyName(nameof(indexDefinition.PatternForOutputReduceToCollectionReferences));
            writer.WriteString(indexDefinition.PatternForOutputReduceToCollectionReferences);
            writer.WriteComma();

            writer.WritePropertyName(nameof(indexDefinition.PatternReferencesCollectionName));
            writer.WriteString(indexDefinition.PatternReferencesCollectionName);
            writer.WriteComma();

            writer.WritePropertyName(nameof(indexDefinition.Configuration));
            writer.WriteStartObject();
            var isFirstInternal = true;
            foreach (var kvp in indexDefinition.Configuration)
            {
                if (isFirstInternal == false)
                    writer.WriteComma();

                isFirstInternal = false;

                writer.WritePropertyName(kvp.Key);
                writer.WriteString(kvp.Value);
            }
            writer.WriteEndObject();
            writer.WriteComma();

            writer.WritePropertyName(nameof(indexDefinition.AdditionalSources));
            writer.WriteStartObject();
            isFirstInternal = true;
            foreach (var kvp in indexDefinition.AdditionalSources)
            {
                if (isFirstInternal == false)
                    writer.WriteComma();

                isFirstInternal = false;

                writer.WritePropertyName(kvp.Key);
                writer.WriteString(kvp.Value);
            }
            writer.WriteEndObject();
            writer.WriteComma();

            writer.WriteArray(context, nameof(indexDefinition.AdditionalAssemblies), indexDefinition.AdditionalAssemblies, (w, c, a) => a.WriteTo(w));
            writer.WriteComma();

#if FEATURE_TEST_INDEX
            writer.WritePropertyName(nameof(indexDefinition.IsTestIndex));
            writer.WriteBool(indexDefinition.IsTestIndex);
            writer.WriteComma();
#endif

            writer.WritePropertyName(nameof(indexDefinition.Reduce));
            if (string.IsNullOrWhiteSpace(indexDefinition.Reduce) == false)
                writer.WriteString(indexDefinition.Reduce);
            else
                writer.WriteNull();
            writer.WriteComma();

            writer.WritePropertyName(nameof(indexDefinition.Maps));
            writer.WriteStartArray();
            isFirstInternal = true;
            foreach (var map in indexDefinition.Maps)
            {
                if (isFirstInternal == false)
                    writer.WriteComma();

                isFirstInternal = false;
                writer.WriteString(map);
            }
            writer.WriteEndArray();
            writer.WriteComma();

            writer.WritePropertyName(nameof(indexDefinition.Fields));
            writer.WriteStartObject();
            isFirstInternal = true;
            foreach (var kvp in indexDefinition.Fields)
            {
                if (isFirstInternal == false)
                    writer.WriteComma();

                isFirstInternal = false;
                writer.WritePropertyName(kvp.Key);
                if (kvp.Value != null)
                    writer.WriteIndexFieldOptions(context, kvp.Value, removeAnalyzers);
                else
                    writer.WriteNull();
            }
            writer.WriteEndObject();

            writer.WriteEndObject();
        }

        public static void WriteIndexProgress(this AbstractBlittableJsonTextWriter writer, JsonOperationContext context, IndexProgress progress)
        {
            writer.WriteStartObject();

            writer.WritePropertyName(nameof(progress.IsStale));
            writer.WriteBool(progress.IsStale);
            writer.WriteComma();

            writer.WritePropertyName(nameof(progress.IndexRunningStatus));
            writer.WriteString(progress.IndexRunningStatus.ToString());
            writer.WriteComma();

            writer.WritePropertyName(nameof(progress.ProcessedPerSecond));
            writer.WriteDouble(progress.ProcessedPerSecond);
            writer.WriteComma();

            writer.WritePropertyName(nameof(progress.Collections));
            if (progress.Collections == null)
            {
                writer.WriteNull();
            }
            else
            {
                writer.WriteStartObject();
                var isFirst = true;
                foreach (var kvp in progress.Collections)
                {
                    if (isFirst == false)
                        writer.WriteComma();

                    isFirst = false;

                    writer.WritePropertyName(kvp.Key);

                    writer.WriteStartObject();

                    writer.WritePropertyName(nameof(kvp.Value.LastProcessedItemEtag));
                    writer.WriteInteger(kvp.Value.LastProcessedItemEtag);
                    writer.WriteComma();

                    writer.WritePropertyName(nameof(kvp.Value.LastProcessedTombstoneEtag));
                    writer.WriteInteger(kvp.Value.LastProcessedTombstoneEtag);
                    writer.WriteComma();

                    writer.WritePropertyName(nameof(kvp.Value.NumberOfItemsToProcess));
                    writer.WriteInteger(kvp.Value.NumberOfItemsToProcess);
                    writer.WriteComma();

                    writer.WritePropertyName(nameof(kvp.Value.NumberOfTombstonesToProcess));
                    writer.WriteInteger(kvp.Value.NumberOfTombstonesToProcess);
                    writer.WriteComma();

                    writer.WritePropertyName(nameof(kvp.Value.TotalNumberOfItems));
                    writer.WriteInteger(kvp.Value.TotalNumberOfItems);
                    writer.WriteComma();

                    writer.WritePropertyName(nameof(kvp.Value.TotalNumberOfTombstones));
                    writer.WriteInteger(kvp.Value.TotalNumberOfTombstones);

                    writer.WriteEndObject();
                }
                writer.WriteEndObject();
            }

            writer.WriteComma();

            writer.WritePropertyName(nameof(progress.Name));
            writer.WriteString(progress.Name);
            writer.WriteComma();

            writer.WritePropertyName(nameof(progress.Type));
            writer.WriteString(progress.Type.ToString());
            writer.WriteComma();

            writer.WritePropertyName(nameof(progress.SourceType));
            writer.WriteString(progress.SourceType.ToString());

            writer.WriteEndObject();
        }

        public static void WriteIndexStats(this AbstractBlittableJsonTextWriter writer, JsonOperationContext context, IndexStats stats)
        {
            var djv = (DynamicJsonValue)TypeConverter.ToBlittableSupportedType(stats);
            writer.WriteObject(context.ReadObject(djv, "index/stats"));
        }

        private static void WriteIndexFieldOptions(this AbstractBlittableJsonTextWriter writer, JsonOperationContext context, IndexFieldOptions options, bool removeAnalyzers)
        {
            writer.WriteStartObject();

            writer.WritePropertyName(nameof(options.Analyzer));
            if (string.IsNullOrWhiteSpace(options.Analyzer) == false && !removeAnalyzers)
                writer.WriteString(options.Analyzer);
            else
                writer.WriteNull();
            writer.WriteComma();

            writer.WritePropertyName(nameof(options.Indexing));
            if (options.Indexing.HasValue)
                writer.WriteString(options.Indexing.ToString());
            else
                writer.WriteNull();
            writer.WriteComma();

            writer.WritePropertyName(nameof(options.Storage));
            if (options.Storage.HasValue)
                writer.WriteString(options.Storage.ToString());
            else
                writer.WriteNull();
            writer.WriteComma();

            writer.WritePropertyName(nameof(options.Suggestions));
            if (options.Suggestions.HasValue)
                writer.WriteBool(options.Suggestions.Value);
            else
                writer.WriteNull();
            writer.WriteComma();

            writer.WritePropertyName(nameof(options.TermVector));
            if (options.TermVector.HasValue)
                writer.WriteString(options.TermVector.ToString());
            else
                writer.WriteNull();
            writer.WriteComma();

            writer.WritePropertyName(nameof(options.Spatial));
            if (options.Spatial != null)
            {
                writer.WriteStartObject();

                writer.WritePropertyName(nameof(options.Spatial.Type));
                writer.WriteString(options.Spatial.Type.ToString());
                writer.WriteComma();

                writer.WritePropertyName(nameof(options.Spatial.MaxTreeLevel));
                writer.WriteInteger(options.Spatial.MaxTreeLevel);
                writer.WriteComma();

                writer.WritePropertyName(nameof(options.Spatial.MaxX));
                LazyStringValue lazyStringValue;
                using (lazyStringValue = context.GetLazyString(CharExtensions.ToInvariantString(options.Spatial.MaxX)))
                    writer.WriteDouble(new LazyNumberValue(lazyStringValue));
                writer.WriteComma();

                writer.WritePropertyName(nameof(options.Spatial.MaxY));
                using (lazyStringValue = context.GetLazyString(CharExtensions.ToInvariantString(options.Spatial.MaxY)))
                    writer.WriteDouble(new LazyNumberValue(lazyStringValue));
                writer.WriteComma();

                writer.WritePropertyName(nameof(options.Spatial.MinX));
                using (lazyStringValue = context.GetLazyString(CharExtensions.ToInvariantString(options.Spatial.MinX)))
                    writer.WriteDouble(new LazyNumberValue(lazyStringValue));
                writer.WriteComma();

                writer.WritePropertyName(nameof(options.Spatial.MinY));
                using (lazyStringValue = context.GetLazyString(CharExtensions.ToInvariantString(options.Spatial.MinY)))
                    writer.WriteDouble(new LazyNumberValue(lazyStringValue));
                writer.WriteComma();

                writer.WritePropertyName(nameof(options.Spatial.Strategy));
                writer.WriteString(options.Spatial.Strategy.ToString());
                writer.WriteComma();

                writer.WritePropertyName(nameof(options.Spatial.Units));
                writer.WriteString(options.Spatial.Units.ToString());

                writer.WriteEndObject();
            }
            else
                writer.WriteNull();

            writer.WriteEndObject();
        }

        public static Task<int> WriteDocumentsAsync(this AsyncBlittableJsonTextWriter writer, JsonOperationContext context, IEnumerable<Document> documents, bool metadataOnly, CancellationToken token)
        {
            return WriteDocumentsAsync(writer, context, documents.GetEnumerator(), metadataOnly, token);
        }

        public static async Task<int> WriteDocumentsAsync(this AsyncBlittableJsonTextWriter writer, JsonOperationContext context, IEnumerator<Document> documents, bool metadataOnly, CancellationToken token)
        {
            int numberOfResults = 0;

            writer.WriteStartArray();

            var first = true;
            while(documents.MoveNext())
            {
                numberOfResults++;

                if (first == false)
                    writer.WriteComma();
                first = false;

                WriteDocument(writer, context, documents.Current, metadataOnly);
                await writer.MaybeFlushAsync(token);
            }

            writer.WriteEndArray();
            return numberOfResults;
        }

        public static void WriteDocument(this AbstractBlittableJsonTextWriter writer, JsonOperationContext context, Document document, bool metadataOnly, Func<LazyStringValue, bool> filterMetadataProperty = null)
        {
            if (document == null)
            {
                writer.WriteNull();
                return;
            }

            if (document == Document.ExplicitNull)
            {
                writer.WriteNull();
                return;
            }

            // Explicitly not disposing it, a single document can be
            // used multiple times in a single query, for example, due to projections
            // so we will let the context handle it, rather than handle it directly ourselves
            //using (document.Data)
            {
                if (metadataOnly == false)
                    writer.WriteDocumentInternal(context, document, filterMetadataProperty);
                else
                    writer.WriteDocumentMetadata(context, document, filterMetadataProperty);
            }
        }

        public static async Task WriteIncludesAsync(this AsyncBlittableJsonTextWriter writer, JsonOperationContext context, List<Document> includes, CancellationToken token = default)
        {
            writer.WriteStartObject();

            var first = true;
            foreach (var document in includes)
            {
                if (first == false)
                    writer.WriteComma();
                first = false;

                if (document is IncludeDocumentsCommand.ConflictDocument conflict)
                {
                    writer.WritePropertyName(conflict.Id);
                    WriteConflict(writer, conflict);
                    await writer.MaybeFlushAsync(token);
                    continue;
                }

                writer.WritePropertyName(document.Id);
                WriteDocument(writer, context, metadataOnly: false, document: document);
                await writer.MaybeFlushAsync(token);
            }

            writer.WriteEndObject();
        }

        private static void WriteConflict(AbstractBlittableJsonTextWriter writer, IncludeDocumentsCommand.ConflictDocument conflict)
        {
            writer.WriteStartObject();

            writer.WritePropertyName(Constants.Documents.Metadata.Key);
            writer.WriteStartObject();

            writer.WritePropertyName(Constants.Documents.Metadata.Id);
            writer.WriteString(conflict.Id);
            writer.WriteComma();

            writer.WritePropertyName(Constants.Documents.Metadata.ChangeVector);
            writer.WriteString(string.Empty);
            writer.WriteComma();

            writer.WritePropertyName(Constants.Documents.Metadata.Conflict);
            writer.WriteBool(true);

            writer.WriteEndObject();

            writer.WriteEndObject();
        }

        private static async Task<int> WriteObjectsAsync(this AsyncBlittableJsonTextWriter writer, JsonOperationContext context, IEnumerable<BlittableJsonReaderObject> objects, CancellationToken token)
        {
            int numberOfResults = 0;

            writer.WriteStartArray();

            var first = true;
            foreach (var o in objects)
            {
                numberOfResults++;

                if (first == false)
                    writer.WriteComma();
                first = false;

                if (o == null)
                {
                    writer.WriteNull();
                    continue;
                }

                using (o)
                {
                    writer.WriteObject(o);
                }

                await writer.MaybeFlushAsync(token);
            }

            writer.WriteEndArray();
            return numberOfResults;
        }

        public static void WriteCounters(this AbstractBlittableJsonTextWriter writer, Dictionary<string, List<CounterDetail>> counters)
        {
            writer.WriteStartObject();

            var first = true;
            foreach (var kvp in counters)
            {
                if (first == false)
                    writer.WriteComma();

                first = false;

                writer.WritePropertyName(kvp.Key);

                writer.WriteCountersForDocument(kvp.Value);
            }

            writer.WriteEndObject();
        }

        public static async Task WriteCountersAsync(this AsyncBlittableJsonTextWriter writer, Dictionary<string, List<CounterDetail>> counters, CancellationToken token)
        {
            writer.WriteStartObject();

            var first = true;
            foreach (var kvp in counters)
            {
                if (first == false)
                    writer.WriteComma();

                first = false;

                writer.WritePropertyName(kvp.Key);

                await writer.WriteCountersForDocumentAsync(kvp.Value, token);
            }

            writer.WriteEndObject();
        }

        private static void WriteCountersForDocument(this AbstractBlittableJsonTextWriter writer, List<CounterDetail> counters)
        {
            writer.WriteStartArray();

            var first = true;
            foreach (var counter in counters)
            {
                if (first == false)
                    writer.WriteComma();
                first = false;

                if (counter == null)
                {
                    writer.WriteNull();
                    continue;
                }

                writer.WriteStartObject();

                writer.WritePropertyName(nameof(CounterDetail.DocumentId));
                writer.WriteString(counter.DocumentId);
                writer.WriteComma();

                writer.WritePropertyName(nameof(CounterDetail.CounterName));
                writer.WriteString(counter.CounterName);
                writer.WriteComma();

                writer.WritePropertyName(nameof(CounterDetail.TotalValue));
                writer.WriteInteger(counter.TotalValue);

                writer.WriteEndObject();
            }

            writer.WriteEndArray();
        }

        private static async Task WriteCountersForDocumentAsync(this AsyncBlittableJsonTextWriter writer, List<CounterDetail> counters, CancellationToken token)
        {
            writer.WriteStartArray();

            var first = true;
            foreach (var counter in counters)
            {
                if (first == false)
                    writer.WriteComma();
                first = false;

                if (counter == null)
                {
                    writer.WriteNull();
                    await writer.MaybeFlushAsync(token);
                    continue;
                }

                writer.WriteStartObject();

                writer.WritePropertyName(nameof(CounterDetail.DocumentId));
                writer.WriteString(counter.DocumentId);
                writer.WriteComma();

                writer.WritePropertyName(nameof(CounterDetail.CounterName));
                writer.WriteString(counter.CounterName);
                writer.WriteComma();

                writer.WritePropertyName(nameof(CounterDetail.TotalValue));
                writer.WriteInteger(counter.TotalValue);

                writer.WriteEndObject();

                await writer.MaybeFlushAsync(token);
            }

            writer.WriteEndArray();
        }

        public static async Task WriteCompareExchangeValuesAsync(this AsyncBlittableJsonTextWriter writer, Dictionary<string, CompareExchangeValue<BlittableJsonReaderObject>> compareExchangeValues, CancellationToken token)
        {
            writer.WriteStartObject();

            var first = true;
            foreach (var kvp in compareExchangeValues)
            {
                if (first == false)
                    writer.WriteComma();

                first = false;

                writer.WritePropertyName(kvp.Key);

                writer.WriteStartObject();

                writer.WritePropertyName(nameof(kvp.Value.Key));
                writer.WriteString(kvp.Key);
                writer.WriteComma();

                writer.WritePropertyName(nameof(kvp.Value.Index));
                writer.WriteInteger(kvp.Value.Index);
                writer.WriteComma();

                writer.WritePropertyName(nameof(kvp.Value));
                writer.WriteObject(kvp.Value.Value);

                writer.WriteEndObject();

                await writer.MaybeFlushAsync(token);
            }

            writer.WriteEndObject();
        }

        public static async Task WriteTimeSeriesAsync(this AsyncBlittableJsonTextWriter writer, Dictionary<string, Dictionary<string, List<TimeSeriesRangeResult>>> timeSeries, CancellationToken token)
        {
            writer.WriteStartObject();

            var first = true;
            foreach (var kvp in timeSeries)
            {
                if (first == false)
                    writer.WriteComma();

                first = false;

                writer.WritePropertyName(kvp.Key);

                await TimeSeriesHandler.WriteTimeSeriesRangeResultsAsync(context: null, writer, documentId: null, kvp.Value, token);
            }

            writer.WriteEndObject();
        }

        public static void WriteTimeSeries(this AsyncBlittableJsonTextWriter writer, Dictionary<string, Dictionary<string, List<TimeSeriesRangeResult>>> timeSeries)
        {
            writer.WriteStartObject();

            var first = true;
            foreach (var kvp in timeSeries)
            {
                if (first == false)
                    writer.WriteComma();

                first = false;

                writer.WritePropertyName(kvp.Key);

                TimeSeriesHandler.WriteTimeSeriesRangeResults(context: null, writer, documentId: null, kvp.Value);
            }

            writer.WriteEndObject();
        }

        private static void WriteDocumentMetadata(this AbstractBlittableJsonTextWriter writer, JsonOperationContext context,
            Document document, Func<LazyStringValue, bool> filterMetadataProperty = null)
        {
            writer.WriteStartObject();
            document.Data.TryGet(Constants.Documents.Metadata.Key, out BlittableJsonReaderObject metadata);
            WriteMetadata(writer, document, metadata, filterMetadataProperty);

            writer.WriteEndObject();
        }

        public static void WriteMetadata(this AbstractBlittableJsonTextWriter writer, Document document, BlittableJsonReaderObject metadata, Func<LazyStringValue, bool> filterMetadataProperty = null)
        {
            writer.WritePropertyName(Constants.Documents.Metadata.Key);
            writer.WriteStartObject();
            bool first = true;
            if (metadata != null)
            {
                var size = metadata.Count;
                var prop = new BlittableJsonReaderObject.PropertyDetails();

                for (int i = 0; i < size; i++)
                {
                    metadata.GetPropertyByIndex(i, ref prop);

                    if (filterMetadataProperty != null && filterMetadataProperty(prop.Name))
                        continue;

                    if (first == false)
                    {
                        writer.WriteComma();
                    }
                    first = false;
                    writer.WritePropertyName(prop.Name);
                    writer.WriteValue(prop.Token & BlittableJsonReaderBase.TypesMask, prop.Value);
                }
            }

            if (first == false)
            {
                writer.WriteComma();
            }
            writer.WritePropertyName(Constants.Documents.Metadata.ChangeVector);
            writer.WriteString(document.ChangeVector);

            if (document.Flags != DocumentFlags.None)
            {
                writer.WriteComma();
                writer.WritePropertyName(Constants.Documents.Metadata.Flags);
                writer.WriteString(document.Flags.ToString());
            }
            if (document.Id != null)
            {
                writer.WriteComma();
                writer.WritePropertyName(Constants.Documents.Metadata.Id);
                writer.WriteString(document.Id);
            }
            if (document.IndexScore != null)
            {
                writer.WriteComma();
                writer.WritePropertyName(Constants.Documents.Metadata.IndexScore);
                writer.WriteDouble(document.IndexScore.Value);
            }
            if (document.Distance != null)
            {
                writer.WriteComma();
                var result = document.Distance.Value;
                writer.WritePropertyName(Constants.Documents.Metadata.SpatialResult);
                writer.WriteStartObject();
                writer.WritePropertyName(nameof(result.Distance));
                writer.WriteDouble(result.Distance);
                writer.WriteComma();
                writer.WritePropertyName(nameof(result.Latitude));
                writer.WriteDouble(result.Latitude);
                writer.WriteComma();
                writer.WritePropertyName(nameof(result.Longitude));
                writer.WriteDouble(result.Longitude);
                writer.WriteEndObject();
            }
            if (document.LastModified != DateTime.MinValue)
            {
                writer.WriteComma();
                writer.WritePropertyName(Constants.Documents.Metadata.LastModified);
                writer.WriteDateTime(document.LastModified, isUtc: true);
            }
            writer.WriteEndObject();
        }

        internal static readonly StringSegment MetadataKeySegment = new StringSegment(Constants.Documents.Metadata.Key);

        private static void WriteDocumentInternal(this AbstractBlittableJsonTextWriter writer, JsonOperationContext context, Document document, Func<LazyStringValue, bool> filterMetadataProperty = null)
        {
            writer.WriteStartObject();
            WriteDocumentProperties(writer, context, document, filterMetadataProperty);
            writer.WriteEndObject();
        }

        private static unsafe void WriteDocumentProperties(this AbstractBlittableJsonTextWriter writer, JsonOperationContext context, Document document, Func<LazyStringValue, bool> filterMetadataProperty = null)
        {
            var first = true;
            BlittableJsonReaderObject metadata = null;
            var metadataField = context.GetLazyStringForFieldWithCaching(MetadataKeySegment);

            var prop = new BlittableJsonReaderObject.PropertyDetails();
            using (var buffers = document.Data.GetPropertiesByInsertionOrder())
            {
                for (var i = 0; i < buffers.Size; i++)
                {
                    document.Data.GetPropertyByIndex(buffers.Properties[i], ref prop);
                    if (metadataField.Equals(prop.Name))
                    {
                        metadata = (BlittableJsonReaderObject)prop.Value;
                        continue;
                    }
                    if (first == false)
                    {
                        writer.WriteComma();
                    }
                    first = false;
                    writer.WritePropertyName(prop.Name);
                    writer.WriteValue(prop.Token & BlittableJsonReaderBase.TypesMask, prop.Value);
                }
            }

            if (first == false)
                writer.WriteComma();

            WriteMetadata(writer, document, metadata, filterMetadataProperty);

            if (document.TimeSeriesStream != null)
            {
                writer.WriteComma();
                writer.WriteArray(document.TimeSeriesStream.Key, document.TimeSeriesStream.TimeSeries, context);
            }
        }

        public static unsafe void WriteDocumentPropertiesWithoutMetadata(this AbstractBlittableJsonTextWriter writer, JsonOperationContext context, Document document)
        {
            var first = true;

            var prop = new BlittableJsonReaderObject.PropertyDetails();

            using (var buffers = document.Data.GetPropertiesByInsertionOrder())
            {
                for (var i = 0; i < buffers.Size; i++)
                {
                    document.Data.GetPropertyByIndex(buffers.Properties[i], ref prop);
                    if (first == false)
                    {
                        writer.WriteComma();
                    }
                    first = false;
                    writer.WritePropertyName(prop.Name);
                    writer.WriteValue(prop.Token & BlittableJsonReaderBase.TypesMask, prop.Value);
                }
            }
        }

        public static void WriteOperationIdAndNodeTag(this AbstractBlittableJsonTextWriter writer, JsonOperationContext context, long operationId, string nodeTag)
        {
            writer.WriteStartObject();

            writer.WritePropertyName(nameof(OperationIdResult.OperationId));
            writer.WriteInteger(operationId);

            writer.WriteComma();

            writer.WritePropertyName(nameof(OperationIdResult.OperationNodeTag));
            writer.WriteString(nodeTag);

            writer.WriteEndObject();
        }

        public static void WriteArrayOfResultsAndCount(this AbstractBlittableJsonTextWriter writer, IEnumerable<string> results)
        {
            writer.WriteStartObject();
            writer.WritePropertyName("Results");
            writer.WriteStartArray();

            var first = true;
            var count = 0;

            foreach (var id in results)
            {
                if (first == false)
                    writer.WriteComma();

                writer.WriteString(id);
                count++;

                first = false;
            }

            writer.WriteEndArray();
            writer.WriteComma();

            writer.WritePropertyName("Count");
            writer.WriteInteger(count);

            writer.WriteEndObject();
        }

        public static void WriteReduceTrees(this AbstractBlittableJsonTextWriter writer, IEnumerable<ReduceTree> trees)
        {
            writer.WriteStartObject();
            writer.WritePropertyName("Results");

            writer.WriteStartArray();

            var first = true;

            foreach (var tree in trees)
            {
                if (first == false)
                    writer.WriteComma();

                writer.WriteStartObject();

                writer.WritePropertyName(nameof(ReduceTree.Name));
                writer.WriteString(tree.Name);
                writer.WriteComma();

                writer.WritePropertyName(nameof(ReduceTree.DisplayName));
                writer.WriteString(tree.DisplayName);
                writer.WriteComma();

                writer.WritePropertyName(nameof(ReduceTree.Depth));
                writer.WriteInteger(tree.Depth);
                writer.WriteComma();

                writer.WritePropertyName(nameof(ReduceTree.PageCount));
                writer.WriteInteger(tree.PageCount);
                writer.WriteComma();

                writer.WritePropertyName(nameof(ReduceTree.NumberOfEntries));
                writer.WriteInteger(tree.NumberOfEntries);
                writer.WriteComma();

                writer.WritePropertyName(nameof(ReduceTree.Root));
                writer.WriteTreePagesRecursively(new[] { tree.Root });

                writer.WriteEndObject();

                first = false;
            }

            writer.WriteEndArray();

            writer.WriteEndObject();
        }

        private static void WriteTreePagesRecursively(this AbstractBlittableJsonTextWriter writer, IEnumerable<ReduceTreePage> pages)
        {
            var first = true;

            foreach (var page in pages)
            {
                if (first == false)
                    writer.WriteComma();

                writer.WriteStartObject();

                writer.WritePropertyName(nameof(TreePage.PageNumber));
                writer.WriteInteger(page.PageNumber);
                writer.WriteComma();

                writer.WritePropertyName(nameof(ReduceTreePage.AggregationResult));
                if (page.AggregationResult != null)
                    writer.WriteObject(page.AggregationResult);
                else
                    writer.WriteNull();
                writer.WriteComma();

                writer.WritePropertyName(nameof(ReduceTreePage.Children));
                if (page.Children != null)
                {
                    writer.WriteStartArray();
                    WriteTreePagesRecursively(writer, page.Children);
                    writer.WriteEndArray();
                }
                else
                    writer.WriteNull();
                writer.WriteComma();

                writer.WritePropertyName(nameof(ReduceTreePage.Entries));
                if (page.Entries != null)
                {
                    writer.WriteStartArray();

                    var firstEntry = true;
                    foreach (var entry in page.Entries)
                    {
                        if (firstEntry == false)
                            writer.WriteComma();

                        writer.WriteStartObject();

                        writer.WritePropertyName(nameof(MapResultInLeaf.Data));
                        writer.WriteObject(entry.Data);
                        writer.WriteComma();

                        writer.WritePropertyName(nameof(MapResultInLeaf.Source));
                        writer.WriteString(entry.Source);

                        writer.WriteEndObject();

                        firstEntry = false;
                    }

                    writer.WriteEndArray();
                }
                else
                    writer.WriteNull();

                writer.WriteEndObject();
                first = false;
            }
        }

        public static DynamicJsonValue GetOrCreateMetadata(DynamicJsonValue result)
        {
            return (DynamicJsonValue)(result[Constants.Documents.Metadata.Key] ?? (result[Constants.Documents.Metadata.Key] = new DynamicJsonValue()));
        }

        public static void MergeMetadata(DynamicJsonValue result, DynamicJsonValue metadata)
        {
            var m1 = GetOrCreateMetadata(result);
            var m2 = GetOrCreateMetadata(metadata);

            foreach (var item in m2.Properties)
            {
                m1[item.Name] = item.Value;
            }
        }
    }
}<|MERGE_RESOLUTION|>--- conflicted
+++ resolved
@@ -273,7 +273,6 @@
             return numberOfResults;
         }
 
-<<<<<<< HEAD
         private static void WriteSpatialPropertyResult(this AbstractBlittableJsonTextWriter writer, JsonOperationContext context, SpatialProperty result)
         {
             writer.WriteStartObject();
@@ -343,10 +342,7 @@
             writer.WriteDouble(result.Longitude);
         }
 
-        public static void WriteSuggestionResult(this AbstractBlittableJsonTextWriter writer, JsonOperationContext context, SuggestionResult result)
-=======
         private static void WriteSuggestionResult(this AbstractBlittableJsonTextWriter writer, JsonOperationContext context, SuggestionResult result)
->>>>>>> 627b407b
         {
             writer.WriteStartObject();
 
@@ -1376,7 +1372,7 @@
             writer.WriteStartArray();
 
             var first = true;
-            while(documents.MoveNext())
+            while (documents.MoveNext())
             {
                 numberOfResults++;
 
