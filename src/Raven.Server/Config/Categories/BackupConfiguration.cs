﻿using System;
using System.Collections.Generic;
using System.ComponentModel;
using System.IO;
using System.Linq;
using Microsoft.Extensions.Configuration;
using Raven.Client.Documents.Operations.Backups;
using Raven.Server.Config.Attributes;
using Raven.Server.Config.Settings;
using Raven.Server.ServerWide;

namespace Raven.Server.Config.Categories
{
    [ConfigurationCategory(ConfigurationCategoryType.Backup)]
    public class BackupConfiguration : ConfigurationCategory
    {
        [Description("Local backups can only be created under this root path.")]
        [DefaultValue(null)]
        [ConfigurationEntry("Backup.LocalRootPath", ConfigurationEntryScope.ServerWideOnly)]
        public PathSetting LocalRootPath { get; set; }

        [Description("You can use this setting to specify a different path to the temporary backup files (used when the local destination isn't specified). By default it is empty, which means that temporary files will be created at the same location as the data file.")]
        [DefaultValue(null)]
        [ConfigurationEntry("Backup.TempPath", ConfigurationEntryScope.ServerWideOrPerDatabase)]
        public PathSetting TempPath { get; set; }

        [Description("Semicolon seperated list of allowed backup destinations. If not specified, all destinations are allowed. Possible values: None, Local, Azure, AmazonGlacier, AmazonS3,GoogleCloud , FTP. Example list: \"Local;AmazonGlacier;AmazonS3\".")]
        [DefaultValue(null)]
        [ConfigurationEntry("Backup.AllowedDestinations", ConfigurationEntryScope.ServerWideOnly)]
        public string[] AllowedDestinations { get; set; }

        [Description("Semicolon seperated list of allowed AWS regions. If not specified, all regions are allowed. Example list: \"ap-northeast-1;ap-northeast-2;ap-south-1\".")]
        [DefaultValue(null)]
        [ConfigurationEntry("Backup.AllowedAwsRegions", ConfigurationEntryScope.ServerWideOnly)]
        public string[] AllowedAwsRegions { get; set; }

        [Description("Maximum number of concurrent backup tasks")]
        [DefaultValue(null)]
        [ConfigurationEntry("Backup.MaxNumberOfConcurrentBackups", ConfigurationEntryScope.ServerWideOnly)]
        public int? MaxNumberOfConcurrentBackups { get; set; }

        [Description("Number of seconds to delay the backup after hitting the maximum number of concurrent backups limit")]
        [DefaultValue(30)]
        [TimeUnit(TimeUnit.Seconds)]
        [ConfigurationEntry("Backup.ConcurrentBackupsDelayInSec", ConfigurationEntryScope.ServerWideOnly)]
        public TimeSetting ConcurrentBackupsDelay { get; set; }

        [Description("Number of minutes to delay the backup after entering the low memory state by the Server.")]
        [DefaultValue(10)]
        [TimeUnit(TimeUnit.Minutes)]
        [ConfigurationEntry("Backup.LowMemoryBackupDelayInMin", ConfigurationEntryScope.ServerWideOnly)]
        public TimeSetting LowMemoryBackupDelay { get; set; }

<<<<<<< HEAD
        public override void Initialize(IConfigurationRoot settings, HashSet<string> settingsNames, IConfigurationRoot serverWideSettings, HashSet<string> serverWideSettingsNames, ResourceType type, string resourceName)
=======
        [Description("Number of minutes after which the backup operation will timeout when cloud storage is used (in minutes).")]
        [DefaultValue(720)]
        [TimeUnit(TimeUnit.Minutes)]
        [ConfigurationEntry("Backup.CloudStorageOperationTimeoutInMin", ConfigurationEntryScope.ServerWideOrPerDatabase)]
        public TimeSetting CloudStorageOperationTimeout { get; set; }

        public override void Initialize(IConfigurationRoot settings, IConfigurationRoot serverWideSettings, ResourceType type, string resourceName)
>>>>>>> cdc4ccd4
        {
            base.Initialize(settings, settingsNames, serverWideSettings, serverWideSettingsNames, type, resourceName);

            if (type != ResourceType.Server)
                return;

            ValidateLocalRootPath();
            ValidateAllowedDestinations();
            ValidateAllowedRegions();
        }

        internal static readonly HashSet<string> _allDestinations =
            new HashSet<string>(Enum.GetValues(typeof(PeriodicBackupConfiguration.BackupDestination))
                .Cast<PeriodicBackupConfiguration.BackupDestination>().Select(x => x.ToString()));

        private const string _noneDestination = nameof(PeriodicBackupConfiguration.BackupDestination.None);

        private void ValidateLocalRootPath()
        {
            if (LocalRootPath == null)
                return;

            var directoryInfo = new DirectoryInfo(LocalRootPath.FullPath);
            if (directoryInfo.Exists == false)
            {
                throw new ArgumentException($"The backup path '{LocalRootPath.FullPath}' defined in the configuration under '{RavenConfiguration.GetKey(x => x.Backup.LocalRootPath)}' doesn't exist.");
            }
        }
        
        internal void ValidateAllowedDestinations()
        {
            if (AllowedDestinations == null)
                return;

            if (AllowedDestinations.Contains(_noneDestination, StringComparer.OrdinalIgnoreCase))
            {
                if (AllowedDestinations.Length > 1)
                    throw new ArgumentException($"If you specify \"None\" under '{RavenConfiguration.GetKey(x => x.Backup.AllowedDestinations)}' then it must be the only value.");

                return;
            }

            foreach (var dest in AllowedDestinations)
            {
                if (_allDestinations.Contains(dest, StringComparer.OrdinalIgnoreCase))
                    continue;

                throw new ArgumentException($"The destination '{dest}' defined in the configuration under '{RavenConfiguration.GetKey(x => x.Backup.AllowedDestinations)}' is unknown. Make sure to use the following destinations: {string.Join(", ", _allDestinations)}.");
            }
        }

        private void ValidateAllowedRegions()
        {
            if (AllowedAwsRegions?.Length < 1)
                throw new ArgumentException($"The configuration value '{RavenConfiguration.GetKey(x => x.Backup.AllowedAwsRegions)}' cannot be empty. Either specify at least one allowed region or remove the configuration entry completely to allow all regions.");
        }

        public void AssertRegionAllowed(string region)
        {
            if (AllowedAwsRegions == null)
                return;

            if (AllowedAwsRegions.Contains(region))
                return;

            throw new ArgumentException($"The selected AWS region '{region}' is not allowed for backup in this RavenDB server. Contact the administrator for more information. Allowed regions: {string.Join(", ", AllowedAwsRegions)}");
        }

        public void AssertDestinationAllowed(string dest)
        {
            if (AllowedDestinations == null)
                return;

            if (AllowedDestinations.Contains(_noneDestination, StringComparer.OrdinalIgnoreCase))
                throw new ArgumentException("Backups are not allowed in this RavenDB server. Contact the administrator for more information.");

            if (AllowedDestinations.Contains(dest, StringComparer.OrdinalIgnoreCase))
                return;

            throw new ArgumentException($"The selected backup destination '{dest}' is not allowed in this RavenDB server. Contact the administrator for more information. Allowed backup destinations: {string.Join(", ", AllowedDestinations)}");
        }
    }
}<|MERGE_RESOLUTION|>--- conflicted
+++ resolved
@@ -51,17 +51,13 @@
         [ConfigurationEntry("Backup.LowMemoryBackupDelayInMin", ConfigurationEntryScope.ServerWideOnly)]
         public TimeSetting LowMemoryBackupDelay { get; set; }
 
-<<<<<<< HEAD
-        public override void Initialize(IConfigurationRoot settings, HashSet<string> settingsNames, IConfigurationRoot serverWideSettings, HashSet<string> serverWideSettingsNames, ResourceType type, string resourceName)
-=======
         [Description("Number of minutes after which the backup operation will timeout when cloud storage is used (in minutes).")]
         [DefaultValue(720)]
         [TimeUnit(TimeUnit.Minutes)]
         [ConfigurationEntry("Backup.CloudStorageOperationTimeoutInMin", ConfigurationEntryScope.ServerWideOrPerDatabase)]
         public TimeSetting CloudStorageOperationTimeout { get; set; }
 
-        public override void Initialize(IConfigurationRoot settings, IConfigurationRoot serverWideSettings, ResourceType type, string resourceName)
->>>>>>> cdc4ccd4
+        public override void Initialize(IConfigurationRoot settings, HashSet<string> settingsNames, IConfigurationRoot serverWideSettings, HashSet<string> serverWideSettingsNames, ResourceType type, string resourceName)
         {
             base.Initialize(settings, settingsNames, serverWideSettings, serverWideSettingsNames, type, resourceName);
 
