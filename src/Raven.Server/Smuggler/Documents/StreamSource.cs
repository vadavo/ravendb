--- conflicted
+++ resolved
@@ -440,15 +440,9 @@
             return databaseRecord;
         }
 
-<<<<<<< HEAD
-        public IAsyncEnumerable<(CompareExchangeKey Key, long Index, BlittableJsonReaderObject Value)> GetCompareExchangeValuesAsync()
-        {
-            return InternalGetCompareExchangeValuesAsync();
-=======
-        public IEnumerable<(CompareExchangeKey Key, long Index, BlittableJsonReaderObject Value)> GetCompareExchangeValues(INewCompareExchangeActions actions)
-        {
-            return InternalGetCompareExchangeValues(actions);
->>>>>>> d7900b7d
+        public IAsyncEnumerable<(CompareExchangeKey Key, long Index, BlittableJsonReaderObject Value)> GetCompareExchangeValuesAsync(INewCompareExchangeActions actions)
+        {
+            return InternalGetCompareExchangeValuesAsync(actions);
         }
 
         public IAsyncEnumerable<(CompareExchangeKey Key, long Index)> GetCompareExchangeTombstonesAsync()
@@ -622,15 +616,11 @@
             parser.SetBuffer(value.Buffer, value.Size);
         }
 
-<<<<<<< HEAD
-        private async IAsyncEnumerable<(CompareExchangeKey Key, long Index, BlittableJsonReaderObject Value)> InternalGetCompareExchangeValuesAsync()
-=======
-        private IEnumerable<(CompareExchangeKey Key, long Index, BlittableJsonReaderObject Value)> InternalGetCompareExchangeValues(INewCompareExchangeActions actions)
->>>>>>> d7900b7d
+        private async IAsyncEnumerable<(CompareExchangeKey Key, long Index, BlittableJsonReaderObject Value)> InternalGetCompareExchangeValuesAsync(INewCompareExchangeActions actions)
         {
             var state = new JsonParserState();
             using (var parser = new UnmanagedJsonParser(_context, state, "Import/CompareExchange"))
-            using (var builder = new BlittableJsonDocumentBuilder(actions.GetContextForNewCompareExchangeValue(), 
+            using (var builder = new BlittableJsonDocumentBuilder(actions.GetContextForNewCompareExchangeValue(),
                 BlittableJsonDocumentBuilder.UsageMode.ToDisk, "Import/CompareExchange", parser, state))
             {
                 await foreach (var reader in ReadArrayAsync())
@@ -648,18 +638,18 @@
 
                         using (value)
                         {
-                        builder.ReadNestedObject();
-                        SetBuffer(parser, value);
-                        parser.Read();
-                        builder.Read();
-                        builder.FinalizeDocument();
-                        yield return (new CompareExchangeKey(key), 0, builder.CreateReader());
-
-                        builder.Renew("import/cmpxchg", BlittableJsonDocumentBuilder.UsageMode.ToDisk);
-                    }
-                }
-            }
-        }
+                            builder.ReadNestedObject();
+                            SetBuffer(parser, value);
+                            parser.Read();
+                            builder.Read();
+                            builder.FinalizeDocument();
+                            yield return (new CompareExchangeKey(key), 0, builder.CreateReader());
+
+                            builder.Renew("import/cmpxchg", BlittableJsonDocumentBuilder.UsageMode.ToDisk);
+                        }
+                    }
+                }
+            }
         }
 
         private async IAsyncEnumerable<(CompareExchangeKey Key, long Index)> InternalGetCompareExchangeTombstonesAsync()
