--- conflicted
+++ resolved
@@ -586,16 +586,12 @@
             {
                 if (_compareExchangeAddOrUpdateCommands.Count > 0)
                 {
-<<<<<<< HEAD
+                    var compareExchangeAddOrUpdateCommands = _compareExchangeAddOrUpdateCommands;
                     await _database.ServerStore.SendToLeaderAsync(new AddOrUpdateCompareExchangeBatchCommand(_compareExchangeAddOrUpdateCommands, context, RaftIdGenerator.DontCareId));
-=======
-                    var compareExchangeAddOrUpdateCommands = _compareExchangeAddOrUpdateCommands;
-                    AsyncHelpers.RunSync(async () => await _database.ServerStore.SendToLeaderAsync(new AddOrUpdateCompareExchangeBatchCommand(_compareExchangeAddOrUpdateCommands, context, RaftIdGenerator.DontCareId)));
                     foreach (var command in compareExchangeAddOrUpdateCommands)
                     {
                         command.Value.Dispose();
                     }
->>>>>>> d7900b7d
                     _compareExchangeAddOrUpdateCommands.Clear();
                 }
 
