﻿using System;
using System.Collections.Concurrent;
using System.Collections.Generic;
using System.Diagnostics;
using System.IO;
using System.Linq;
using System.Runtime.CompilerServices;
using System.Threading.Tasks;
using Raven.Client.Documents.Attachments;
using Raven.Client.Documents.Indexes;
using Raven.Client.Documents.Operations.Attachments;
using Raven.Client.Documents.Operations.Counters;
using Raven.Client.Documents.Operations.OngoingTasks;
using Raven.Client.Documents.Smuggler;
using Raven.Client.Documents.Subscriptions;
<<<<<<< HEAD
=======
using Raven.Client.Exceptions.Documents;
>>>>>>> a23a06e6
using Raven.Client.ServerWide;
using Raven.Client.Util;
using Raven.Server.Documents;
using Raven.Server.Documents.Handlers;
using Raven.Server.Documents.Indexes;
using Raven.Server.Documents.TransactionCommands;
using Raven.Server.Routing;
using Raven.Server.ServerWide.Commands;
using Raven.Server.ServerWide.Commands.ConnectionStrings;
using Raven.Server.ServerWide.Commands.ETL;
using Raven.Server.ServerWide.Commands.PeriodicBackup;
using Raven.Server.ServerWide.Commands.Sorters;
using Raven.Server.ServerWide.Commands.Subscriptions;
using Raven.Server.ServerWide.Context;
using Raven.Server.Smuggler.Documents.Data;
using Raven.Server.Smuggler.Documents.Processors;
using Raven.Server.Utils;
using Sparrow;
using Sparrow.Json;
using Sparrow.Json.Parsing;
using Sparrow.Logging;
<<<<<<< HEAD
using Sparrow.Platform;
using Sparrow.Server.Utils;
using Voron;
using Voron.Global;
using Size = Sparrow.Size;
=======
using Sparrow.Server.Utils;
using Voron;
using Voron.Global;
>>>>>>> a23a06e6

namespace Raven.Server.Smuggler.Documents
{
    public class DatabaseDestination : ISmugglerDestination
    {
        private readonly DocumentDatabase _database;
        internal DuplicateDocsHandler _duplicateDocsHandler;

        private readonly Logger _log;
        private BuildVersionType _buildType;
        private static DatabaseSmugglerOptionsServerSide _options;

        public DatabaseDestination(DocumentDatabase database)
        {
            _database = database;
            _log = LoggingSource.Instance.GetLogger<DatabaseDestination>(database.Name);
            _duplicateDocsHandler = new DuplicateDocsHandler(_database);
        }

        public IDisposable Initialize(DatabaseSmugglerOptionsServerSide options, SmugglerResult result, long buildVersion)
        {
            _buildType = BuildVersion.Type(buildVersion);
            _options = options;

            return new DisposableAction(() =>
            {
                _duplicateDocsHandler.Dispose();
            });
        }

        public IDatabaseRecordActions DatabaseRecord()
        {
            return new DatabaseRecordActions(_database, log: _log);
        }

        public IDocumentActions Documents(bool throwOnCollectionMismatchError = true)
        {
            return new DatabaseDocumentActions(_database, _buildType, isRevision: false, _log, _duplicateDocsHandler, throwOnCollectionMismatchError);
        }

        public IDocumentActions RevisionDocuments()
        {
            return new DatabaseDocumentActions(_database, _buildType, isRevision: true, _log, _duplicateDocsHandler, throwOnCollectionMismatchError: true);
        }

        public IDocumentActions Tombstones()
        {
            return new DatabaseDocumentActions(_database, _buildType, isRevision: false, _log, _duplicateDocsHandler, throwOnCollectionMismatchError: true);
        }

        public IDocumentActions Conflicts()
        {
            return new DatabaseDocumentActions(_database, _buildType, isRevision: false, _log, _duplicateDocsHandler, throwOnCollectionMismatchError: true);
        }

        public IKeyValueActions<long> Identities()
        {
            return new DatabaseKeyValueActions(_database);
        }

        public ICompareExchangeActions CompareExchange(JsonOperationContext context)
        {
            return new DatabaseCompareExchangeActions(_database, context);
        }

        public ICompareExchangeActions CompareExchangeTombstones(JsonOperationContext context)
        {
            return new DatabaseCompareExchangeActions(_database, context);
        }

        public ICounterActions Counters(SmugglerResult result)
        {
            return new CounterActions(_database, result);
        }

        public ISubscriptionActions Subscriptions()
        {
            return new SubscriptionActions(_database);
        }

        public ITimeSeriesActions TimeSeries()
        {
            return new TimeSeriesActions(_database);
        }

        public IIndexActions Indexes()
        {
            return new DatabaseIndexActions(_database);
        }

        private class DatabaseIndexActions : IIndexActions
        {
            private readonly DocumentDatabase _database;
            private readonly IndexStore.IndexBatchScope _batch;

            public DatabaseIndexActions(DocumentDatabase database)
            {
                _database = database;

                if (_database.IndexStore.CanUseIndexBatch())
                    _batch = _database.IndexStore.CreateIndexBatch();
            }

            public void WriteIndex(IndexDefinitionBase indexDefinition, IndexType indexType)
            {
                if (_batch != null)
                {
                    _batch.AddIndex(indexDefinition, _source, _database.Time.GetUtcNow(), RaftIdGenerator.DontCareId);
                    return;
                }

                AsyncHelpers.RunSync(() => _database.IndexStore.CreateIndex(indexDefinition, RaftIdGenerator.DontCareId));
            }

            public void WriteIndex(IndexDefinition indexDefinition)
            {
                if (_batch != null)
                {
                    _batch.AddIndex(indexDefinition, _source, _database.Time.GetUtcNow(), RaftIdGenerator.DontCareId);
                    return;
                }

                AsyncHelpers.RunSync(() => _database.IndexStore.CreateIndex(indexDefinition, RaftIdGenerator.DontCareId, _source));
            }

            private const string _source = "Smuggler";

            public void Dispose()
            {
                if (_batch == null)
                    return;

                AsyncHelpers.RunSync(() => _batch.SaveAsync());
            }
        }

        public class DuplicateDocsHandler : IDisposable
        {
            private readonly DocumentDatabase _database;
            private DocumentsOperationContext _context;
            private IDisposable _returnContext;

            public List<DocumentItem> DocumentsWithDuplicateCollection;
            internal bool _markForDispose;

            public DuplicateDocsHandler(DocumentDatabase database)
            {
                _database = database;
            }

            private void InitializeIfNeeded()
            {
                _returnContext ??= _database.DocumentsStorage.ContextPool.AllocateOperationContext(out _context);
                DocumentsWithDuplicateCollection ??= new List<DocumentItem>();
            }

            public void AddDocument(DocumentItem item)
            {
                InitializeIfNeeded();

                DocumentsWithDuplicateCollection.Add(new DocumentItem
                {
                    Document = item.Document.Clone(_context)
                });
            }

            public void Dispose()
            {
                _returnContext?.Dispose();
                _returnContext = null;
            }
        }

        public class DatabaseDocumentActions : IDocumentActions
        {
            private readonly DocumentDatabase _database;
            private readonly BuildVersionType _buildType;
            private readonly bool _isRevision;
            private readonly Logger _log;
            private MergedBatchPutCommand _command;
            private MergedBatchPutCommand _prevCommand;
            private Task _prevCommandTask = Task.CompletedTask;

            private MergedBatchDeleteRevisionCommand _revisionDeleteCommand;
            private MergedBatchDeleteRevisionCommand _prevRevisionDeleteCommand;
            private Task _prevRevisionCommandTask = Task.CompletedTask;

            private MergedBatchFixDocumentMetadataCommand _fixDocumentMetadataCommand;
            private MergedBatchFixDocumentMetadataCommand _prevFixDocumentMetadataCommand;
            private Task _prevFixDocumentMetadataCommandTask = Task.CompletedTask;

            private readonly Sparrow.Size _enqueueThreshold;
            private readonly ConcurrentDictionary<string, CollectionName> _missingDocumentsForRevisions;
            private readonly HashSet<string> _documentIdsOfMissingAttachments;
            private readonly DuplicateDocsHandler _duplicateDocsHandler;
            private bool _throwOnCollectionMismatchError;

            public DatabaseDocumentActions(DocumentDatabase database, BuildVersionType buildType, bool isRevision, Logger log, DuplicateDocsHandler duplicateDocsHandler, bool throwOnCollectionMismatchError)
            {
                _database = database;
                _buildType = buildType;
                _isRevision = isRevision;
                _log = log;
                _enqueueThreshold = new Sparrow.Size(database.Is32Bits ? 2 : 32, SizeUnit.Megabytes);
                _duplicateDocsHandler = duplicateDocsHandler;
                _throwOnCollectionMismatchError = throwOnCollectionMismatchError;

                _missingDocumentsForRevisions = isRevision || buildType == BuildVersionType.V3 ? new ConcurrentDictionary<string, CollectionName>() : null;
                _documentIdsOfMissingAttachments = isRevision ? null : new HashSet<string>(StringComparer.OrdinalIgnoreCase);
                _command = new MergedBatchPutCommand(database, buildType, log, _missingDocumentsForRevisions, _documentIdsOfMissingAttachments)
                {
                    IsRevision = isRevision,
                };

                if (_throwOnCollectionMismatchError == false)
                    _command.DocumentCollectionMismatchHandler = item => _duplicateDocsHandler.AddDocument(item);
            }

            public void WriteDocument(DocumentItem item, SmugglerProgressBase.CountsWithLastEtagAndAttachments progress)
            {
                if (item.Attachments != null)
                {
                    if (_options.OperateOnTypes.HasFlag(DatabaseItemType.Attachments))
                        progress.Attachments.ReadCount += item.Attachments.Count;
                    else
                        progress.Attachments.Skipped = true;
                }

                _command.Add(item);
                HandleBatchOfDocumentsIfNecessary();
            }

            public void WriteTombstone(Tombstone tombstone, SmugglerProgressBase.CountsWithLastEtag progress)
            {
                _command.Add(new DocumentItem
                {
                    Tombstone = tombstone
                });
                HandleBatchOfDocumentsIfNecessary();
            }

            public void WriteConflict(DocumentConflict conflict, SmugglerProgressBase.CountsWithLastEtag progress)
            {
                _command.Add(new DocumentItem
                {
                    Conflict = conflict
                });
                HandleBatchOfDocumentsIfNecessary();
            }

            public void DeleteDocument(string id)
            {
                AsyncHelpers.RunSync(() => _database.TxMerger.Enqueue(new DeleteDocumentCommand(id, null, _database)));
            }

            public IEnumerable<DocumentItem> GetDocumentsWithDuplicateCollection()
            {
                if (_duplicateDocsHandler.DocumentsWithDuplicateCollection == null)
                    yield break;

                if (_duplicateDocsHandler.DocumentsWithDuplicateCollection.Count == 0)
                    yield break;

                foreach (var item in _duplicateDocsHandler.DocumentsWithDuplicateCollection)
                {
                    yield return item;
                }

                _duplicateDocsHandler._markForDispose = true;
            }

            public Stream GetTempStream()
            {
                if (_command.AttachmentStreamsTempFile == null)
                    _command.AttachmentStreamsTempFile = _database.DocumentsStorage.AttachmentsStorage.GetTempFile("smuggler");

                return _command.AttachmentStreamsTempFile.StartNewStream();
            }

            public DocumentsOperationContext GetContextForNewDocument()
            {
                _command.Context.CachedProperties.NewDocument();
                return _command.Context;
            }

            public void Dispose()
            {
                FinishBatchOfDocuments();
                FixDocumentMetadataIfNecessary();
                DeleteRevisionsForNonExistingDocuments();

                if (_duplicateDocsHandler._markForDispose)
                    _duplicateDocsHandler.Dispose();
            }

            private void FixDocumentMetadataIfNecessary()
            {
                if (_documentIdsOfMissingAttachments == null ||
                    _documentIdsOfMissingAttachments.Count == 0)
                    return;

                _fixDocumentMetadataCommand = new MergedBatchFixDocumentMetadataCommand(_database, _log);

                foreach (var docId in _documentIdsOfMissingAttachments)
                {
                    _fixDocumentMetadataCommand.Add(docId);
                    HandleBatchOfFixDocumentsMetadataIfNecessary();
                }

                FinishBatchOfFixDocumentsMetadata();
            }

            private void HandleBatchOfFixDocumentsMetadataIfNecessary()
            {
                var prevDoneAndHasEnough = _fixDocumentMetadataCommand.Context.AllocatedMemory > Constants.Size.Megabyte && _prevRevisionCommandTask.IsCompleted;
                var currentReachedLimit = _fixDocumentMetadataCommand.Context.AllocatedMemory > _enqueueThreshold.GetValue(SizeUnit.Bytes);

                if (currentReachedLimit == false && prevDoneAndHasEnough == false)
                    return;

                var prevCommand = _prevFixDocumentMetadataCommand;
                var prevCommandTask = _prevFixDocumentMetadataCommandTask;
                var commandTask = _database.TxMerger.Enqueue(_fixDocumentMetadataCommand);
                // we ensure that we first enqueue the command to if we
                // fail to do that, we won't be waiting on the previous
                // one
                _prevFixDocumentMetadataCommand = _fixDocumentMetadataCommand;
                _prevFixDocumentMetadataCommandTask = commandTask;

                if (prevCommand != null)
                {
                    using (prevCommand)
                    {
                        prevCommandTask.GetAwaiter().GetResult();
                        Debug.Assert(prevCommand.IsDisposed == false,
                            "we rely on reusing this context on the next batch, so it has to be disposed here");
                    }
                }

                _fixDocumentMetadataCommand = new MergedBatchFixDocumentMetadataCommand(_database, _log);
            }

            private void FinishBatchOfFixDocumentsMetadata()
            {
                if (_prevFixDocumentMetadataCommand != null)
                {
                    using (_prevFixDocumentMetadataCommand)
                        AsyncHelpers.RunSync(() => _prevFixDocumentMetadataCommandTask);

                    _prevFixDocumentMetadataCommand = null;
                }

                using (_fixDocumentMetadataCommand)
                {
                    if (_fixDocumentMetadataCommand.Ids.Count > 0)
                    {
                        AsyncHelpers.RunSync(() => _database.TxMerger.Enqueue(_fixDocumentMetadataCommand));
                    }
                }

                _fixDocumentMetadataCommand = null;
            }

            private void DeleteRevisionsForNonExistingDocuments()
            {
                if (_missingDocumentsForRevisions == null ||
                    _missingDocumentsForRevisions.Count == 0)
                    return;

                _revisionDeleteCommand = new MergedBatchDeleteRevisionCommand(_database, _log);

                foreach (var docId in _missingDocumentsForRevisions)
                {
                    _revisionDeleteCommand.Add(docId);
                    HandleBatchOfRevisionsIfNecessary();
                }

                FinishBatchOfRevisions();
            }

            private void HandleBatchOfRevisionsIfNecessary()
            {
                var prevDoneAndHasEnough = _revisionDeleteCommand.Context.AllocatedMemory > Constants.Size.Megabyte && _prevRevisionCommandTask.IsCompleted;
                var currentReachedLimit = _revisionDeleteCommand.Context.AllocatedMemory > _enqueueThreshold.GetValue(SizeUnit.Bytes);

                if (currentReachedLimit == false && prevDoneAndHasEnough == false)
                    return;

                var prevCommand = _prevRevisionDeleteCommand;
                var prevCommandTask = _prevRevisionCommandTask;
                var commandTask = _database.TxMerger.Enqueue(_revisionDeleteCommand);
                // we ensure that we first enqueue the command to if we
                // fail to do that, we won't be waiting on the previous
                // one
                _prevRevisionDeleteCommand = _revisionDeleteCommand;
                _prevRevisionCommandTask = commandTask;

                if (prevCommand != null)
                {
                    using (prevCommand)
                    {
                        prevCommandTask.GetAwaiter().GetResult();
                        Debug.Assert(prevCommand.IsDisposed == false,
                            "we rely on reusing this context on the next batch, so it has to be disposed here");
                    }
                }

                _revisionDeleteCommand = new MergedBatchDeleteRevisionCommand(_database, _log);
            }

            private void FinishBatchOfRevisions()
            {
                if (_prevRevisionDeleteCommand != null)
                {
                    using (_prevRevisionDeleteCommand)
                        AsyncHelpers.RunSync(() => _prevRevisionCommandTask);

                    _prevRevisionDeleteCommand = null;
                }

                using (_revisionDeleteCommand)
                {
                    if (_revisionDeleteCommand.Ids.Count > 0)
                    {
                        AsyncHelpers.RunSync(() => _database.TxMerger.Enqueue(_revisionDeleteCommand));
                    }
                }

                _revisionDeleteCommand = null;
            }

            private void HandleBatchOfDocumentsIfNecessary()
            {
                var commandSize = _command.GetCommandAllocationSize();
                var prevDoneAndHasEnough = commandSize > Constants.Size.Megabyte && _prevCommandTask.IsCompleted;
                var currentReachedLimit = commandSize > _enqueueThreshold.GetValue(SizeUnit.Bytes);

                if (currentReachedLimit == false && prevDoneAndHasEnough == false)
                    return;

                var prevCommand = _prevCommand;
                var prevCommandTask = _prevCommandTask;

                var commandTask = _database.TxMerger.Enqueue(_command);
                // we ensure that we first enqueue the command to if we
                // fail to do that, we won't be waiting on the previous
                // one
                _prevCommand = _command;
                _prevCommandTask = commandTask;

                if (prevCommand != null)
                {
                    using (prevCommand)
                    {
                        prevCommandTask.GetAwaiter().GetResult();
                        Debug.Assert(prevCommand.IsDisposed == false,
                            "we rely on reusing this context on the next batch, so it has to be disposed here");
                    }
                }

                _command = new MergedBatchPutCommand(_database, _buildType, _log,
                    _missingDocumentsForRevisions, _documentIdsOfMissingAttachments)
                {
                    IsRevision = _isRevision,
                };

                if (_throwOnCollectionMismatchError == false)
                    _command.DocumentCollectionMismatchHandler = item => _duplicateDocsHandler.AddDocument(item);
            }

            private void FinishBatchOfDocuments()
            {
                if (_prevCommand != null)
                {
                    using (_prevCommand)
                        AsyncHelpers.RunSync(() => _prevCommandTask);

                    _prevCommand = null;
                }

                using (_command)
                {
                    if (_command.Documents.Count > 0)
                    {
                        AsyncHelpers.RunSync(() => _database.TxMerger.Enqueue(_command));
                    }
                }

                _command = null;
            }
        }

        private class DatabaseCompareExchangeActions : ICompareExchangeActions
        {
            private readonly DocumentDatabase _database;
            private readonly JsonOperationContext _context;
            private readonly List<RemoveCompareExchangeCommand> _compareExchangeRemoveCommands = new List<RemoveCompareExchangeCommand>();
            private readonly List<AddOrUpdateCompareExchangeCommand> _compareExchangeAddOrUpdateCommands = new List<AddOrUpdateCompareExchangeCommand>();

            public DatabaseCompareExchangeActions(DocumentDatabase database, JsonOperationContext context)
            {
                _database = database;
                _context = context;
            }

            public void WriteKeyValue(string key, BlittableJsonReaderObject value)
            {
                const int batchSize = 1024;
                _compareExchangeAddOrUpdateCommands.Add(new AddOrUpdateCompareExchangeCommand(_database.Name, key, value, 0, _context, RaftIdGenerator.DontCareId, fromBackup: true));

                if (_compareExchangeAddOrUpdateCommands.Count < batchSize)
                    return;

                SendCommands(_context);
            }

            public void WriteTombstoneKey(string key)
            {
                const int batchSize = 1024;
                var index = _database.ServerStore.LastRaftCommitIndex;
                _compareExchangeRemoveCommands.Add(new RemoveCompareExchangeCommand(_database.Name, key, index, _context, RaftIdGenerator.DontCareId, fromBackup: true));

                if (_compareExchangeRemoveCommands.Count < batchSize)
                    return;

                SendCommands(_context);
            }

            public void Dispose()
            {
                if (_compareExchangeAddOrUpdateCommands.Count == 0 && _compareExchangeRemoveCommands.Count == 0)
                    return;

                SendCommands(_context);
            }

            private void SendCommands(JsonOperationContext context)
            {
                if (_compareExchangeAddOrUpdateCommands.Count > 0)
                {
                    AsyncHelpers.RunSync(async () => await _database.ServerStore.SendToLeaderAsync(new AddOrUpdateCompareExchangeBatchCommand(_compareExchangeAddOrUpdateCommands, context, RaftIdGenerator.DontCareId)));
                    _compareExchangeAddOrUpdateCommands.Clear();
                }

                if (_compareExchangeRemoveCommands.Count > 0)
                {
                    AsyncHelpers.RunSync(async () => await _database.ServerStore.SendToLeaderAsync(new AddOrUpdateCompareExchangeBatchCommand(_compareExchangeRemoveCommands, context, RaftIdGenerator.DontCareId)));
                    _compareExchangeRemoveCommands.Clear();
                }
            }
        }

        private class DatabaseKeyValueActions : IKeyValueActions<long>
        {
            private readonly DocumentDatabase _database;
            private readonly Dictionary<string, long> _identities;

            public DatabaseKeyValueActions(DocumentDatabase database)
            {
                _database = database;
                _identities = new Dictionary<string, long>();
            }

            public void WriteKeyValue(string key, long value)
            {
                const int batchSize = 1024;

                _identities[key] = value;

                if (_identities.Count < batchSize)
                    return;

                SendIdentities();
            }

            public void Dispose()
            {
                if (_identities.Count == 0)
                    return;

                SendIdentities();
            }

            private void SendIdentities()
            {
                //fire and forget, do not hold-up smuggler operations waiting for Raft command
                AsyncHelpers.RunSync(() => _database.ServerStore.SendToLeaderAsync(new UpdateClusterIdentityCommand(_database.Name, _identities, false, RaftIdGenerator.NewId())));

                _identities.Clear();
            }
        }

        private class DatabaseRecordActions : IDatabaseRecordActions
        {
            private readonly DocumentDatabase _database;
            private readonly Logger _log;

            public DatabaseRecordActions(DocumentDatabase database, Logger log)
            {
                _database = database;
                _log = log;
            }

            public void WriteDatabaseRecord(DatabaseRecord databaseRecord, SmugglerProgressBase.DatabaseRecordProgress progress, AuthorizationStatus authorizationStatus, DatabaseRecordItemType databaseRecordItemType)
            {
                var currentDatabaseRecord = _database.ReadDatabaseRecord();
                var tasks = new List<Task<(long Index, object Result)>>();

                if (databaseRecord == null)
                    return;

                if (databaseRecord.ConflictSolverConfig != null && databaseRecordItemType.HasFlag(DatabaseRecordItemType.ConflictSolverConfig))
                {
                    if (currentDatabaseRecord?.ConflictSolverConfig != null)
                    {
                        foreach (var collection in currentDatabaseRecord.ConflictSolverConfig.ResolveByCollection)
                        {
                            if ((databaseRecord.ConflictSolverConfig.ResolveByCollection.ContainsKey(collection.Key)) == false)
                            {
                                databaseRecord.ConflictSolverConfig.ResolveByCollection.Add(collection.Key, collection.Value);
                            }
                        }
                    }

                    if (_log.IsInfoEnabled)
                        _log.Info("Configuring conflict solver config from smuggler");
                    tasks.Add(_database.ServerStore.SendToLeaderAsync(new ModifyConflictSolverCommand(_database.Name, RaftIdGenerator.DontCareId)
                    {
                        Solver = databaseRecord.ConflictSolverConfig
                    }));
                    progress.ConflictSolverConfigUpdated = true;
                }

                if (databaseRecord.PeriodicBackups.Count > 0 && databaseRecordItemType.HasFlag(DatabaseRecordItemType.PeriodicBackups))
                {
                    if (_log.IsInfoEnabled)
                        _log.Info("Configuring periodic backups configuration from smuggler");
                    foreach (var backupConfig in databaseRecord.PeriodicBackups)
                    {
                        currentDatabaseRecord?.PeriodicBackups.ForEach(x =>
                        {
                            if (x.Name.Equals(backupConfig.Name, StringComparison.OrdinalIgnoreCase))
                            {
                                tasks.Add(_database.ServerStore.SendToLeaderAsync(new DeleteOngoingTaskCommand(x.TaskId, OngoingTaskType.Backup, _database.Name, RaftIdGenerator.DontCareId)));
                            }
                        });

                        backupConfig.TaskId = 0;
                        backupConfig.Disabled = true;
                        tasks.Add(_database.ServerStore.SendToLeaderAsync(new UpdatePeriodicBackupCommand(backupConfig, _database.Name, RaftIdGenerator.DontCareId)));
                    }
                    progress.PeriodicBackupsUpdated = true;
                }

                if (databaseRecord.SinkPullReplications.Count > 0 && databaseRecordItemType.HasFlag(DatabaseRecordItemType.SinkPullReplications))
                {
                    if (_log.IsInfoEnabled)
                        _log.Info("Configuring sink pull replication configuration from smuggler");
                    foreach (var pullReplication in databaseRecord.SinkPullReplications)
                    {
                        currentDatabaseRecord?.SinkPullReplications.ForEach(x =>
                        {
                            if (x.Name.Equals(pullReplication.Name, StringComparison.OrdinalIgnoreCase))
                            {
                                tasks.Add(_database.ServerStore.SendToLeaderAsync(new DeleteOngoingTaskCommand(x.TaskId, OngoingTaskType.PullReplicationAsSink, _database.Name, RaftIdGenerator.DontCareId)));
                            }
                        });
                        pullReplication.TaskId = 0;
                        pullReplication.Disabled = true;
                        tasks.Add(_database.ServerStore.SendToLeaderAsync(new UpdatePullReplicationAsSinkCommand(_database.Name, RaftIdGenerator.DontCareId)
                        {
                            PullReplicationAsSink = pullReplication
                        }));
                    }
                    progress.SinkPullReplicationsUpdated = true;
                }

                if (databaseRecord.HubPullReplications.Count > 0 && databaseRecordItemType.HasFlag(DatabaseRecordItemType.HubPullReplications))
                {
                    if (_log.IsInfoEnabled)
                        _log.Info("Configuring hub pull replication configuration from smuggler");
                    foreach (var pullReplication in databaseRecord.HubPullReplications)
                    {
                        currentDatabaseRecord?.HubPullReplications.ForEach(x =>
                        {
                            if (x.Name.Equals(pullReplication.Name, StringComparison.OrdinalIgnoreCase))
                            {
                                tasks.Add(_database.ServerStore.SendToLeaderAsync(new DeleteOngoingTaskCommand(x.TaskId, OngoingTaskType.PullReplicationAsHub, _database.Name, RaftIdGenerator.DontCareId)));
                            }
                        });
                        pullReplication.TaskId = 0;
                        pullReplication.Disabled = true;
                        tasks.Add(_database.ServerStore.SendToLeaderAsync(new UpdatePullReplicationAsHubCommand(_database.Name, RaftIdGenerator.DontCareId)
                        {
                            Definition = pullReplication
                        }
                        ));
                    }
                    progress.HubPullReplicationsUpdated = true;
                }

                if (databaseRecord.Sorters.Count > 0 && databaseRecordItemType.HasFlag(DatabaseRecordItemType.Sorters))
                {
                    if (_log.IsInfoEnabled)
                        _log.Info("Configuring sorters configuration from smuggler");

                    tasks.Add(_database.ServerStore.SendToLeaderAsync(new PutSortersCommand(_database.Name, RaftIdGenerator.DontCareId)
                    {
                        Sorters = databaseRecord.Sorters.Values.ToList()
                    }));

                    progress.SortersUpdated = true;
                }

                if (databaseRecord.ExternalReplications.Count > 0 && databaseRecordItemType.HasFlag(DatabaseRecordItemType.ExternalReplications))
                {
                    if (_log.IsInfoEnabled)
                        _log.Info("Configuring external replications configuration from smuggler");
                    foreach (var replication in databaseRecord.ExternalReplications)
                    {
                        currentDatabaseRecord?.ExternalReplications.ForEach(x =>
                        {
                            if (x.Name.Equals(replication.Name, StringComparison.OrdinalIgnoreCase))
                            {
                                tasks.Add(_database.ServerStore.SendToLeaderAsync(new DeleteOngoingTaskCommand(x.TaskId, OngoingTaskType.Replication, _database.Name, RaftIdGenerator.DontCareId)));
                            }
                        });
                        replication.TaskId = 0;
                        replication.Disabled = true;
                        tasks.Add(_database.ServerStore.SendToLeaderAsync(new UpdateExternalReplicationCommand(_database.Name, RaftIdGenerator.DontCareId)
                        {
                            Watcher = replication
                        }));
                    }
                    progress.ExternalReplicationsUpdated = true;
                }

                if (databaseRecord.RavenEtls.Count > 0 && databaseRecordItemType.HasFlag(DatabaseRecordItemType.RavenEtls))
                {
                    if (_log.IsInfoEnabled)
                        _log.Info("Configuring raven etls configuration from smuggler");
                    foreach (var etl in databaseRecord.RavenEtls)
                    {
                        currentDatabaseRecord?.RavenEtls.ForEach(x =>
                        {
                            if (x.Name.Equals(etl.Name, StringComparison.OrdinalIgnoreCase))
                            {
                                tasks.Add(_database.ServerStore.SendToLeaderAsync(new DeleteOngoingTaskCommand(x.TaskId, OngoingTaskType.RavenEtl, _database.Name, RaftIdGenerator.DontCareId)));
                            }
                        });
                        etl.TaskId = 0;
                        etl.Disabled = true;
                        tasks.Add(_database.ServerStore.SendToLeaderAsync(new AddRavenEtlCommand(etl, _database.Name, RaftIdGenerator.DontCareId)));
                    }
                    progress.RavenEtlsUpdated = true;
                }

                if (databaseRecord.SqlEtls.Count > 0 && databaseRecordItemType.HasFlag(DatabaseRecordItemType.SqlEtls))
                {
                    if (_log.IsInfoEnabled)
                        _log.Info("Configuring sql etls configuration from smuggler");
                    foreach (var etl in databaseRecord.SqlEtls)
                    {
                        currentDatabaseRecord?.SqlEtls.ForEach(x =>
                        {
                            if (x.Name.Equals(etl.Name, StringComparison.OrdinalIgnoreCase))
                            {
                                tasks.Add(_database.ServerStore.SendToLeaderAsync(new DeleteOngoingTaskCommand(x.TaskId, OngoingTaskType.SqlEtl, _database.Name, RaftIdGenerator.DontCareId)));
                            }
                        });
                        etl.TaskId = 0;
                        etl.Disabled = true;
                        tasks.Add(_database.ServerStore.SendToLeaderAsync(new AddSqlEtlCommand(etl, _database.Name, RaftIdGenerator.DontCareId)));
                    }
                    progress.SqlEtlsUpdated = true;
                }

                if (databaseRecord.TimeSeries != null && databaseRecordItemType.HasFlag(DatabaseRecordItemType.TimeSeries))
                {
                    if (currentDatabaseRecord?.TimeSeries != null)
                    {
                        foreach (var collection in currentDatabaseRecord.TimeSeries.Collections)
                        {
                            if ((databaseRecord.TimeSeries.Collections.ContainsKey(collection.Key)) == false)
                            {
                                databaseRecord.TimeSeries.Collections.Add(collection.Key, collection.Value);
                            }
                        }
                    }
                    if (_log.IsInfoEnabled)
                        _log.Info("Configuring time-series from smuggler");
                    tasks.Add(_database.ServerStore.SendToLeaderAsync(new EditTimeSeriesConfigurationCommand(databaseRecord.TimeSeries, _database.Name, RaftIdGenerator.DontCareId)));
                    progress.TimeSeriesConfigurationUpdated = true;
                }

                if (databaseRecord.DocumentsCompression != null && databaseRecordItemType.HasFlag(DatabaseRecordItemType.DocumentsCompression))
                {
                    if (currentDatabaseRecord?.DocumentsCompression?.Collections?.Length > 0)
                    {
                        var collectionsToAdd = new List<string>();

                        foreach (var collection in currentDatabaseRecord.DocumentsCompression.Collections)
                        {
                            if (databaseRecord.DocumentsCompression.Collections.Contains(collection) == false)
                            {
                                collectionsToAdd.Add(collection);
                            }
                        }

                        if (collectionsToAdd.Count > 0)
                        {
                            databaseRecord.DocumentsCompression.Collections = collectionsToAdd.Concat(currentDatabaseRecord.DocumentsCompression.Collections).ToArray();
                        }
                    }

                    if (_log.IsInfoEnabled)
                        _log.Info("Configuring documents compression from smuggler");
                    tasks.Add(_database.ServerStore.SendToLeaderAsync(new EditDocumentsCompressionCommand(databaseRecord.DocumentsCompression, _database.Name, RaftIdGenerator.DontCareId)));
                    progress.DocumentsCompressionConfigurationUpdated = true;
                }

                if (databaseRecord.Revisions != null && databaseRecordItemType.HasFlag(DatabaseRecordItemType.Revisions))
                {
                    if (currentDatabaseRecord?.Revisions != null)
                    {
                        foreach (var collection in currentDatabaseRecord.Revisions.Collections)
                        {
                            if ((databaseRecord.Revisions.Collections.ContainsKey(collection.Key)) == false)
                            {
                                databaseRecord.Revisions.Collections.Add(collection.Key, collection.Value);
                            }
                        }
                    }
                    if (_log.IsInfoEnabled)
                        _log.Info("Configuring revisions from smuggler");
                    tasks.Add(_database.ServerStore.SendToLeaderAsync(new EditRevisionsConfigurationCommand(databaseRecord.Revisions, _database.Name, RaftIdGenerator.DontCareId)));
                    progress.RevisionsConfigurationUpdated = true;
                }

                if (databaseRecord.RevisionsForConflicts != null && databaseRecordItemType.HasFlag(DatabaseRecordItemType.Revisions))
                {
                    if (_log.IsInfoEnabled)
                        _log.Info("Configuring revisions for conflicts from smuggler");
                    tasks.Add(_database.ServerStore.SendToLeaderAsync(new EditRevisionsForConflictsConfigurationCommand(databaseRecord.RevisionsForConflicts, _database.Name, RaftIdGenerator.DontCareId)));
                }

                if (databaseRecord.Expiration != null && databaseRecordItemType.HasFlag(DatabaseRecordItemType.Expiration))
                {
                    if (_log.IsInfoEnabled)
                        _log.Info("Configuring expiration from smuggler");
                    tasks.Add(_database.ServerStore.SendToLeaderAsync(new EditExpirationCommand(databaseRecord.Expiration, _database.Name, RaftIdGenerator.DontCareId)));
                    progress.ExpirationConfigurationUpdated = true;
                }

                if (databaseRecord.Refresh != null && databaseRecordItemType.HasFlag(DatabaseRecordItemType.Expiration))
                {
                    if (_log.IsInfoEnabled)
                        _log.Info("Configuring refresh from smuggler");
                    tasks.Add(_database.ServerStore.SendToLeaderAsync(new EditRefreshCommand(databaseRecord.Refresh, _database.Name, RaftIdGenerator.DontCareId)));
                    progress.RefreshConfigurationUpdated = true;
                }

                if (databaseRecord.RavenConnectionStrings.Count > 0 && databaseRecordItemType.HasFlag(DatabaseRecordItemType.RavenConnectionStrings))
                {
                    if (_log.IsInfoEnabled)
                        _log.Info("Configuring Raven connection strings configuration from smuggler");
                    foreach (var connectionString in databaseRecord.RavenConnectionStrings)
                    {
                        tasks.Add(_database.ServerStore.SendToLeaderAsync(new PutRavenConnectionStringCommand(connectionString.Value, _database.Name, RaftIdGenerator.DontCareId)));
                    }
                    progress.RavenConnectionStringsUpdated = true;
                }

                if (databaseRecord.SqlConnectionStrings.Count > 0 && databaseRecordItemType.HasFlag(DatabaseRecordItemType.SqlConnectionStrings))
                {
                    if (_log.IsInfoEnabled)
                        _log.Info("Configuring SQL connection strings from smuggler");
                    foreach (var connectionString in databaseRecord.SqlConnectionStrings)
                    {
                        tasks.Add(_database.ServerStore.SendToLeaderAsync(new PutSqlConnectionStringCommand(connectionString.Value, _database.Name, RaftIdGenerator.DontCareId)));
                    }
                    progress.SqlConnectionStringsUpdated = true;
                }

                if (databaseRecord.Client != null && databaseRecordItemType.HasFlag(DatabaseRecordItemType.Client))
                {
                    if (_log.IsInfoEnabled)
                        _log.Info("Configuring client configuration from smuggler");

                    tasks.Add(_database.ServerStore.SendToLeaderAsync(new EditDatabaseClientConfigurationCommand(databaseRecord.Client, _database.Name, RaftIdGenerator.DontCareId)));
                    progress.ClientConfigurationUpdated = true;
                }

                if (databaseRecord.UnusedDatabaseIds != null && databaseRecord.UnusedDatabaseIds.Count > 0)
                {
                    if (_log.IsInfoEnabled)
                        _log.Info("Set unused database Ids from smuggler");

                    tasks.Add(_database.ServerStore.SendToLeaderAsync(new UpdateUnusedDatabaseIdsCommand(_database.Name, databaseRecord.UnusedDatabaseIds, RaftIdGenerator.DontCareId)));

                    progress.UnusedDatabaseIdsUpdated = true;
                }

                if (tasks.Count == 0)
                    return;

                long maxIndex = 0;
                foreach (var task in tasks)
                {
                    var (index, _) = AsyncHelpers.RunSync(() => task);
                    if (index > maxIndex)
                        maxIndex = index;
                }

                AsyncHelpers.RunSync(() => _database.RachisLogIndexNotifications.WaitForIndexNotification(maxIndex, _database.ServerStore.Engine.OperationTimeout));

                tasks.Clear();
            }

            public void Dispose()
            {
            }
        }

        public class MergedBatchPutCommand : TransactionOperationsMerger.MergedTransactionCommand, IDisposable
        {
            public bool IsRevision;
            public Action<DocumentItem> DocumentCollectionMismatchHandler;

            private readonly DocumentDatabase _database;
            private readonly BuildVersionType _buildType;
            private readonly Logger _log;

            public readonly List<DocumentItem> Documents = new List<DocumentItem>();
            public StreamsTempFile AttachmentStreamsTempFile;

            private IDisposable _resetContext;
            private bool _isDisposed;

            public bool IsDisposed => _isDisposed;
            private readonly ConcurrentDictionary<string, CollectionName> _missingDocumentsForRevisions;
            private readonly HashSet<string> _documentIdsOfMissingAttachments;
            private readonly DocumentsOperationContext _context;
            private long _attachmentsStreamSizeOverhead;

            public MergedBatchPutCommand(DocumentDatabase database, BuildVersionType buildType,
                Logger log,
                ConcurrentDictionary<string, CollectionName> missingDocumentsForRevisions = null,
                HashSet<string> documentIdsOfMissingAttachments = null)
            {
                _database = database;
                _buildType = buildType;
                _log = log;
                _resetContext = _database.DocumentsStorage.ContextPool.AllocateOperationContext(out _context);
                _missingDocumentsForRevisions = missingDocumentsForRevisions;
                _documentIdsOfMissingAttachments = documentIdsOfMissingAttachments;

                if (_database.Is32Bits)
                {
                    using (var ctx = DocumentsOperationContext.ShortTermSingleUse(database))
                    using (ctx.OpenReadTransaction())
                    {
                        _collectionNames = new HashSet<string>(StringComparer.OrdinalIgnoreCase);
                        foreach (var collection in _database.DocumentsStorage.GetCollections(ctx))
                        {
                            _collectionNames.Add(collection.Name);
                        }
                    }
                }
            }

            public DocumentsOperationContext Context => _context;

            protected override long ExecuteCmd(DocumentsOperationContext context)
            {
                if (_log.IsInfoEnabled)
                    _log.Info($"Importing {Documents.Count:#,#0} documents");

                var idsOfDocumentsToUpdateAfterAttachmentDeletion = new HashSet<string>(StringComparer.OrdinalIgnoreCase);
                var databaseChangeVector = context.LastDatabaseChangeVector ?? DocumentsStorage.GetDatabaseChangeVector(context);

                foreach (var documentType in Documents)
                {
                    var tombstone = documentType.Tombstone;
                    long newEtag;
                    if (tombstone != null)
                    {
                        using (Slice.External(context.Allocator, tombstone.LowerId, out Slice key))
                        {
                            newEtag = _database.DocumentsStorage.GenerateNextEtag();
                            tombstone.ChangeVector = _database.DocumentsStorage.GetNewChangeVector(context, newEtag);

                            databaseChangeVector = ChangeVectorUtils.MergeVectors(databaseChangeVector, tombstone.ChangeVector);
                            switch (tombstone.Type)
                            {
                                case Tombstone.TombstoneType.Document:
                                    _database.DocumentsStorage.Delete(context, key, tombstone.LowerId, null, tombstone.LastModified.Ticks, tombstone.ChangeVector, new CollectionName(tombstone.Collection), documentFlags: tombstone.Flags);
                                    break;

                                case Tombstone.TombstoneType.Attachment:
                                    var idEnd = key.Content.IndexOf(SpecialChars.RecordSeparator);
                                    if (idEnd < 1)
                                        throw new InvalidOperationException("Cannot find a document ID inside the attachment key");
                                    var attachmentId = key.Content.Substring(idEnd);
                                    idsOfDocumentsToUpdateAfterAttachmentDeletion.Add(attachmentId);

                                    _database.DocumentsStorage.AttachmentsStorage.DeleteAttachmentDirect(context, key, false, "$fromReplication", null, tombstone.ChangeVector, tombstone.LastModified.Ticks);
                                    break;

                                case Tombstone.TombstoneType.Revision:
                                    _database.DocumentsStorage.RevisionsStorage.DeleteRevision(context, key, tombstone.Collection, tombstone.ChangeVector, tombstone.LastModified.Ticks);
                                    break;

                                case Tombstone.TombstoneType.Counter:
                                    _database.DocumentsStorage.CountersStorage.DeleteCounter(context, key.ToString(), tombstone.Collection, null);
                                    break;
                            }
                        }

                        continue;
                    }

                    var conflict = documentType.Conflict;
                    if (conflict != null)
                    {
                        databaseChangeVector = ChangeVectorUtils.MergeVectors(databaseChangeVector, documentType.Conflict.ChangeVector);
                        _database.DocumentsStorage.ConflictsStorage.AddConflict(context, conflict.Id, conflict.LastModified.Ticks, conflict.Doc, conflict.ChangeVector,
                            conflict.Collection, conflict.Flags, NonPersistentDocumentFlags.FromSmuggler);

                        continue;
                    }

                    if (documentType.Attachments != null)
                    {
                        foreach (var attachment in documentType.Attachments)
                        {
                            _database.DocumentsStorage.AttachmentsStorage.PutAttachmentStream(context, attachment.Tag, attachment.Base64Hash, attachment.Stream);
                        }
                    }

                    var document = documentType.Document;
                    var id = document.Id;

                    if (IsRevision)
                    {
                        PutAttachments(context, document, isRevision: true, out var hasAttachments);
                        if (hasAttachments)
                        {
                            databaseChangeVector = ChangeVectorUtils.MergeVectors(databaseChangeVector, context.LastDatabaseChangeVector);
                        }

                        if ((document.NonPersistentFlags.Contain(NonPersistentDocumentFlags.FromSmuggler)) &&
                            (_missingDocumentsForRevisions != null))
                        {
                            if (_database.DocumentsStorage.Get(context, document.Id) == null)
                            {
                                var collection = _database.DocumentsStorage.ExtractCollectionName(context, document.Data);
                                _missingDocumentsForRevisions.TryAdd(document.Id.ToString(), collection);
                            }
                        }

                        if (document.Flags.Contain(DocumentFlags.DeleteRevision))
                        {
                            _missingDocumentsForRevisions?.TryRemove(id, out _);
                            _database.DocumentsStorage.RevisionsStorage.Delete(context, id, document.Data, document.Flags,
                                document.NonPersistentFlags, document.ChangeVector, document.LastModified.Ticks);
                        }
                        else
                        {
                            _database.DocumentsStorage.RevisionsStorage.Put(context, id, document.Data, document.Flags,
                                document.NonPersistentFlags, document.ChangeVector, document.LastModified.Ticks);
                        }

                        databaseChangeVector = ChangeVectorUtils.MergeVectors(databaseChangeVector, document.ChangeVector);

                        continue;
                    }

                    if (DatabaseSmuggler.IsPreV4Revision(_buildType, id, document))
                    {
                        // handle old revisions
                        if (_database.DocumentsStorage.RevisionsStorage.Configuration == null)
                            ThrowRevisionsDisabled();

                        var endIndex = id.IndexOf(DatabaseSmuggler.PreV4RevisionsDocumentId, StringComparison.OrdinalIgnoreCase);
                        var newId = id.Substring(0, endIndex);

                        Document parentDocument = null;
                        if (_database.DocumentsStorage.Get(context, newId, DocumentFields.Id) == null)
                        {
                            var collection = _database.DocumentsStorage.ExtractCollectionName(context, document.Data);
                            _missingDocumentsForRevisions.TryAdd(newId, collection);
                        }
                        else
                        {
                            // the order of revisions in v3.x is different than we have in v4.x
                            // in v4.x: rev1, rev2, rev3, document (the change vector of the last revision is identical to the document)
                            // in v3.x: rev1, rev2, document, rev3
                            parentDocument = _database.DocumentsStorage.Get(context, newId);
                            _missingDocumentsForRevisions.TryRemove(newId, out _);
                        }

                        document.Flags |= DocumentFlags.HasRevisions;
                        _database.DocumentsStorage.RevisionsStorage.Put(context, newId, document.Data, document.Flags,
                            document.NonPersistentFlags, document.ChangeVector, document.LastModified.Ticks);

                        if (parentDocument != null)
                        {
                            // the change vector of the document must be identical to the one of the last revision
                            databaseChangeVector = ChangeVectorUtils.MergeVectors(databaseChangeVector, document.ChangeVector);

                            using (parentDocument.Data)
                                parentDocument.Data = parentDocument.Data.Clone(context);

                            _database.DocumentsStorage.Put(context, parentDocument.Id, null,
                                parentDocument.Data, parentDocument.LastModified.Ticks, document.ChangeVector, parentDocument.Flags, parentDocument.NonPersistentFlags);
                        }

                        continue;
                    }

                    PutAttachments(context, document, isRevision: false, out _);

                    newEtag = _database.DocumentsStorage.GenerateNextEtag();
                    document.ChangeVector = _database.DocumentsStorage.GetNewChangeVector(context, newEtag);
                    databaseChangeVector = ChangeVectorUtils.MergeVectors(databaseChangeVector, document.ChangeVector);
                    try
                    {
                        _database.DocumentsStorage.Put(context, id, expectedChangeVector: null, document.Data, document.LastModified.Ticks, document.ChangeVector, document.Flags, document.NonPersistentFlags);
                    }
                    catch (DocumentCollectionMismatchException)
                    {
                        if (DocumentCollectionMismatchHandler == null)
                            throw;

                        DocumentCollectionMismatchHandler.Invoke(documentType);
                    }
                }

                context.LastDatabaseChangeVector = databaseChangeVector;

                foreach (var idToUpdate in idsOfDocumentsToUpdateAfterAttachmentDeletion)
                {
                    _database.DocumentsStorage.AttachmentsStorage.UpdateDocumentAfterAttachmentChange(context, idToUpdate);
                }

                return Documents.Count;
            }

            [MethodImpl(MethodImplOptions.AggressiveInlining)]
            private unsafe void PutAttachments(DocumentsOperationContext context, Document document, bool isRevision, out bool hasAttachments)
            {
                hasAttachments = false;

                if (document.Data.TryGet(Client.Constants.Documents.Metadata.Key, out BlittableJsonReaderObject metadata) == false ||
                    metadata.TryGet(Client.Constants.Documents.Metadata.Attachments, out BlittableJsonReaderArray attachments) == false)
                    return;

                var attachmentsStorage = _database.DocumentsStorage.AttachmentsStorage;
                foreach (BlittableJsonReaderObject attachment in attachments)
                {
                    hasAttachments = true;

                    if (attachment.TryGet(nameof(AttachmentName.Name), out LazyStringValue name) == false ||
                        attachment.TryGet(nameof(AttachmentName.ContentType), out LazyStringValue contentType) == false ||
                        attachment.TryGet(nameof(AttachmentName.Hash), out LazyStringValue hash) == false)
                        throw new ArgumentException($"The attachment info in missing a mandatory value: {attachment}");

                    var cv = Slices.Empty;
                    var type = (document.Flags & DocumentFlags.Revision) == DocumentFlags.Revision ? AttachmentType.Revision : AttachmentType.Document;

                    if (isRevision == false && attachmentsStorage.AttachmentExists(context, hash) == false)
                    {
                        _documentIdsOfMissingAttachments.Add(document.Id);
                    }

                    using (DocumentIdWorker.GetSliceFromId(_context, document.Id, out Slice lowerDocumentId))
                    using (DocumentIdWorker.GetLowerIdSliceAndStorageKey(_context, name, out Slice lowerName, out Slice nameSlice))
                    using (DocumentIdWorker.GetLowerIdSliceAndStorageKey(_context, contentType, out Slice lowerContentType, out Slice contentTypeSlice))
                    using (Slice.External(_context.Allocator, hash, out Slice base64Hash))
                    using (type == AttachmentType.Revision ? Slice.From(_context.Allocator, document.ChangeVector, out cv) : (IDisposable)null)
                    using (attachmentsStorage.GetAttachmentKey(_context, lowerDocumentId.Content.Ptr, lowerDocumentId.Size, lowerName.Content.Ptr, lowerName.Size,
                        base64Hash, lowerContentType.Content.Ptr, lowerContentType.Size, type, cv, out Slice keySlice))
                    {
                        attachmentsStorage.PutDirect(context, keySlice, nameSlice, contentTypeSlice, base64Hash);
                    }
                }
            }

            private static void ThrowRevisionsDisabled()
            {
                throw new InvalidOperationException("Revisions needs to be enabled before import!");
            }

            public void Dispose()
            {
                if (_isDisposed)
                    return;

                _isDisposed = true;

                foreach (var doc in Documents)
                {
                    if (doc.Document != null)
                    {
                        doc.Document.Data.Dispose();

                        if (doc.Attachments != null)
                        {
                            foreach (var attachment in doc.Attachments)
                            {
                                attachment.Dispose();
                            }
                        }
                    }
                }
                Documents.Clear();
                _resetContext?.Dispose();
                _resetContext = null;

                AttachmentStreamsTempFile?.Dispose();
                AttachmentStreamsTempFile = null;
            }

            /// <summary>
            /// Return the actual size this command allocates including the stream sizes
            /// </summary>
            /// <returns></returns>
            public long GetCommandAllocationSize()
            {
                return Context.AllocatedMemory + _attachmentsStreamSizeOverhead + _schemaOverHeadSize;
            }

            private HashSet<string> _collectionNames;
            private int _schemaOverHeadSize;

            public void Add(DocumentItem document)
            {
                Documents.Add(document);
                if (document.Attachments != null)
                {
                    if (document.Document.TryGetMetadata(out var metadata)
                        && metadata.TryGet(Client.Constants.Documents.Metadata.Attachments, out BlittableJsonReaderArray attachments))
                    {
                        foreach (BlittableJsonReaderObject attachment in attachments)
                        {
                            if (attachment.TryGet(nameof(Attachment.Size), out long size))
                            {
                                _attachmentsStreamSizeOverhead += size;
                            }
                        }
                    }
                }

                if (_database.Is32Bits && document.Document != null)
                {
                    if (document.Document.TryGetMetadata(out var metadata)
                        && metadata.TryGet(Client.Constants.Documents.Metadata.Collection, out string collectionName)
                        && _collectionNames.Add(collectionName))
                    {
                        _schemaOverHeadSize += SchemaSize;
                    }
                }
            }

            private const int SchemaSize = 2 * 1024 * 1024;

            public override TransactionOperationsMerger.IReplayableCommandDto<TransactionOperationsMerger.MergedTransactionCommand> ToDto(JsonOperationContext context)
            {
                return new MergedBatchPutCommandDto
                {
                    BuildType = _buildType,
                    Documents = Documents,
                    IsRevision = IsRevision
                };
            }
        }

        public class MergedBatchPutCommandDto : TransactionOperationsMerger.IReplayableCommandDto<MergedBatchPutCommand>
        {
            public BuildVersionType BuildType;
            public List<DocumentItem> Documents;
            public bool IsRevision;

            public MergedBatchPutCommand ToCommand(DocumentsOperationContext context, DocumentDatabase database)
            {
                var log = LoggingSource.Instance.GetLogger<DatabaseDestination>(database.Name);
                var command = new MergedBatchPutCommand(database, BuildType, log)
                {
                    IsRevision = IsRevision
                };
                foreach (var document in Documents)
                {
                    command.Add(document);
                }

                return command;
            }
        }

        internal class MergedBatchFixDocumentMetadataCommand : TransactionOperationsMerger.MergedTransactionCommand, IDisposable
        {
            private readonly Logger _log;
            public HashSet<string> Ids = new HashSet<string>();
            private readonly DocumentDatabase _database;
            private readonly DocumentsOperationContext _context;
            public DocumentsOperationContext Context => _context;
            private bool _isDisposed;
            private readonly IDisposable _returnContext;
            public bool IsDisposed => _isDisposed;

            public MergedBatchFixDocumentMetadataCommand(DocumentDatabase database, Logger log)
            {
                _database = database;
                _log = log;
                _returnContext = _database.DocumentsStorage.ContextPool.AllocateOperationContext(out _context);
            }

            protected override long ExecuteCmd(DocumentsOperationContext context)
            {
                if (_log.IsInfoEnabled)
                    _log.Info($"Trying to update {Ids.Count:#,#0} documents metadata if necessary");

                var count = 0;
                foreach (var id in Ids)
                {
                    using (DocumentIdWorker.GetSliceFromId(context, id, out var lowerId))
                    {
                        var document = _database.DocumentsStorage.Get(context, lowerId, throwOnConflict: false, skipValidationInDebug: true);
                        if (document == null)
                            continue;

                        if (document.Data.TryGet(Client.Constants.Documents.Metadata.Key, out BlittableJsonReaderObject metadata) == false ||
                            metadata.TryGet(Client.Constants.Documents.Metadata.Attachments, out BlittableJsonReaderArray attachments) == false)
                            continue;

                        var attachmentsToRemoveNames = new HashSet<LazyStringValue>();
                        var attachmentsToRemoveHashes = new HashSet<LazyStringValue>();

                        foreach (BlittableJsonReaderObject attachment in attachments)
                        {
                            if (attachment.TryGet(nameof(AttachmentName.Name), out LazyStringValue name) == false ||
                                attachment.TryGet(nameof(AttachmentName.ContentType), out LazyStringValue _) == false ||
                                attachment.TryGet(nameof(AttachmentName.Hash), out LazyStringValue hash) == false)
                                throw new ArgumentException($"The attachment info in missing a mandatory value: {attachment}");

                            var attachmentsStorage = _database.DocumentsStorage.AttachmentsStorage;
                            if (attachmentsStorage.AttachmentExists(context, hash) == false)
                            {
                                attachmentsToRemoveNames.Add(name);
                                attachmentsToRemoveHashes.Add(hash);
                            }
                        }

                        if (attachmentsToRemoveNames.Count == 0)
                            continue;

                        count++;
                        var attachmentsToSave = new DynamicJsonArray();

                        foreach (BlittableJsonReaderObject attachment in attachments)
                        {
                            attachment.TryGet(nameof(AttachmentName.Hash), out LazyStringValue hash);

                            if (attachmentsToRemoveHashes.Contains(hash))
                                continue;

                            attachmentsToSave.Add(attachment);
                        }

                        foreach (var toRemove in attachmentsToRemoveNames)
                        {
                            _database.DocumentsStorage.AttachmentsStorage.DeleteAttachment(context, id, toRemove, null, updateDocument: false);
                        }

                        metadata.Modifications = new DynamicJsonValue(metadata);
                        document.Data.Modifications = new DynamicJsonValue(document.Data)
                        {
                            [Client.Constants.Documents.Metadata.Key] = metadata
                        };

                        if (attachmentsToSave.Count == 0)
                        {
                            document.Flags = document.Flags.Strip(DocumentFlags.HasAttachments);
                            metadata.Modifications.Remove(Client.Constants.Documents.Metadata.Attachments);
                        }
                        else
                        {
                            document.Flags |= DocumentFlags.HasAttachments;
                            metadata.Modifications = new DynamicJsonValue(metadata)
                            {
                                [Client.Constants.Documents.Metadata.Attachments] = attachmentsToSave
                            };
                        }

                        using (var old = document.Data)
                        {
                            var newDocument = context.ReadObject(old, document.Id, BlittableJsonDocumentBuilder.UsageMode.ToDisk);
                            _database.DocumentsStorage.Put(context, document.Id, null, newDocument);
                        }
                    }
                }

                if (_log.IsInfoEnabled)
                    _log.Info($"Updated {count:#,#0} documents metadata");

                return count;
            }

            public void Add(string id)
            {
                Ids.Add(id);
            }

            public void Dispose()
            {
                if (_isDisposed)
                    return;

                _isDisposed = true;
                Ids.Clear();
                _returnContext.Dispose();
            }

            public override TransactionOperationsMerger.IReplayableCommandDto<TransactionOperationsMerger.MergedTransactionCommand> ToDto(JsonOperationContext context)
            {
                return new MergedBatchFixDocumentMetadataCommandDto
                {
                    Ids = Ids
                };
            }

            internal class MergedBatchFixDocumentMetadataCommandDto : TransactionOperationsMerger.IReplayableCommandDto<MergedBatchFixDocumentMetadataCommand>
            {
                public HashSet<string> Ids = new HashSet<string>();

                public MergedBatchFixDocumentMetadataCommand ToCommand(DocumentsOperationContext context, DocumentDatabase database)
                {
                    var log = LoggingSource.Instance.GetLogger<DatabaseDestination>(database.Name);
                    var command = new MergedBatchFixDocumentMetadataCommand(database, log);

                    foreach (var id in Ids)
                    {
                        command.Add(id);
                    }

                    return command;
                }
            }
        }

        internal class MergedBatchDeleteRevisionCommand : TransactionOperationsMerger.MergedTransactionCommand, IDisposable
        {
            private readonly Logger _log;
            public readonly List<KeyValuePair<string, CollectionName>> Ids = new List<KeyValuePair<string, CollectionName>>();
            private readonly DocumentDatabase _database;
            private readonly DocumentsOperationContext _context;
            public DocumentsOperationContext Context => _context;
            private bool _isDisposed;
            private readonly IDisposable _returnContext;
            public bool IsDisposed => _isDisposed;

            public MergedBatchDeleteRevisionCommand(DocumentDatabase database, Logger log)
            {
                _database = database;
                _log = log;
                _returnContext = _database.DocumentsStorage.ContextPool.AllocateOperationContext(out _context);
            }

            protected override long ExecuteCmd(DocumentsOperationContext context)
            {
                if (_log.IsInfoEnabled)
                    _log.Info($"Deleting {Ids.Count:#,#0} revisions");

                foreach (var id in Ids)
                {
                    using (DocumentIdWorker.GetSliceFromId(context, id.Key, out var lowerId))
                    {
                        _database.DocumentsStorage.RevisionsStorage.Delete(context,
                            id.Key,
                            lowerId,
                            id.Value,
                            _database.DocumentsStorage.GetNewChangeVector(context, _database.DocumentsStorage.GenerateNextEtag()),
                            _database.Time.GetUtcNow().Ticks,
                            NonPersistentDocumentFlags.FromSmuggler,
                            DocumentFlags.DeleteRevision);
                    }
                }
                return 1;
            }

            public void Add(KeyValuePair<string, CollectionName> id)
            {
                Ids.Add(id);
            }

            public void Dispose()
            {
                if (_isDisposed)
                    return;

                _isDisposed = true;
                Ids.Clear();
                _returnContext.Dispose();
            }

            public override TransactionOperationsMerger.IReplayableCommandDto<TransactionOperationsMerger.MergedTransactionCommand> ToDto(JsonOperationContext context)
            {
                return new MergedBatchDeleteRevisionCommandDto
                {
                    Ids = Ids
                };
            }
        }

        internal class MergedBatchDeleteRevisionCommandDto : TransactionOperationsMerger.IReplayableCommandDto<MergedBatchDeleteRevisionCommand>
        {
            public List<KeyValuePair<string, CollectionName>> Ids = new List<KeyValuePair<string, CollectionName>>();

            public MergedBatchDeleteRevisionCommand ToCommand(DocumentsOperationContext context, DocumentDatabase database)
            {
                var log = LoggingSource.Instance.GetLogger<DatabaseDestination>(database.Name);
                var command = new MergedBatchDeleteRevisionCommand(database, log);

                foreach (var id in Ids)
                {
                    command.Add(id);
                }

                return command;
            }
        }

        private class CounterActions : ICounterActions
        {
            private readonly DocumentDatabase _database;
            private CountersHandler.SmugglerCounterBatchCommand _cmd;
            private CountersHandler.SmugglerCounterBatchCommand _prevCommand;
            private Task _prevCommandTask = Task.CompletedTask;
            private int _countersCount;
            private readonly int _maxBatchSize;

            private SmugglerResult _result;

            public CounterActions(DocumentDatabase database, SmugglerResult result)
            {
                _database = database;
                _result = result;
                _cmd = new CountersHandler.SmugglerCounterBatchCommand(_database, _result);

                _maxBatchSize = _database.Is32Bits ? 2 * 1024 : 10 * 1024;
            }

            private void AddToBatch(CounterGroupDetail counterGroupDetail)
            {
                _cmd.Add(counterGroupDetail);

                counterGroupDetail.Values.TryGet(CountersStorage.Values, out BlittableJsonReaderObject counters);
                _countersCount += counters?.Count ?? 0;
            }

            private void AddToBatch(CounterDetail counter)
            {
                _cmd.AddLegacy(counter.DocumentId, counter);
                _countersCount++;
            }

            public void WriteCounter(CounterGroupDetail counterDetail)
            {
                AddToBatch(counterDetail);
                HandleBatchOfCountersIfNecessary();
            }

            public void WriteLegacyCounter(CounterDetail counterDetail)
            {
                AddToBatch(counterDetail);
                HandleBatchOfCountersIfNecessary();
            }

            public void RegisterForDisposal(IDisposable data)
            {
                _cmd.RegisterForDisposal(data);
            }

            public void Dispose()
            {
                FinishBatchOfCounters();
            }

            private void HandleBatchOfCountersIfNecessary()
            {
                if (_countersCount < _maxBatchSize)
                    return;

                var prevCommand = _prevCommand;
                var prevCommandTask = _prevCommandTask;

                var commandTask = _database.TxMerger.Enqueue(_cmd);

                _prevCommand = _cmd;
                _prevCommandTask = commandTask;

                if (prevCommand != null)
                {
                    using (prevCommand)
                    {
                        AsyncHelpers.RunSync(() => prevCommandTask);
                    }
                }

                _cmd = new CountersHandler.SmugglerCounterBatchCommand(_database, _result);

                _countersCount = 0;
            }

            private void FinishBatchOfCounters()
            {
                if (_prevCommand != null)
                {
                    using (_prevCommand)
                    {
                        AsyncHelpers.RunSync(() => _prevCommandTask);
                    }

                    _prevCommand = null;
                }

                using (_cmd)
                {
                    if (_countersCount > 0)
                    {
                        AsyncHelpers.RunSync(() => _database.TxMerger.Enqueue(_cmd));
                    }
                }

                _cmd = null;
            }

            public DocumentsOperationContext GetContextForNewDocument()
            {
                _cmd.Context.CachedProperties.NewDocument();
                return _cmd.Context;
            }

            public Stream GetTempStream()
            {
                throw new NotSupportedException("GetTempStream is never used in CounterActions. Shouldn't happen");
            }
        }

        private class SubscriptionActions : ISubscriptionActions
        {
            private readonly DocumentDatabase _database;
            private readonly List<PutSubscriptionCommand> _subscriptionCommands = new List<PutSubscriptionCommand>();

            public SubscriptionActions(DocumentDatabase database)
            {
                _database = database;
            }

            public void Dispose()
            {
                if (_subscriptionCommands.Count == 0)
                    return;

                SendCommands();
            }

            public void WriteSubscription(SubscriptionState subscriptionState)
            {
                const int batchSize = 1024;

                _subscriptionCommands.Add(new PutSubscriptionCommand(_database.Name, subscriptionState.Query, null, RaftIdGenerator.DontCareId)
                {
                    SubscriptionName = subscriptionState.SubscriptionName,
                    //After restore/export , subscription will start from the start
                    InitialChangeVector = null
                });

                if (_subscriptionCommands.Count < batchSize)
                    return;

                SendCommands();
            }

            private void SendCommands()
            {
                AsyncHelpers.RunSync(() =>
                    _database.ServerStore.SendToLeaderAsync(new PutSubscriptionBatchCommand(_subscriptionCommands, RaftIdGenerator.DontCareId)));

                _subscriptionCommands.Clear();
            }
        }

        private class TimeSeriesActions : ITimeSeriesActions
        {
            private readonly DocumentDatabase _database;
            private TimeSeriesHandler.SmugglerTimeSeriesBatchCommand _cmd;
            private TimeSeriesHandler.SmugglerTimeSeriesBatchCommand _prevCommand;
            private Task _prevCommandTask = Task.CompletedTask;
            private Size _segmentsSize;
            private readonly Size _maxBatchSize;

            public TimeSeriesActions(DocumentDatabase database)
            {
                _database = database;
                _cmd = new TimeSeriesHandler.SmugglerTimeSeriesBatchCommand(database);

                _maxBatchSize = new Size(
                    PlatformDetails.Is32Bits || database.Configuration.Storage.ForceUsing32BitsPager
                        ? 1
                        : 16,
                    SizeUnit.Megabytes);

                _segmentsSize = new Size();
            }

            private void AddToBatch(TimeSeriesItem item)
            {
                _cmd.AddToDictionary(item);
                _segmentsSize.Add(item.Segment.NumberOfBytes, SizeUnit.Bytes);
            }

            public void Dispose()
            {
                FinishBatchOfTimeSeries();
            }

            public void WriteTimeSeries(TimeSeriesItem ts)
            {
                AddToBatch(ts);
                HandleBatchOfTimeSeriesIfNecessary();
            }

            private void HandleBatchOfTimeSeriesIfNecessary()
            {
                if (_segmentsSize < _maxBatchSize)
                    return;

                var prevCommand = _prevCommand;
                var prevCommandTask = _prevCommandTask;

                var commandTask = _database.TxMerger.Enqueue(_cmd);

                _prevCommand = _cmd;
                _prevCommandTask = commandTask;

                if (prevCommand != null)
                {
                    AsyncHelpers.RunSync(() => prevCommandTask);
                }

                _cmd = new TimeSeriesHandler.SmugglerTimeSeriesBatchCommand(_database);

                _segmentsSize.Set(0, SizeUnit.Bytes);
            }

            private void FinishBatchOfTimeSeries()
            {
                if (_prevCommand != null)
                {
                    AsyncHelpers.RunSync(() => _prevCommandTask);
                    _prevCommand = null;
                }

                if (_segmentsSize.GetValue(SizeUnit.Bytes) > 0)
                {
                    AsyncHelpers.RunSync(() => _database.TxMerger.Enqueue(_cmd));
                }

                _cmd = null;
            }
        }
    }
}<|MERGE_RESOLUTION|>--- conflicted
+++ resolved
@@ -13,10 +13,7 @@
 using Raven.Client.Documents.Operations.OngoingTasks;
 using Raven.Client.Documents.Smuggler;
 using Raven.Client.Documents.Subscriptions;
-<<<<<<< HEAD
-=======
 using Raven.Client.Exceptions.Documents;
->>>>>>> a23a06e6
 using Raven.Client.ServerWide;
 using Raven.Client.Util;
 using Raven.Server.Documents;
@@ -38,17 +35,11 @@
 using Sparrow.Json;
 using Sparrow.Json.Parsing;
 using Sparrow.Logging;
-<<<<<<< HEAD
 using Sparrow.Platform;
 using Sparrow.Server.Utils;
 using Voron;
 using Voron.Global;
 using Size = Sparrow.Size;
-=======
-using Sparrow.Server.Utils;
-using Voron;
-using Voron.Global;
->>>>>>> a23a06e6
 
 namespace Raven.Server.Smuggler.Documents
 {
@@ -1185,7 +1176,7 @@
                             throw;
 
                         DocumentCollectionMismatchHandler.Invoke(documentType);
-                    }
+                }
                 }
 
                 context.LastDatabaseChangeVector = databaseChangeVector;
