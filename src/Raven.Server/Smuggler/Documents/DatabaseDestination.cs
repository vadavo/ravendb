﻿using System;
using System.Collections.Concurrent;
using System.Collections.Generic;
using System.Diagnostics;
using System.IO;
using System.Linq;
using System.Runtime.CompilerServices;
using System.Threading.Tasks;
using Raven.Client.Documents.Attachments;
using Raven.Client.Documents.Indexes;
using Raven.Client.Documents.Operations.Attachments;
using Raven.Client.Documents.Operations.Counters;
using Raven.Client.Documents.Operations.OngoingTasks;
using Raven.Client.Documents.Smuggler;
using Raven.Client.Documents.Subscriptions;
using Raven.Client.ServerWide;
using Raven.Client.Util;
using Raven.Server.Documents;
using Raven.Server.Documents.Handlers;
using Raven.Server.Documents.Indexes;
using Raven.Server.Documents.TransactionCommands;
using Raven.Server.Routing;
using Raven.Server.ServerWide.Commands;
using Raven.Server.ServerWide.Commands.ConnectionStrings;
using Raven.Server.ServerWide.Commands.ETL;
using Raven.Server.ServerWide.Commands.PeriodicBackup;
using Raven.Server.ServerWide.Commands.Sorters;
using Raven.Server.ServerWide.Commands.Subscriptions;
using Raven.Server.ServerWide.Context;
using Raven.Server.Smuggler.Documents.Data;
using Raven.Server.Smuggler.Documents.Processors;
using Raven.Server.Utils;
using Sparrow.Json;
using Sparrow.Logging;
using Voron;
using Voron.Global;
using Sparrow;
using Sparrow.Json.Parsing;
using Sparrow.Platform;
using Sparrow.Server.Utils;

namespace Raven.Server.Smuggler.Documents
{
    public class DatabaseDestination : ISmugglerDestination
    {
        private readonly DocumentDatabase _database;

        private readonly Logger _log;
        private BuildVersionType _buildType;
        private static DatabaseSmugglerOptionsServerSide _options;

        public DatabaseDestination(DocumentDatabase database)
        {
            _database = database;
            _log = LoggingSource.Instance.GetLogger<DatabaseDestination>(database.Name);
        }

        public IDisposable Initialize(DatabaseSmugglerOptionsServerSide options, SmugglerResult result, long buildVersion)
        {
            _buildType = BuildVersion.Type(buildVersion);
            _options = options;
            return null;
        }

        public IDatabaseRecordActions DatabaseRecord()
        {
            return new DatabaseRecordActions(_database, log: _log);
        }

        public IDocumentActions Documents()
        {
            return new DatabaseDocumentActions(_database, _buildType, isRevision: false, log: _log);
        }

        public IDocumentActions RevisionDocuments()
        {
            return new DatabaseDocumentActions(_database, _buildType, isRevision: true, log: _log);
        }

        public IDocumentActions Tombstones()
        {
            return new DatabaseDocumentActions(_database, _buildType, isRevision: false, log: _log);
        }

        public IDocumentActions Conflicts()
        {
            return new DatabaseDocumentActions(_database, _buildType, isRevision: false, log: _log);
        }

        public IKeyValueActions<long> Identities()
        {
            return new DatabaseKeyValueActions(_database);
        }

        public ICompareExchangeActions CompareExchange(JsonOperationContext context)
        {
            return new DatabaseCompareExchangeActions(_database, context);
        }

        public ICompareExchangeActions CompareExchangeTombstones(JsonOperationContext context)
        {
            return new DatabaseCompareExchangeActions(_database, context);
        }

        public ICounterActions Counters()
        {
            return new CounterActions(_database);
        }

        public ISubscriptionActions Subscriptions()
        {
            return new SubscriptionActions(_database);
        }

        public IIndexActions Indexes()
        {
            return new DatabaseIndexActions(_database);
        }

        private class DatabaseIndexActions : IIndexActions
        {
            private readonly DocumentDatabase _database;
            private readonly IndexStore.IndexBatchScope _batch;

            public DatabaseIndexActions(DocumentDatabase database)
            {
                _database = database;

                if (_database.IndexStore.CanUseIndexBatch())
                    _batch = _database.IndexStore.CreateIndexBatch();
            }

            public void WriteIndex(IndexDefinitionBase indexDefinition, IndexType indexType)
            {
                if (_batch != null)
                {
                    _batch.AddIndex(indexDefinition);
                    return;
                }

                AsyncHelpers.RunSync(() => _database.IndexStore.CreateIndex(indexDefinition));
            }

            public void WriteIndex(IndexDefinition indexDefinition)
            {
                if (_batch != null)
                {
                    _batch.AddIndex(indexDefinition);
                    return;
                }

                AsyncHelpers.RunSync(() => _database.IndexStore.CreateIndex(indexDefinition));
            }

            public void Dispose()
            {
                if (_batch == null)
                    return;

                AsyncHelpers.RunSync(() => _batch.SaveAsync());
            }
        }

        public class DatabaseDocumentActions : IDocumentActions
        {
            private readonly DocumentDatabase _database;
            private readonly BuildVersionType _buildType;
            private readonly bool _isRevision;
            private readonly Logger _log;
            private MergedBatchPutCommand _command;
            private MergedBatchPutCommand _prevCommand;
            private Task _prevCommandTask = Task.CompletedTask;

            private MergedBatchDeleteRevisionCommand _revisionDeleteCommand;
            private MergedBatchDeleteRevisionCommand _prevRevisionDeleteCommand;
            private Task _prevRevisionCommandTask = Task.CompletedTask;

            private MergedBatchFixDocumentMetadataCommand _fixDocumentMetadataCommand;
            private MergedBatchFixDocumentMetadataCommand _prevFixDocumentMetadataCommand;
            private Task _prevFixDocumentMetadataCommandTask = Task.CompletedTask;

            private readonly Sparrow.Size _enqueueThreshold;
            private readonly ConcurrentDictionary<string, CollectionName> _missingDocumentsForRevisions;
            private readonly HashSet<string> _documentIdsOfMissingAttachments;

            public DatabaseDocumentActions(DocumentDatabase database, BuildVersionType buildType, bool isRevision, Logger log)
            {
                _database = database;
                _buildType = buildType;
                _isRevision = isRevision;
                _log = log;
                _enqueueThreshold = new Sparrow.Size(
                    (sizeof(int) == IntPtr.Size || database.Configuration.Storage.ForceUsing32BitsPager) ? 2 : 32,
                    SizeUnit.Megabytes);

                _missingDocumentsForRevisions = isRevision ? new ConcurrentDictionary<string, CollectionName>() : null;
                _documentIdsOfMissingAttachments = isRevision ? null : new HashSet<string>(StringComparer.OrdinalIgnoreCase);
                _command = new MergedBatchPutCommand(database, buildType, log, _missingDocumentsForRevisions, _documentIdsOfMissingAttachments)
                {
                    IsRevision = isRevision
                };
            }

            public void WriteDocument(DocumentItem item, SmugglerProgressBase.CountsWithLastEtag progress)
            {
                if (item.Attachments != null)
                {
                    if (_options.OperateOnTypes.HasFlag(DatabaseItemType.Attachments))
                        progress.Attachments.ReadCount += item.Attachments.Count;
                    else
                        progress.Attachments.Skipped = true;
                }

                _command.Add(item);
                HandleBatchOfDocumentsIfNecessary();
            }

            public void WriteTombstone(Tombstone tombstone, SmugglerProgressBase.CountsWithLastEtag progress)
            {
                _command.Add(new DocumentItem
                {
                    Tombstone = tombstone
                });
                HandleBatchOfDocumentsIfNecessary();
            }

            public void WriteConflict(DocumentConflict conflict, SmugglerProgressBase.CountsWithLastEtag progress)
            {
                _command.Add(new DocumentItem
                {
                    Conflict = conflict
                });
                HandleBatchOfDocumentsIfNecessary();
            }

            public void DeleteDocument(string id)
            {
                AsyncHelpers.RunSync(() => _database.TxMerger.Enqueue(new DeleteDocumentCommand(id, null, _database)));
            }

            public Stream GetTempStream()
            {
                if (_command.AttachmentStreamsTempFile == null)
                    _command.AttachmentStreamsTempFile = _database.DocumentsStorage.AttachmentsStorage.GetTempFile("smuggler");

                return _command.AttachmentStreamsTempFile.StartNewStream();
            }

            public DocumentsOperationContext GetContextForNewDocument()
            {
                _command.Context.CachedProperties.NewDocument();
                return _command.Context;
            }

            public void Dispose()
            {
                FinishBatchOfDocuments();
                FixDocumentMetadataIfNecessary();
                DeleteRevisionsForNonExistingDocuments();
            }

            private void FixDocumentMetadataIfNecessary()
            {
                if (_documentIdsOfMissingAttachments == null || 
                    _documentIdsOfMissingAttachments.Count == 0)
                    return;

                _fixDocumentMetadataCommand = new MergedBatchFixDocumentMetadataCommand(_database, _log);

                foreach (var docId in _documentIdsOfMissingAttachments)
                {
                    _fixDocumentMetadataCommand.Add(docId);
                    HandleBatchOfFixDocumentsMetadataIfNecessary();
                }

                FinishBatchOfFixDocumentsMetadata();
            }

            private void HandleBatchOfFixDocumentsMetadataIfNecessary()
            {
                var prevDoneAndHasEnough = _fixDocumentMetadataCommand.Context.AllocatedMemory > Constants.Size.Megabyte && _prevRevisionCommandTask.IsCompleted;
                var currentReachedLimit = _fixDocumentMetadataCommand.Context.AllocatedMemory > _enqueueThreshold.GetValue(SizeUnit.Bytes);

                if (currentReachedLimit == false && prevDoneAndHasEnough == false)
                    return;

                var prevCommand = _prevFixDocumentMetadataCommand;
                var prevCommandTask = _prevFixDocumentMetadataCommandTask;
                var commandTask = _database.TxMerger.Enqueue(_fixDocumentMetadataCommand);
                // we ensure that we first enqueue the command to if we
                // fail to do that, we won't be waiting on the previous
                // one
                _prevFixDocumentMetadataCommand = _fixDocumentMetadataCommand;
                _prevFixDocumentMetadataCommandTask = commandTask;

                if (prevCommand != null)
                {
                    using (prevCommand)
                    {
                        prevCommandTask.GetAwaiter().GetResult();
                        Debug.Assert(prevCommand.IsDisposed == false,
                            "we rely on reusing this context on the next batch, so it has to be disposed here");
                    }
                }

                _fixDocumentMetadataCommand = new MergedBatchFixDocumentMetadataCommand(_database, _log);
            }

            private void FinishBatchOfFixDocumentsMetadata()
            {
                if (_prevFixDocumentMetadataCommand != null)
                {
                    using (_prevFixDocumentMetadataCommand)
                        AsyncHelpers.RunSync(() => _prevFixDocumentMetadataCommandTask);

                    _prevFixDocumentMetadataCommand = null;
                }

                if (_fixDocumentMetadataCommand.Ids.Count > 0)
                {
                    using (_fixDocumentMetadataCommand)
                        AsyncHelpers.RunSync(() => _database.TxMerger.Enqueue(_fixDocumentMetadataCommand));
                }

                _fixDocumentMetadataCommand = null;
            }

            private void DeleteRevisionsForNonExistingDocuments()
            {
                if (_missingDocumentsForRevisions == null)
                    return;

                _revisionDeleteCommand = new MergedBatchDeleteRevisionCommand(_database, _log);

                foreach (var docId in _missingDocumentsForRevisions)
                {
                    _revisionDeleteCommand.Add(docId);
                    HandleBatchOfRevisionsIfNecessary();
                }

                FinishBatchOfRevisions();
            }

            private void HandleBatchOfRevisionsIfNecessary()
            {
                var prevDoneAndHasEnough = _revisionDeleteCommand.Context.AllocatedMemory > Constants.Size.Megabyte && _prevRevisionCommandTask.IsCompleted;
                var currentReachedLimit = _revisionDeleteCommand.Context.AllocatedMemory > _enqueueThreshold.GetValue(SizeUnit.Bytes);

                if (currentReachedLimit == false && prevDoneAndHasEnough == false)
                    return;

                var prevCommand = _prevRevisionDeleteCommand;
                var prevCommandTask = _prevRevisionCommandTask;
                var commandTask = _database.TxMerger.Enqueue(_revisionDeleteCommand);
                // we ensure that we first enqueue the command to if we
                // fail to do that, we won't be waiting on the previous
                // one
                _prevRevisionDeleteCommand = _revisionDeleteCommand;
                _prevRevisionCommandTask = commandTask;

                if (prevCommand != null)
                {
                    using (prevCommand)
                    {
                        prevCommandTask.GetAwaiter().GetResult();
                        Debug.Assert(prevCommand.IsDisposed == false,
                            "we rely on reusing this context on the next batch, so it has to be disposed here");
                    }
                }

                _revisionDeleteCommand = new MergedBatchDeleteRevisionCommand(_database, _log);
            }

            private void FinishBatchOfRevisions()
            {
                if (_prevRevisionDeleteCommand != null)
                {
                    using (_prevRevisionDeleteCommand)
                        AsyncHelpers.RunSync(() => _prevRevisionCommandTask);

                    _prevRevisionDeleteCommand = null;
                }

                if (_revisionDeleteCommand.Ids.Count > 0)
                {
                    using (_revisionDeleteCommand)
                        AsyncHelpers.RunSync(() => _database.TxMerger.Enqueue(_revisionDeleteCommand));
                }

                _revisionDeleteCommand = null;
            }

            private void HandleBatchOfDocumentsIfNecessary()
            {
                var commandSize = _command.GetCommandAllocationSize();
                var prevDoneAndHasEnough = commandSize > Constants.Size.Megabyte && _prevCommandTask.IsCompleted;
                var currentReachedLimit = commandSize > _enqueueThreshold.GetValue(SizeUnit.Bytes);

                if (currentReachedLimit == false && prevDoneAndHasEnough == false)
                    return;

                var prevCommand = _prevCommand;
                var prevCommandTask = _prevCommandTask;

                var commandTask = _database.TxMerger.Enqueue(_command);
                // we ensure that we first enqueue the command to if we 
                // fail to do that, we won't be waiting on the previous
                // one
                _prevCommand = _command;
                _prevCommandTask = commandTask;

                if (prevCommand != null)
                {
                    using (prevCommand)
                    {
                        prevCommandTask.GetAwaiter().GetResult();
                        Debug.Assert(prevCommand.IsDisposed == false,
                            "we rely on reusing this context on the next batch, so it has to be disposed here");
                    }
                }

                _command = new MergedBatchPutCommand(_database, _buildType, _log, 
                    _missingDocumentsForRevisions, _documentIdsOfMissingAttachments)
                {
                    IsRevision = _isRevision
                };
            }

            private void FinishBatchOfDocuments()
            {
                if (_prevCommand != null)
                {
                    using (_prevCommand)
                        AsyncHelpers.RunSync(() => _prevCommandTask);

                    _prevCommand = null;
                }

                if (_command.Documents.Count > 0)
                {
                    using (_command)
                        AsyncHelpers.RunSync(() => _database.TxMerger.Enqueue(_command));
                }

                _command = null;
            }
        }

        private class DatabaseCompareExchangeActions : ICompareExchangeActions
        {
            private readonly DocumentDatabase _database;
            private readonly JsonOperationContext _context;
            private readonly List<RemoveCompareExchangeCommand> _compareExchangeRemoveCommands = new List<RemoveCompareExchangeCommand>();
            private readonly List<AddOrUpdateCompareExchangeCommand> _compareExchangeAddOrUpdateCommands = new List<AddOrUpdateCompareExchangeCommand>();

            public DatabaseCompareExchangeActions(DocumentDatabase database, JsonOperationContext context)
            {
                _database = database;
                _context = context;
            }

            public void WriteKeyValue(string key, BlittableJsonReaderObject value)
            {
                const int batchSize = 1024;
                _compareExchangeAddOrUpdateCommands.Add(new AddOrUpdateCompareExchangeCommand(_database.Name, key, value, 0, _context, fromBackup: true));

                if (_compareExchangeAddOrUpdateCommands.Count < batchSize)
                    return;

                SendCommands(_context);
            }

            public void WriteTombstoneKey(string key)
            {
                const int batchSize = 1024;
                var index = _database.ServerStore.LastRaftCommitIndex;
                _compareExchangeRemoveCommands.Add(new RemoveCompareExchangeCommand(_database.Name, key, index, _context, fromBackup: true));

                if (_compareExchangeRemoveCommands.Count < batchSize)
                    return;

                SendCommands(_context);
            }

            public void Dispose()
            {
                if (_compareExchangeAddOrUpdateCommands.Count == 0 && _compareExchangeRemoveCommands.Count == 0)
                    return;

                SendCommands(_context);
            }

            private void SendCommands(JsonOperationContext context)
            {
                if (_compareExchangeAddOrUpdateCommands.Count > 0)
                {
                    AsyncHelpers.RunSync(async () => await _database.ServerStore.SendToLeaderAsync(new AddOrUpdateCompareExchangeBatchCommand(_compareExchangeAddOrUpdateCommands, context)));
                    _compareExchangeAddOrUpdateCommands.Clear();
                }

                if (_compareExchangeRemoveCommands.Count > 0)
                {
                    AsyncHelpers.RunSync(async () => await _database.ServerStore.SendToLeaderAsync(new AddOrUpdateCompareExchangeBatchCommand(_compareExchangeRemoveCommands, context)));
                    _compareExchangeRemoveCommands.Clear();
                }
            }
        }

        private class DatabaseKeyValueActions : IKeyValueActions<long>
        {
            private readonly DocumentDatabase _database;
            private readonly Dictionary<string, long> _identities;

            public DatabaseKeyValueActions(DocumentDatabase database)
            {
                _database = database;
                _identities = new Dictionary<string, long>();
            }

            public void WriteKeyValue(string key, long value)
            {
                const int batchSize = 1024;

                _identities[key] = value;

                if (_identities.Count < batchSize)
                    return;

                SendIdentities();
            }

            public void Dispose()
            {
                if (_identities.Count == 0)
                    return;

                SendIdentities();
            }

            private void SendIdentities()
            {
                //fire and forget, do not hold-up smuggler operations waiting for Raft command
                AsyncHelpers.RunSync(() => _database.ServerStore.SendToLeaderAsync(new UpdateClusterIdentityCommand(_database.Name, _identities, false)));

                _identities.Clear();
            }
        }

        private class DatabaseRecordActions : IDatabaseRecordActions
        {
            private readonly DocumentDatabase _database;
            private readonly Logger _log;

            public DatabaseRecordActions(DocumentDatabase database, Logger log)
            {
                _database = database;
                _log = log;
            }

            public void WriteDatabaseRecord(DatabaseRecord databaseRecord, SmugglerProgressBase.DatabaseRecordProgress progress, AuthorizationStatus authorizationStatus, DatabaseRecordItemType databaseRecordItemType)
            {
                var currentDatabaseRecord = _database.ReadDatabaseRecord();
                var tasks = new List<Task<(long Index, object Result)>>();

                if (databaseRecord?.ConflictSolverConfig != null)
                {
                    if (currentDatabaseRecord?.ConflictSolverConfig != null)
                    {
                        foreach (var collection in currentDatabaseRecord.ConflictSolverConfig.ResolveByCollection)
                        {
                            if ((databaseRecord.ConflictSolverConfig.ResolveByCollection.ContainsKey(collection.Key)) == false)
                            {
                                databaseRecord.ConflictSolverConfig.ResolveByCollection.Add(collection.Key, collection.Value);
                            }
                        }
                    }

                    if (_log.IsInfoEnabled)
                        _log.Info("Configuring conflict solver config from smuggler");
                    tasks.Add(_database.ServerStore.SendToLeaderAsync(new ModifyConflictSolverCommand(_database.Name)
                    {
                        Solver = databaseRecord.ConflictSolverConfig
                    }));
                    progress.ConflictSolverConfigUpdated = true;
                }

                if (databaseRecord?.PeriodicBackups.Count > 0)
                {
                    if (_log.IsInfoEnabled)
                        _log.Info("Configuring periodic backups configuration from smuggler");
                    foreach (var backupConfig in databaseRecord.PeriodicBackups)
                    {
                        currentDatabaseRecord?.PeriodicBackups.ForEach(x =>
                        {
                            if (x.Name.Equals(backupConfig.Name, StringComparison.OrdinalIgnoreCase))
                            {
                                tasks.Add(_database.ServerStore.SendToLeaderAsync(new DeleteOngoingTaskCommand(x.TaskId, OngoingTaskType.Backup, _database.Name)));
                            }
                        });

                        backupConfig.TaskId = 0;
                        backupConfig.Disabled = true;
                        tasks.Add(_database.ServerStore.SendToLeaderAsync(new UpdatePeriodicBackupCommand(backupConfig, _database.Name)));
                    }
                    progress.PeriodicBackupsUpdated = true;
                }

                if (databaseRecord?.SinkPullReplications.Count > 0)
                {
                    if (_log.IsInfoEnabled)
                        _log.Info("Configuring sink pull replication configuration from smuggler");
                    foreach (var pullReplication in databaseRecord.SinkPullReplications)
                    {
                        currentDatabaseRecord?.SinkPullReplications.ForEach(x =>
                        {
                            if (x.Name.Equals(pullReplication.Name, StringComparison.OrdinalIgnoreCase))
                            {
                                tasks.Add(_database.ServerStore.SendToLeaderAsync(new DeleteOngoingTaskCommand(x.TaskId, OngoingTaskType.PullReplicationAsSink, _database.Name)));
                            }
                        });
                        pullReplication.TaskId = 0;
                        pullReplication.Disabled = true;
                        tasks.Add(_database.ServerStore.SendToLeaderAsync(new UpdatePullReplicationAsSinkCommand(_database.Name)
                        {
                            PullReplicationAsSink = pullReplication
                        }));
                    }
                    progress.SinkPullReplicationsUpdated = true;
                }

                if (databaseRecord?.HubPullReplications.Count > 0)
                {
                    if (_log.IsInfoEnabled)
                        _log.Info("Configuring hub pull replication configuration from smuggler");
                    foreach (var pullReplication in databaseRecord.HubPullReplications)
                    {
                        currentDatabaseRecord?.HubPullReplications.ForEach(x =>
                        {
                            if (x.Name.Equals(pullReplication.Name, StringComparison.OrdinalIgnoreCase))
                            {
                                tasks.Add(_database.ServerStore.SendToLeaderAsync(new DeleteOngoingTaskCommand(x.TaskId, OngoingTaskType.PullReplicationAsHub, _database.Name)));
                            }
                        });
                        pullReplication.TaskId = 0;
                        pullReplication.Disabled = true;
                        tasks.Add(_database.ServerStore.SendToLeaderAsync(new UpdatePullReplicationAsHubCommand(_database.Name)
                            {
                                Definition = pullReplication
                            }
                        ));
                    }
                    progress.HubPullReplicationsUpdated = true;
                }

                if (databaseRecord?.Sorters.Count > 0)
                {
                    if (_log.IsInfoEnabled)
                        _log.Info("Configuring sorters configuration from smuggler");

                    tasks.Add(_database.ServerStore.SendToLeaderAsync(new PutSortersCommand(_database.Name)
                    {
                        Sorters = databaseRecord.Sorters.Values.ToList()
                    }));

                    progress.SortersUpdated = true;
                }

                if (databaseRecord?.ExternalReplications.Count > 0)
                {
                    if (_log.IsInfoEnabled)
                        _log.Info("Configuring external replications configuration from smuggler");
                    foreach (var replication in databaseRecord.ExternalReplications)
                    {
                        currentDatabaseRecord?.ExternalReplications.ForEach(x =>
                        {
                            if (x.Name.Equals(replication.Name, StringComparison.OrdinalIgnoreCase))
                            {
                                tasks.Add(_database.ServerStore.SendToLeaderAsync(new DeleteOngoingTaskCommand(x.TaskId, OngoingTaskType.Replication, _database.Name)));
                            }
                        });
                        replication.TaskId = 0;
                        replication.Disabled = true;
                        tasks.Add(_database.ServerStore.SendToLeaderAsync(new UpdateExternalReplicationCommand(_database.Name)
                        {
                            Watcher = replication
                        }));
                    }
                    progress.ExternalReplicationsUpdated = true;
                }

                if (databaseRecord?.RavenEtls.Count > 0)
                {
                    if (_log.IsInfoEnabled)
                        _log.Info("Configuring raven etls configuration from smuggler");
                    foreach (var etl in databaseRecord.RavenEtls)
                    {
                        currentDatabaseRecord?.RavenEtls.ForEach(x =>
                        {
                            if (x.Name.Equals(etl.Name, StringComparison.OrdinalIgnoreCase))
                            {
                                tasks.Add(_database.ServerStore.SendToLeaderAsync(new DeleteOngoingTaskCommand(x.TaskId, OngoingTaskType.RavenEtl, _database.Name)));
                            }
                        });
                        etl.TaskId = 0;
                        etl.Disabled = true;
                        tasks.Add(_database.ServerStore.SendToLeaderAsync(new AddRavenEtlCommand(etl, _database.Name)));
                    }
                    progress.RavenEtlsUpdated = true;
                }

                if (databaseRecord?.SqlEtls.Count > 0)
                {
                    if (_log.IsInfoEnabled)
                        _log.Info("Configuring sql etls configuration from smuggler");
                    foreach (var etl in databaseRecord.SqlEtls)
                    {
                        currentDatabaseRecord?.SqlEtls.ForEach(x =>
                        {
                            if (x.Name.Equals(etl.Name, StringComparison.OrdinalIgnoreCase))
                            {
                                tasks.Add(_database.ServerStore.SendToLeaderAsync(new DeleteOngoingTaskCommand(x.TaskId, OngoingTaskType.SqlEtl, _database.Name)));
                            }
                        });
                        etl.TaskId = 0;
                        etl.Disabled = true;
                        tasks.Add(_database.ServerStore.SendToLeaderAsync(new AddSqlEtlCommand(etl, _database.Name)));
                    }
                    progress.SqlEtlsUpdated = true;
                }

                if (databaseRecord?.Revisions != null)
                {
                    if (currentDatabaseRecord?.Revisions != null)
                    {
                        foreach (var collection in currentDatabaseRecord.Revisions.Collections)
                        {
                            if ((databaseRecord.Revisions.Collections.ContainsKey(collection.Key)) == false)
                            {
                                databaseRecord.Revisions.Collections.Add(collection.Key, collection.Value);
                            }
                        }
                    }
                    if (_log.IsInfoEnabled)
                        _log.Info("Configuring revisions from smuggler");
                    tasks.Add(_database.ServerStore.SendToLeaderAsync(new EditRevisionsConfigurationCommand(databaseRecord.Revisions, _database.Name)));
                    progress.RevisionsConfigurationUpdated = true;
                }

                if (databaseRecord?.Expiration != null)
                {
                    if (_log.IsInfoEnabled)
                        _log.Info("Configuring expiration from smuggler");
                    tasks.Add(_database.ServerStore.SendToLeaderAsync(new EditExpirationCommand(databaseRecord.Expiration, _database.Name)));
                    progress.ExpirationConfigurationUpdated = true;
                }

                if (databaseRecord?.RavenConnectionStrings.Count > 0)
                {
                    if (_log.IsInfoEnabled)
                        _log.Info("Configuring Raven connection strings configuration from smuggler");
                    foreach (var connectionString in databaseRecord.RavenConnectionStrings)
                    {
                        tasks.Add(_database.ServerStore.SendToLeaderAsync(new PutRavenConnectionStringCommand(connectionString.Value, _database.Name)));
                    }
                    progress.RavenConnectionStringsUpdated = true;
                }

                if (databaseRecord?.SqlConnectionStrings.Count > 0)
                {
                    if (_log.IsInfoEnabled)
                        _log.Info("Configuring SQL connection strings from smuggler");
                    foreach (var connectionString in databaseRecord.SqlConnectionStrings)
                    {
                        tasks.Add(_database.ServerStore.SendToLeaderAsync(new PutSqlConnectionStringCommand(connectionString.Value, _database.Name)));
                    }
                    progress.SqlConnectionStringsUpdated = true;
                }

                if (databaseRecord?.Client != null)
                {
                    if (_log.IsInfoEnabled)
                        _log.Info("Configuring client configuration from smuggler");

                    tasks.Add(_database.ServerStore.SendToLeaderAsync(new EditDatabaseClientConfigurationCommand(databaseRecord.Client, _database.Name)));
                    progress.ClientConfigurationUpdated = true;
                }

                if (tasks.Count == 0)
                    return;

                long maxIndex = 0;
                foreach (var task in tasks)
                {
                    var (index, _) = AsyncHelpers.RunSync(() => task);
                    if (index > maxIndex)
                        maxIndex = index;
                }

                AsyncHelpers.RunSync(() => _database.RachisLogIndexNotifications.WaitForIndexNotification(maxIndex, _database.ServerStore.Engine.OperationTimeout));

                tasks.Clear();
            }

            public void Dispose()
            {
            }
        }

        public class MergedBatchPutCommand : TransactionOperationsMerger.MergedTransactionCommand, IDisposable
        {
            public bool IsRevision;

            private readonly DocumentDatabase _database;
            private readonly BuildVersionType _buildType;
            private readonly Logger _log;

            public readonly List<DocumentItem> Documents = new List<DocumentItem>();
            public StreamsTempFile AttachmentStreamsTempFile;

            private IDisposable _resetContext;
            private bool _isDisposed;

            public bool IsDisposed => _isDisposed;
            private readonly ConcurrentDictionary<string, CollectionName> _missingDocumentsForRevisions;
            private readonly HashSet<string> _documentIdsOfMissingAttachments;
            private readonly DocumentsOperationContext _context;
            private long _attachmentsStreamSizeOverhead;

            public MergedBatchPutCommand(DocumentDatabase database, BuildVersionType buildType,
                Logger log, 
                ConcurrentDictionary<string, CollectionName> missingDocumentsForRevisions = null,
                HashSet<string> documentIdsOfMissingAttachments = null)
            {
                _database = database;
                _buildType = buildType;
                _log = log;
                _resetContext = _database.DocumentsStorage.ContextPool.AllocateOperationContext(out _context);
                _missingDocumentsForRevisions = missingDocumentsForRevisions;
                _documentIdsOfMissingAttachments = documentIdsOfMissingAttachments;
                Is32Bit = _database.Configuration.Storage.ForceUsing32BitsPager || PlatformDetails.Is32Bits;
                if (Is32Bit)
                {
                    using (var ctx = DocumentsOperationContext.ShortTermSingleUse(database))
                    using (ctx.OpenReadTransaction())
                    {
                        _collectionNames = new HashSet<string>(StringComparer.OrdinalIgnoreCase);
                        foreach (var collection in _database.DocumentsStorage.GetCollections(ctx))
                        {
                            _collectionNames.Add(collection.Name);
                        }
                    }
                }
            }

            public DocumentsOperationContext Context => _context;

            protected override int ExecuteCmd(DocumentsOperationContext context)
            {
                if (_log.IsInfoEnabled)
                    _log.Info($"Importing {Documents.Count:#,#0} documents");

                var idsOfDocumentsToUpdateAfterAttachmentDeletion = new HashSet<string>(StringComparer.OrdinalIgnoreCase);
                var databaseChangeVector = context.LastDatabaseChangeVector ?? DocumentsStorage.GetDatabaseChangeVector(context);
                foreach (var documentType in Documents)
                {
                    var tombstone = documentType.Tombstone;
                    long newEtag;
                    if (tombstone != null)
                    {
                        using (Slice.External(context.Allocator, tombstone.LowerId, out Slice key))
                        {
                            newEtag = _database.DocumentsStorage.GenerateNextEtag();
                                tombstone.ChangeVector = _database.DocumentsStorage.GetNewChangeVector(context, newEtag);

                            databaseChangeVector = ChangeVectorUtils.MergeVectors(databaseChangeVector, tombstone.ChangeVector);
                            switch (tombstone.Type)
                            {
                                case Tombstone.TombstoneType.Document:
                                    _database.DocumentsStorage.Delete(context, key, tombstone.LowerId, null, tombstone.LastModified.Ticks, tombstone.ChangeVector, new CollectionName(tombstone.Collection));
                                    break;
                                case Tombstone.TombstoneType.Attachment:
                                    var idEnd = key.Content.IndexOf(SpecialChars.RecordSeparator);
                                    if (idEnd < 1)
                                        throw new InvalidOperationException("Cannot find a document ID inside the attachment key");
                                    var attachmentId = key.Content.Substring(idEnd);
                                    idsOfDocumentsToUpdateAfterAttachmentDeletion.Add(attachmentId);

                                    _database.DocumentsStorage.AttachmentsStorage.DeleteAttachmentDirect(context, key, false, "$fromReplication", null, tombstone.ChangeVector, tombstone.LastModified.Ticks);
                                    break;
                                case Tombstone.TombstoneType.Revision:
                                    _database.DocumentsStorage.RevisionsStorage.DeleteRevision(context, key, tombstone.Collection, tombstone.ChangeVector, tombstone.LastModified.Ticks);
                                    break;
                                case Tombstone.TombstoneType.Counter:
                                    _database.DocumentsStorage.CountersStorage.DeleteCounter(context, key.ToString(), tombstone.Collection, null,
                                        forceTombstone: true, tombstone.LastModified.Ticks);
                                    break;
                            }
                        }

                        continue;
                    }

                    var conflict = documentType.Conflict;
                    if (conflict != null)
                    {
                        databaseChangeVector = ChangeVectorUtils.MergeVectors(databaseChangeVector, documentType.Conflict.ChangeVector);
                        _database.DocumentsStorage.ConflictsStorage.AddConflict(context, conflict.Id, conflict.LastModified.Ticks, conflict.Doc, conflict.ChangeVector,
                            conflict.Collection, conflict.Flags, NonPersistentDocumentFlags.FromSmuggler);

                        continue;
                    }

                    if (documentType.Attachments != null)
                    {
                        foreach (var attachment in documentType.Attachments)
                        {
                            _database.DocumentsStorage.AttachmentsStorage.PutAttachmentStream(context, attachment.Tag, attachment.Base64Hash, attachment.Stream);
                        }
                    }

                    var document = documentType.Document;
                    var id = document.Id;

                    if (IsRevision)
                    {
                        if (_database.DocumentsStorage.RevisionsStorage.Configuration == null)
                            ThrowRevisionsDisabled();

                        PutAttachments(context, document, isRevision: true, out var hasAttachments);
                        if (hasAttachments)
                        {
                            databaseChangeVector = ChangeVectorUtils.MergeVectors(databaseChangeVector, context.LastDatabaseChangeVector);
                        }

                        if ((document.NonPersistentFlags.Contain(NonPersistentDocumentFlags.FromSmuggler)) &&
                            (_missingDocumentsForRevisions != null))
                        {
                            if (_database.DocumentsStorage.Get(context, document.Id) == null)
                            {
                                var collection = _database.DocumentsStorage.ExtractCollectionName(context, document.Data);
                                _missingDocumentsForRevisions.TryAdd(document.Id.ToString(), collection);
                            }
                        }

                        if (document.Flags.Contain(DocumentFlags.DeleteRevision))
                        {
                            _missingDocumentsForRevisions?.TryRemove(id, out _);
                            _database.DocumentsStorage.RevisionsStorage.Delete(context, id, document.Data, document.Flags,
                                document.NonPersistentFlags, document.ChangeVector, document.LastModified.Ticks);
                        }
                        else
                        {
                            _database.DocumentsStorage.RevisionsStorage.Put(context, id, document.Data, document.Flags,
                                document.NonPersistentFlags, document.ChangeVector, document.LastModified.Ticks);
                        }

                        databaseChangeVector = ChangeVectorUtils.MergeVectors(databaseChangeVector, document.ChangeVector);

                        continue;
                    }

                    if (DatabaseSmuggler.IsPreV4Revision(_buildType, id, document))
                    {
                        // handle old revisions
                        if (_database.DocumentsStorage.RevisionsStorage.Configuration == null)
                            ThrowRevisionsDisabled();

                        var endIndex = id.IndexOf(DatabaseSmuggler.PreV4RevisionsDocumentId, StringComparison.OrdinalIgnoreCase);
                        var newId = id.Substring(0, endIndex);

                        _database.DocumentsStorage.RevisionsStorage.Put(context, newId, document.Data, document.Flags,
                            document.NonPersistentFlags, document.ChangeVector, document.LastModified.Ticks);
                        continue;
                    }

                    PutAttachments(context, document, isRevision: false, out _);

                    newEtag = _database.DocumentsStorage.GenerateNextEtag();
<<<<<<< HEAD
                        document.ChangeVector = _database.DocumentsStorage.GetNewChangeVector(context, newEtag);

=======
                    document.ChangeVector = _database.DocumentsStorage.GetNewChangeVector(context, newEtag);
>>>>>>> ca591239
                    databaseChangeVector = ChangeVectorUtils.MergeVectors(databaseChangeVector, document.ChangeVector);

                    _database.DocumentsStorage.Put(context, id, null, document.Data, document.LastModified.Ticks, document.ChangeVector, document.Flags, document.NonPersistentFlags);
                }

                context.LastDatabaseChangeVector = databaseChangeVector;

                foreach (var idToUpdate in idsOfDocumentsToUpdateAfterAttachmentDeletion)
                {
                    _database.DocumentsStorage.AttachmentsStorage.UpdateDocumentAfterAttachmentChange(context, idToUpdate);
                }

                return Documents.Count;
            }

            [MethodImpl(MethodImplOptions.AggressiveInlining)]
            private unsafe void PutAttachments(DocumentsOperationContext context, Document document, bool isRevision, out bool hasAttachments)
            {
                hasAttachments = false;

                if (document.Data.TryGet(Client.Constants.Documents.Metadata.Key, out BlittableJsonReaderObject metadata) == false ||
                    metadata.TryGet(Client.Constants.Documents.Metadata.Attachments, out BlittableJsonReaderArray attachments) == false)
                    return;

                var attachmentsStorage = _database.DocumentsStorage.AttachmentsStorage;
                foreach (BlittableJsonReaderObject attachment in attachments)
                {
                    hasAttachments = true;

                    if (attachment.TryGet(nameof(AttachmentName.Name), out LazyStringValue name) == false ||
                        attachment.TryGet(nameof(AttachmentName.ContentType), out LazyStringValue contentType) == false ||
                        attachment.TryGet(nameof(AttachmentName.Hash), out LazyStringValue hash) == false)
                        throw new ArgumentException($"The attachment info in missing a mandatory value: {attachment}");

                    var cv = Slices.Empty;
                    var type = (document.Flags & DocumentFlags.Revision) == DocumentFlags.Revision ? AttachmentType.Revision : AttachmentType.Document;

                    if (isRevision == false && attachmentsStorage.AttachmentExists(context, hash) == false)
                    {
                        _documentIdsOfMissingAttachments.Add(document.Id);
                    }

                    using (DocumentIdWorker.GetSliceFromId(_context, document.Id, out Slice lowerDocumentId))
                    using (DocumentIdWorker.GetLowerIdSliceAndStorageKey(_context, name, out Slice lowerName, out Slice nameSlice))
                    using (DocumentIdWorker.GetLowerIdSliceAndStorageKey(_context, contentType, out Slice lowerContentType, out Slice contentTypeSlice))
                    using (Slice.External(_context.Allocator, hash, out Slice base64Hash))
                    using (type == AttachmentType.Revision ? Slice.From(_context.Allocator, document.ChangeVector, out cv) : (IDisposable)null)
                    using (attachmentsStorage.GetAttachmentKey(_context, lowerDocumentId.Content.Ptr, lowerDocumentId.Size, lowerName.Content.Ptr, lowerName.Size,
                        base64Hash, lowerContentType.Content.Ptr, lowerContentType.Size, type, cv, out Slice keySlice))
                    {
                        attachmentsStorage.PutDirect(context, keySlice, nameSlice, contentTypeSlice, base64Hash);
                    }
                }
            }

            private static void ThrowRevisionsDisabled()
            {
                throw new InvalidOperationException("Revisions needs to be enabled before import!");
            }

            public void Dispose()
            {
                if (_isDisposed)
                    return;

                _isDisposed = true;

                foreach (var doc in Documents)
                {
                    if (doc.Document != null)
                    {
                        doc.Document.Data.Dispose();

                        if (doc.Attachments != null)
                        {
                            foreach (var attachment in doc.Attachments)
                            {
                                attachment.Dispose();
                            }
                        }
                    }
                }
                Documents.Clear();
                _resetContext?.Dispose();
                _resetContext = null;

                AttachmentStreamsTempFile?.Dispose();
                AttachmentStreamsTempFile = null;
            }

            /// <summary>
            /// Return the actual size this command allocates including the stream sizes
            /// </summary>
            /// <returns></returns>
            public long GetCommandAllocationSize()
            {
                return Context.AllocatedMemory + _attachmentsStreamSizeOverhead + _schemaOverHeadSize;
            }

            private HashSet<string> _collectionNames;
            private int _schemaOverHeadSize;
            private bool Is32Bit { get; }

            public void Add(DocumentItem document)
            {
                Documents.Add(document);
                if (document.Attachments != null)
                {
                    if (document.Document.TryGetMetadata(out var metadata)
                        && metadata.TryGet(Client.Constants.Documents.Metadata.Attachments, out BlittableJsonReaderArray attachments))
                    {
                        foreach (BlittableJsonReaderObject attachment in attachments)
                        {
                            if (attachment.TryGet(nameof(Attachment.Size), out long size))
                            {
                                _attachmentsStreamSizeOverhead += size;
                            }
                        }
                    }
                }

                if (Is32Bit && document.Document != null)
                {
                    if (document.Document.TryGetMetadata(out var metadata)
                        && metadata.TryGet(Client.Constants.Documents.Metadata.Collection, out string collectionName)
                        && _collectionNames.Add(collectionName))
                    {
                        _schemaOverHeadSize += SchemaSize;
                    }
                }
            }
            private const int SchemaSize = 2 * 1024 * 1024;
            public override TransactionOperationsMerger.IReplayableCommandDto<TransactionOperationsMerger.MergedTransactionCommand> ToDto(JsonOperationContext context)
            {
                return new MergedBatchPutCommandDto
                {
                    BuildType = _buildType,
                    Documents = Documents,
                    IsRevision = IsRevision
                };
            }
        }

        public class MergedBatchPutCommandDto : TransactionOperationsMerger.IReplayableCommandDto<MergedBatchPutCommand>
        {
            public BuildVersionType BuildType;
            public List<DocumentItem> Documents;
            public bool IsRevision;

            public MergedBatchPutCommand ToCommand(DocumentsOperationContext context, DocumentDatabase database)
            {
                var log = LoggingSource.Instance.GetLogger<DatabaseDestination>(database.Name);
                var command = new MergedBatchPutCommand(database, BuildType, log)
                {
                    IsRevision = IsRevision
                };
                foreach (var document in Documents)
                {
                    command.Add(document);
                }

                return command;
            }
        }

        internal class MergedBatchFixDocumentMetadataCommand : TransactionOperationsMerger.MergedTransactionCommand, IDisposable
        {
            private readonly Logger _log;
            public HashSet<string> Ids = new HashSet<string>();
            private readonly DocumentDatabase _database;
            private readonly DocumentsOperationContext _context;
            public DocumentsOperationContext Context => _context;
            private bool _isDisposed;
            public bool IsDisposed => _isDisposed;

            public MergedBatchFixDocumentMetadataCommand(DocumentDatabase database, Logger log)
            {
                _database = database;
                _log = log;
                _database.DocumentsStorage.ContextPool.AllocateOperationContext(out _context);
            }

            protected override int ExecuteCmd(DocumentsOperationContext context)
            {
                if (_log.IsInfoEnabled)
                    _log.Info($"Trying to update {Ids.Count:#,#0} documents metadata if necessary");

                var count = 0;
                foreach (var id in Ids)
                {
                    using (DocumentIdWorker.GetSliceFromId(context, id, out var lowerId))
                    {
                        var document = _database.DocumentsStorage.Get(context, lowerId, throwOnConflict: false, skipValidationInDebug: true);
                        if (document == null)
                            continue;

                        if (document.Data.TryGet(Client.Constants.Documents.Metadata.Key, out BlittableJsonReaderObject metadata) == false ||
                            metadata.TryGet(Client.Constants.Documents.Metadata.Attachments, out BlittableJsonReaderArray attachments) == false)
                            continue;

                        var attachmentsToRemoveNames = new HashSet<LazyStringValue>();
                        var attachmentsToRemoveHashes = new HashSet<LazyStringValue>();

                        foreach (BlittableJsonReaderObject attachment in attachments)
                        {
                            if (attachment.TryGet(nameof(AttachmentName.Name), out LazyStringValue name) == false ||
                                attachment.TryGet(nameof(AttachmentName.ContentType), out LazyStringValue _) == false ||
                                attachment.TryGet(nameof(AttachmentName.Hash), out LazyStringValue hash) == false)
                                throw new ArgumentException($"The attachment info in missing a mandatory value: {attachment}");

                            var attachmentsStorage = _database.DocumentsStorage.AttachmentsStorage;
                            if (attachmentsStorage.AttachmentExists(context, hash) == false)
                            {
                                attachmentsToRemoveNames.Add(name);
                                attachmentsToRemoveHashes.Add(hash);
                            }
                        }

                        if (attachmentsToRemoveNames.Count == 0)
                            continue;

                        count++;
                        var attachmentsToSave = new DynamicJsonArray();

                        foreach (BlittableJsonReaderObject attachment in attachments)
                        {
                            attachment.TryGet(nameof(AttachmentName.Hash), out LazyStringValue hash);

                            if (attachmentsToRemoveHashes.Contains(hash))
                                continue;

                            attachmentsToSave.Add(attachment);
                        }

                        foreach (var toRemove in attachmentsToRemoveNames)
                        {
                            _database.DocumentsStorage.AttachmentsStorage.DeleteAttachment(context, id, toRemove, null, updateDocument: false);
                        }

                        metadata.Modifications = new DynamicJsonValue(metadata);
                        document.Data.Modifications = new DynamicJsonValue(document.Data)
                        {
                            [Client.Constants.Documents.Metadata.Key] = metadata
                        };

                        if (attachmentsToSave.Count == 0)
                        {
                            document.Flags = document.Flags.Strip(DocumentFlags.HasAttachments);
                            metadata.Modifications.Remove(Client.Constants.Documents.Metadata.Attachments);
                        }
                        else
                        {
                            document.Flags |= DocumentFlags.HasAttachments;
                            metadata.Modifications = new DynamicJsonValue(metadata)
                            {
                                [Client.Constants.Documents.Metadata.Attachments] = attachmentsToSave
                            };
                        }

                        using (var old = document.Data)
                        {
                            var newDocument = context.ReadObject(old, document.Id, BlittableJsonDocumentBuilder.UsageMode.ToDisk);
                            _database.DocumentsStorage.Put(context, document.Id, null, newDocument);
                        }
                    }
                }

                if (_log.IsInfoEnabled)
                    _log.Info($"Updated {count:#,#0} documents metadata");

                return count;
            }

            public void Add(string id)
            {
                Ids.Add(id);
            }

            public void Dispose()
            {
                if (_isDisposed)
                    return;

                _isDisposed = true;
                Ids.Clear();
            }

            public override TransactionOperationsMerger.IReplayableCommandDto<TransactionOperationsMerger.MergedTransactionCommand> ToDto(JsonOperationContext context)
            {
                return new MergedBatchFixDocumentMetadataCommandDto
                {
                    Ids = Ids
                };
            }

            internal class MergedBatchFixDocumentMetadataCommandDto : TransactionOperationsMerger.IReplayableCommandDto<MergedBatchFixDocumentMetadataCommand>
            {
                public HashSet<string> Ids = new HashSet<string>();

                public MergedBatchFixDocumentMetadataCommand ToCommand(DocumentsOperationContext context, DocumentDatabase database)
                {
                    var log = LoggingSource.Instance.GetLogger<DatabaseDestination>(database.Name);
                    var command = new MergedBatchFixDocumentMetadataCommand(database, log);

                    foreach (var id in Ids)
                    {
                        command.Add(id);
                    }

                    return command;
                }
            }
        }

        internal class MergedBatchDeleteRevisionCommand : TransactionOperationsMerger.MergedTransactionCommand, IDisposable
        {
            private readonly Logger _log;
            public readonly List<KeyValuePair<string, CollectionName>> Ids = new List<KeyValuePair<string, CollectionName>>();
            private readonly DocumentDatabase _database;
            private readonly DocumentsOperationContext _context;
            public DocumentsOperationContext Context => _context;
            private bool _isDisposed;
            public bool IsDisposed => _isDisposed;

            public MergedBatchDeleteRevisionCommand(DocumentDatabase database, Logger log)
            {
                _database = database;
                _log = log;
                _database.DocumentsStorage.ContextPool.AllocateOperationContext(out _context);
            }

            protected override int ExecuteCmd(DocumentsOperationContext context)
            {
                if (_log.IsInfoEnabled)
                    _log.Info($"Deleting {Ids.Count:#,#0} revisions");

                foreach (var id in Ids)
                {
                    using (DocumentIdWorker.GetSliceFromId(context, id.Key, out var lowerId))
                    {
                        _database.DocumentsStorage.RevisionsStorage.Delete(context,
                            id.Key,
                            lowerId,
                            id.Value,
                            _database.DocumentsStorage.GetNewChangeVector(context, _database.DocumentsStorage.GenerateNextEtag()),
                            _database.Time.GetUtcNow().Ticks,
                            NonPersistentDocumentFlags.FromSmuggler,
                            DocumentFlags.DeleteRevision);
                    }
                }
                return 1;
            }

            public void Add(KeyValuePair<string, CollectionName> id)
            {
                Ids.Add(id);
            }

            public void Dispose()
            {
                if (_isDisposed)
                    return;

                _isDisposed = true;
                Ids.Clear();
            }


            public override TransactionOperationsMerger.IReplayableCommandDto<TransactionOperationsMerger.MergedTransactionCommand> ToDto(JsonOperationContext context)
            {
                return new MergedBatchDeleteRevisionCommandDto
                {
                    Ids = Ids
                };
            }
        }

        internal class MergedBatchDeleteRevisionCommandDto : TransactionOperationsMerger.IReplayableCommandDto<MergedBatchDeleteRevisionCommand>
        {
            public List<KeyValuePair<string, CollectionName>> Ids = new List<KeyValuePair<string, CollectionName>>();

            public MergedBatchDeleteRevisionCommand ToCommand(DocumentsOperationContext context, DocumentDatabase database)
            {
                var log = LoggingSource.Instance.GetLogger<DatabaseDestination>(database.Name);
                var command = new MergedBatchDeleteRevisionCommand(database, log);

                foreach (var id in Ids)
                {
                    command.Add(id);
                }

                return command;
            }
        }

        private class CounterActions : ICounterActions
        {
            private readonly DocumentDatabase _database;
            private CountersHandler.SmugglerCounterBatchCommand _cmd;
            private CountersHandler.SmugglerCounterBatchCommand _prevCommand;
            private Task _prevCommandTask = Task.CompletedTask;
            private int _countersCount;
            private readonly int _maxBatchSize;

            public CounterActions(DocumentDatabase database)
            {
                _database = database;
                _cmd = new CountersHandler.SmugglerCounterBatchCommand(_database);

                _maxBatchSize = PlatformDetails.Is32Bits || database.Configuration.Storage.ForceUsing32BitsPager
                    ? 2 * 1024
                    : 10 * 1024;
            }

            private void AddToBatch(CounterGroupDetail counterGroupDetail)
            {
                _cmd.Add(counterGroupDetail);

                counterGroupDetail.Values.TryGet(CountersStorage.Values, out BlittableJsonReaderObject counters);
                _countersCount += counters?.Count ?? 0;
            }

            private void AddToBatch(CounterDetail counter)
            {
                _cmd.AddLegacy(counter.DocumentId, counter);
                _countersCount++;
            }

            public void WriteCounter(CounterGroupDetail counterDetail)
            {
                AddToBatch(counterDetail);
                HandleBatchOfCountersIfNecessary();
            }

            public void WriteLegacyCounter(CounterDetail counterDetail)
            {
                AddToBatch(counterDetail);
                HandleBatchOfCountersIfNecessary();
            }

            public void RegisterForDisposal(IDisposable data)
            {
                _cmd.RegisterForDisposal(data);
            }

            public void Dispose()
            {
                FinishBatchOfCounters();
            }

            private void HandleBatchOfCountersIfNecessary()
            {
                if (_countersCount < _maxBatchSize)
                    return;

                var prevCommand = _prevCommand;
                var prevCommandTask = _prevCommandTask;

                var commandTask = _database.TxMerger.Enqueue(_cmd);

                _prevCommand = _cmd;
                _prevCommandTask = commandTask;

                if (prevCommand != null)
                {
                    using (prevCommand)
                        AsyncHelpers.RunSync(() => prevCommandTask);
                }
                _cmd = new CountersHandler.SmugglerCounterBatchCommand(_database);

                _countersCount = 0;
            }

            private void FinishBatchOfCounters()
            {
                if (_prevCommand != null)
                {
                    using (_prevCommand)
                        AsyncHelpers.RunSync(() => _prevCommandTask);

                    _prevCommand = null;
                }

                if (_countersCount > 0)
                {
                    using (_cmd)
                        AsyncHelpers.RunSync(() => _database.TxMerger.Enqueue(_cmd));
                }

                _cmd = null;
            }

            public DocumentsOperationContext GetContextForNewDocument()
            {
                _cmd.Context.CachedProperties.NewDocument();
                return _cmd.Context;
            }

            public Stream GetTempStream()
            {
                throw new NotSupportedException("GetTempStream is never used in CounterActions. Shouldn't happen");
            }
        }

        private class SubscriptionActions : ISubscriptionActions
        {
            private readonly DocumentDatabase _database;
            private readonly List<PutSubscriptionCommand> _subscriptionCommands = new List<PutSubscriptionCommand>();

            public SubscriptionActions(DocumentDatabase database)
            {
                _database = database;
            }

            public void Dispose()
            {
                if (_subscriptionCommands.Count == 0)
                    return;

                SendCommands();
            }

            public void WriteSubscription(SubscriptionState subscriptionState)
            {
                const int batchSize = 1024;

                _subscriptionCommands.Add(new PutSubscriptionCommand(_database.Name, subscriptionState.Query, null)
                {
                    SubscriptionName = subscriptionState.SubscriptionName,
                    //After restore/export , subscription will start from the start
                    InitialChangeVector = null
                });

                if (_subscriptionCommands.Count < batchSize)
                    return;

                SendCommands();
            }

            private void SendCommands()
            {
                AsyncHelpers.RunSync(() =>
                    _database.ServerStore.SendToLeaderAsync(new PutSubscriptionBatchCommand(_subscriptionCommands)));

                _subscriptionCommands.Clear();
            }
        }

    }
}<|MERGE_RESOLUTION|>--- conflicted
+++ resolved
@@ -976,12 +976,7 @@
                     PutAttachments(context, document, isRevision: false, out _);
 
                     newEtag = _database.DocumentsStorage.GenerateNextEtag();
-<<<<<<< HEAD
                         document.ChangeVector = _database.DocumentsStorage.GetNewChangeVector(context, newEtag);
-
-=======
-                    document.ChangeVector = _database.DocumentsStorage.GetNewChangeVector(context, newEtag);
->>>>>>> ca591239
                     databaseChangeVector = ChangeVectorUtils.MergeVectors(databaseChangeVector, document.ChangeVector);
 
                     _database.DocumentsStorage.Put(context, id, null, document.Data, document.LastModified.Ticks, document.ChangeVector, document.Flags, document.NonPersistentFlags);
