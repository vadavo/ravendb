--- conflicted
+++ resolved
@@ -416,7 +416,7 @@
             try
             {
                 UpdateCertificateExpirationAlert();
-            }
+        }
             catch (Exception exception)
             {
                 if (Logger.IsOperationsEnabled)
@@ -903,7 +903,7 @@
             try
             {
                 UpdateCertificateExpirationAlert();
-            }
+        }
             catch (Exception exception)
             {
                 if (Logger.IsOperationsEnabled)
@@ -1356,20 +1356,16 @@
                 if (string.IsNullOrEmpty(Configuration.Security.CertificateLoadExec) == false &&
                     (string.IsNullOrEmpty(Configuration.Security.CertificateRenewExec) || string.IsNullOrEmpty(Configuration.Security.CertificateChangeExec)))
                 {
-<<<<<<< HEAD
-                    throw new InvalidOperationException($"Invalid certificate configuration. The configuration property '{RavenConfiguration.GetKey(x => x.Security.CertificateExec)}' has been deprecated since RavenDB 4.2, please use '{RavenConfiguration.GetKey(x => x.Security.CertificateLoadExec)}' along with '{RavenConfiguration.GetKey(x => x.Security.CertificateRenewExec)}' and '{RavenConfiguration.GetKey(x => x.Security.CertificateChangeExec)}'. For more information, refer to the online documentation at https://ravendb.net/l/4554RZ/5.0.");
-=======
                     if (Logger.IsOperationsEnabled)
                         Logger.Operations($"You are using the configuration property '{RavenConfiguration.GetKey(x => x.Security.CertificateLoadExec)}', without specifying '{RavenConfiguration.GetKey(x => x.Security.CertificateRenewExec)}' and '{RavenConfiguration.GetKey(x => x.Security.CertificateChangeExec)}'. This configuration requires you to renew the certificate manually across the entire cluster.");
->>>>>>> f3e2f29a
-                }
-                
+                }
+
                 return LoadCertificate();
             }
             catch (Exception e)
-            {
+                {
                 throw new InvalidOperationException("Unable to start the server.", e);
-            }
+                }
         }
 
         private CertificateHolder LoadCertificate()
@@ -1378,11 +1374,7 @@
             {
                 if (string.IsNullOrEmpty(Configuration.Security.CertificateExec) == false)
                 {
-<<<<<<< HEAD
-                    throw new InvalidOperationException($"Invalid certificate configuration. When using the configuration property '{RavenConfiguration.GetKey(x => x.Security.CertificateLoadExec)}', it must be accompanied by '{RavenConfiguration.GetKey(x => x.Security.CertificateRenewExec)}' and '{RavenConfiguration.GetKey(x => x.Security.CertificateChangeExec)}'. For more information, refer to the online documentation at https://ravendb.net/l/4554RZ/5.0.");
-=======
                     throw new InvalidOperationException($"Invalid certificate configuration. The configuration property '{RavenConfiguration.GetKey(x => x.Security.CertificateExec)}' has been deprecated since RavenDB 4.2, please use '{RavenConfiguration.GetKey(x => x.Security.CertificateLoadExec)}' along with '{RavenConfiguration.GetKey(x => x.Security.CertificateRenewExec)}' and '{RavenConfiguration.GetKey(x => x.Security.CertificateChangeExec)}'.");
->>>>>>> f3e2f29a
                 }
 
                 if (string.IsNullOrEmpty(Configuration.Security.CertificatePath) == false)
