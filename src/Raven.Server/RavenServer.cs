--- conflicted
+++ resolved
@@ -13,10 +13,7 @@
 using Raven.Database.Util;
 using Raven.Server.Config;
 using Raven.Server.Documents.TcpHandlers;
-<<<<<<< HEAD
-=======
 using Raven.Server.Json;
->>>>>>> b5b6608f
 using Raven.Server.Routing;
 using Raven.Server.ServerWide;
 using Raven.Server.Utils;
@@ -243,54 +240,6 @@
                     multiDocumentParser = context.ParseMultiFrom(stream);
                     try
                     {
-<<<<<<< HEAD
-                        var reader = await multiDocumentParser.ParseToMemoryAsync();
-                        string db;
-                        if (reader.TryGet("Database", out db) == false)
-                        {
-                            throw new InvalidOperationException("Could not read Database property from the tcp command");
-                        }
-                        string operation;
-                        if (reader.TryGet("Operation", out operation) == false)
-                        {
-                            throw new InvalidOperationException("Could not read Operation property from the tcp command");
-                        }
-                        var databaseLoadingTask = ServerStore.DatabasesLandlord.TryGetOrCreateResourceStore(db);
-                        if (databaseLoadingTask == null)
-                        {
-                            throw new InvalidOperationException("There is no database named " + db);
-                        }
-                        if (await Task.WhenAny(databaseLoadingTask, Task.Delay(5000)) != databaseLoadingTask)
-                        {
-                            throw new InvalidOperationException("Timeout when loading database + " + db +
-                                                                ", try again later");
-                        }
-                        
-                        var documentDatabase = await databaseLoadingTask;
-                        switch (operation)
-                        {
-                            case "BulkInsert":
-                                BulkInsertConnection.Run(documentDatabase, context, stream, tcpClient, multiDocumentParser);
-                                break;
-                            case "Subscription":
-                                SubscriptionConnection.SendSubscriptionDocuments(documentDatabase, context, stream, tcpClient, multiDocumentParser);
-                                break;
-                            default:
-                                throw new InvalidOperationException("Unknown operation for tcp " + operation);
-                        }
-
-                        tcpClient = null; // the connection handler will dispose this, it is not its responsability
-                        stream = null;
-                        context = null;
-                        multiDocumentParser = null;
-                    }
-                    catch (Exception e)
-                    {
-                        if (_tcpLogger.IsInfoEnabled)
-                        {
-                            _tcpLogger.Info("Failed to process TCP connection run", e);
-                        }
-=======
 						var header = JsonDeserialization.TcpConnectionHeaderMessage(await multiDocumentParser.ParseToMemoryAsync());
 
 						var databaseLoadingTask = ServerStore.DatabasesLandlord.TryGetOrCreateResourceStore(header.DatabaseName);
@@ -331,7 +280,6 @@
                         {
                             _tcpLogger.Info("Failed to process TCP connection run", e);
                         }
->>>>>>> b5b6608f
                         if (context != null)
                         {
                             using (var writer = new BlittableJsonTextWriter(context, stream))
