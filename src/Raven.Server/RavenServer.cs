using System;
using System.Collections.Generic;
using System.Diagnostics;
using System.IO;
using System.IO.Pipes;
using System.Linq;
using System.Net;
using System.Net.Http;
using System.Net.Security;
using System.Net.Sockets;
using System.Security.Claims;
using System.Security.Cryptography.X509Certificates;
using System.Text;
using System.Threading;
using System.Threading.Tasks;
using Microsoft.AspNetCore.Builder;
using Microsoft.AspNetCore.Connections;
using Microsoft.AspNetCore.Hosting;
using Microsoft.AspNetCore.Hosting.Server.Features;
using Microsoft.AspNetCore.Http.Features;
using Microsoft.AspNetCore.Http.Features.Authentication;
using Microsoft.AspNetCore.ResponseCompression;
using Microsoft.AspNetCore.Server.Kestrel.Core;
using Microsoft.Extensions.DependencyInjection;
using Newtonsoft.Json;
using Org.BouncyCastle.Pkcs;
using Raven.Client.Exceptions.Database;
using Raven.Client.Exceptions.Security;
using Raven.Client.Extensions;
using Raven.Client.Http;
using Raven.Client.Json.Serialization;
using Raven.Client.ServerWide.Operations.Certificates;
using Raven.Client.ServerWide.Tcp;
using Raven.Client.Util;
using Raven.Server.Commercial;
using Raven.Server.Config;
using Raven.Server.Documents;
using Raven.Server.Documents.Patch;
using Raven.Server.Documents.TcpHandlers;
using Raven.Server.Https;
using Raven.Server.Json;
using Raven.Server.Monitoring.Snmp;
using Raven.Server.NotificationCenter.Notifications;
using Raven.Server.NotificationCenter.Notifications.Details;
using Raven.Server.Rachis;
using Raven.Server.Routing;
using Raven.Server.ServerWide;
using Raven.Server.ServerWide.Commands;
using Raven.Server.ServerWide.Context;
using Raven.Server.ServerWide.Maintenance;
using Raven.Server.Utils;
using Raven.Server.Utils.Cpu;
using Raven.Server.Web.ResponseCompression;
using Sparrow;
using Sparrow.Json;
using Sparrow.Json.Parsing;
using Sparrow.Logging;
using Sparrow.Server.Debugging;
using Sparrow.Threading;
using Voron;
using DateTime = System.DateTime;

namespace Raven.Server
{
    public class RavenServer : IDisposable
    {
        static RavenServer()
        {
            DebugStuff.Attach();
            UnhandledExceptions.Track(Logger);
        }

        private static readonly Logger Logger = LoggingSource.Instance.GetLogger<RavenServer>("Server");
        private readonly Logger _authAuditLog = LoggingSource.AuditLog.GetLogger("AuthenticateCertificate", "Audit");
        private TestingStuff _forTestingPurposes;

        public readonly RavenConfiguration Configuration;

        public Timer ServerMaintenanceTimer;

        public SystemTime Time = new SystemTime();

        public readonly ServerStore ServerStore;

        private IWebHost _webHost;

        private IWebHost _redirectingWebHost;

        private readonly Logger _tcpLogger;
        private readonly ExternalCertificateValidator _externalCertificateValidator;
        internal readonly JsonContextPool _tcpContextPool;

        public event Action AfterDisposal;

        public readonly ServerStatistics Statistics;

        public event EventHandler ServerCertificateChanged;

        public ICpuUsageCalculator CpuUsageCalculator;

        internal bool ThrowOnLicenseActivationFailure;

        internal Action<StorageEnvironment> BeforeSchemaUpgrade;

        internal string DebugTag;

        internal CipherSuitesPolicy CipherSuitesPolicy => _httpsConnectionMiddleware?.CipherSuitesPolicy;

        public RavenServer(RavenConfiguration configuration)
        {
            JsonDeserializationValidator.Validate();

            Configuration = configuration ?? throw new ArgumentNullException(nameof(configuration));
            if (Configuration.Initialized == false)
                throw new InvalidOperationException("Configuration must be initialized");

            Statistics = new ServerStatistics();

            AdminScripts = new ScriptRunnerCache(null, Configuration)
            {
                EnableClr = true
            };

            ServerStore = new ServerStore(Configuration, this);
            Metrics = new MetricCounters();
            MetricCacher = new ServerMetricCacher(this);

            _tcpLogger = LoggingSource.Instance.GetLogger<RavenServer>("Server/TCP");
            _externalCertificateValidator = new ExternalCertificateValidator(this, Logger);
            _tcpContextPool = new JsonContextPool(Configuration.Memory.MaxContextSizeToKeep);
        }

        public TcpListenerStatus GetTcpServerStatus()
        {
            return _tcpListenerStatus;
        }

        public void Initialize()
        {
            var sp = Stopwatch.StartNew();
            Certificate = LoadCertificateAtStartup() ?? new CertificateHolder();

            CpuUsageCalculator = string.IsNullOrEmpty(Configuration.Monitoring.CpuUsageMonitorExec)
                ? CpuHelper.GetOSCpuUsageCalculator()
                : CpuHelper.GetExtensionPointCpuUsageCalculator(_tcpContextPool, Configuration.Monitoring, ServerStore.NotificationCenter);

            CpuUsageCalculator.Init();
            MetricCacher.Initialize();

            if (Logger.IsInfoEnabled)
                Logger.Info($"Server store started took {sp.ElapsedMilliseconds:#,#;;0} ms");

            sp.Restart();
            ListenToPipes().IgnoreUnobservedExceptions();
            Router = new RequestRouter(RouteScanner.AllRoutes, this);

            try
            {
                ListenEndpoints = GetServerAddressesAndPort();

                void ConfigureKestrel(KestrelServerOptions options)
                {
                    options.AllowSynchronousIO = true;

                    options.Limits.MaxRequestLineSize = (int)Configuration.Http.MaxRequestLineSize.GetValue(SizeUnit.Bytes);
                    options.Limits.MaxRequestBodySize = null; // no limit!
                    options.Limits.MinResponseDataRate = null; // no limit!
                    options.Limits.MinRequestBodyDataRate = null; // no limit!

                    if (Configuration.Http.MinDataRatePerSecond.HasValue && Configuration.Http.MinDataRateGracePeriod.HasValue)
                    {
                        options.Limits.MinResponseDataRate = new MinDataRate(Configuration.Http.MinDataRatePerSecond.Value.GetValue(SizeUnit.Bytes),
                            Configuration.Http.MinDataRateGracePeriod.Value.AsTimeSpan);
                        options.Limits.MinRequestBodyDataRate = new MinDataRate(Configuration.Http.MinDataRatePerSecond.Value.GetValue(SizeUnit.Bytes),
                            Configuration.Http.MinDataRateGracePeriod.Value.AsTimeSpan);
                    }

                    if (Configuration.Http.MaxRequestBufferSize.HasValue)
                        options.Limits.MaxRequestBufferSize = Configuration.Http.MaxRequestBufferSize.Value.GetValue(SizeUnit.Bytes);

                    options.ConfigureEndpointDefaults(listenOptions => listenOptions.Protocols = Configuration.Http.Protocols);

                    if (Certificate.Certificate != null)
                    {
                        _httpsConnectionMiddleware = new HttpsConnectionMiddleware(this, options);
                        _httpsConnectionMiddleware.SetCertificate(Certificate.Certificate);

                        foreach (var address in ListenEndpoints.Addresses)
                        {
                            options.Listen(address, ListenEndpoints.Port, listenOptions =>
                            {
                                listenOptions
                                    .UseHttps()
                                    .Use(_httpsConnectionMiddleware.OnConnectionAsync);
                            });
                        }

                        _refreshClusterCertificate = new Timer(RefreshClusterCertificateTimerCallback);
                    }
                }

                var webHostBuilder = new WebHostBuilder()
                    .CaptureStartupErrors(captureStartupErrors: true)
                    .UseKestrel(ConfigureKestrel)
                    .UseUrls(Configuration.Core.ServerUrls)
                    .UseStartup<RavenServerStartup>()
                    .UseShutdownTimeout(TimeSpan.FromSeconds(1))
                    .ConfigureServices(services =>
                    {
                        if (Configuration.Http.UseResponseCompression)
                        {
                            services.Configure<ResponseCompressionOptions>(options =>
                            {
                                options.EnableForHttps = Configuration.Http.AllowResponseCompressionOverHttps;
                                options.Providers.Add(typeof(GzipCompressionProvider));
                                options.Providers.Add(typeof(DeflateCompressionProvider));
                            });

                            services.Configure<GzipCompressionProviderOptions>(options => { options.Level = Configuration.Http.GzipResponseCompressionLevel; });

                            services.Configure<DeflateCompressionProviderOptions>(options => { options.Level = Configuration.Http.DeflateResponseCompressionLevel; });

                            services.AddResponseCompression();
                        }

                        services.AddSingleton(Router);
                        services.AddSingleton(this);
                        services.Configure<FormOptions>(options => { options.MultipartBodyLengthLimit = long.MaxValue; });
                    });

                if (Configuration.Http.UseLibuv)
                    webHostBuilder = webHostBuilder.UseLibuv();

                _webHost = webHostBuilder.Build();
            }
            catch (Exception e)
            {
                if (Logger.IsInfoEnabled)
                    Logger.Info("Could not configure server", e);
                throw;
            }

            if (Logger.IsInfoEnabled)
                Logger.Info($"Configuring HTTP server took {sp.ElapsedMilliseconds:#,#;;0} ms");

            try
            {
                _webHost.Start();

                var serverAddressesFeature = _webHost.ServerFeatures.Get<IServerAddressesFeature>();
                WebUrl = GetWebUrl(serverAddressesFeature.Addresses.First()).TrimEnd('/');

                if (Certificate.Certificate != null)
                {
                    try
                    {
                        AssertServerCanContactItselfWhenAuthIsOn(Certificate.Certificate)
                            .IgnoreUnobservedExceptions()
                            // here we wait a bit, just enough so for normal servers
                            // we'll be successful, but not enough to hang the server
                            // startup if there is some issue talking to the node because
                            // of firewall, ssl issues, etc.
                            .Wait(250);
                    }
                    catch (Exception)
                    {
                        // the .Wait() can throw as well, so we'll ignore any
                        // errors here, it all goes to the log anyway
                    }

                    ServerCertificateChanged += OnServerCertificateChanged;

                    _externalCertificateValidator.Initialize();

                    var port = new Uri(Configuration.Core.ServerUrls[0]).Port;
                    if (port == 443 && Configuration.Security.DisableHttpsRedirection == false)
                    {
                        RedirectsHttpTrafficToHttps();
                    }

                    SecretProtection.AddCertificateChainToTheUserCertificateAuthorityStoreAndCleanExpiredCerts(Certificate.Certificate, Certificate.Certificate.Export(X509ContentType.Cert), Configuration.Security.CertificatePassword);
                }

                if (Logger.IsInfoEnabled)
                    Logger.Info($"Initialized Server... {WebUrl}");

                _tcpListenerStatus = StartTcpListener();

                try
                {
                    ServerStore.Initialize();
                }
                catch (Exception e)
                {
                    if (Logger.IsOperationsEnabled)
                        Logger.Operations("Could not open the server store", e);
                    throw;
                }

                ServerStore.TriggerDatabases();

                StartSnmp();

                if (Configuration.Server.CpuCreditsBase != null ||
                    Configuration.Server.CpuCreditsMax != null ||
                    Configuration.Server.CpuCreditsExhaustionFailoverThreshold != null ||
                    Configuration.Server.CpuCreditsExhaustionBackgroundTasksThreshold != null ||
                    Configuration.Server.CpuCreditsExec != null)
                {
                    if (Configuration.Server.CpuCreditsBase == null ||
                        Configuration.Server.CpuCreditsMax == null)
                        throw new InvalidOperationException($"Both {RavenConfiguration.GetKey(s => s.Server.CpuCreditsBase)} and {RavenConfiguration.GetKey(s => s.Server.CpuCreditsMax)} must be specified");

                    if (string.IsNullOrEmpty(Configuration.Server.CpuCreditsExec))
                        throw new InvalidOperationException($"CPU credits were configured but missing the {RavenConfiguration.GetKey(s => s.Server.CpuCreditsExec)} key.");

                    CpuCreditsBalance.BaseCredits = Configuration.Server.CpuCreditsBase.Value;
                    CpuCreditsBalance.MaxCredits = Configuration.Server.CpuCreditsMax.Value;
                    CpuCreditsBalance.BackgroundTasksThreshold =
                        // default to 1/4 of the base CPU credits
                        Configuration.Server.CpuCreditsExhaustionBackgroundTasksThreshold ?? CpuCreditsBalance.BaseCredits / 4;
                    CpuCreditsBalance.FailoverThreshold =
                        // default to disabled
                        Configuration.Server.CpuCreditsExhaustionFailoverThreshold ?? -1;
                    CpuCreditsBalance.RemainingCpuCredits = Math.Max(CpuCreditsBalance.BackgroundTasksThreshold, CpuCreditsBalance.FailoverThreshold) + 1;

                    _cpuCreditsMonitoring = PoolOfThreads.GlobalRavenThreadPool.LongRunning(_ =>
                    {
                        try
                        {
                            StartMonitoringCpuCredits();
                        }
                        catch (Exception e)
                        {
                            if (Logger.IsOperationsEnabled)
                                Logger.Operations("Fatal exception occured during cpu credit monitoring", e);
                        }
                    }, null, "CPU Credits Monitoring");
                }

                _refreshClusterCertificate?.Change(TimeSpan.FromMinutes(1), TimeSpan.FromHours(1));
            }
            catch (Exception e)
            {
                if (Logger.IsOperationsEnabled)
                    Logger.Operations("Could not start server", e);
                throw;
            }
        }

        private void UpdateCertificateExpirationAlert()
        {
            var remainingDays = (Certificate.Certificate.NotAfter - Time.GetUtcNow().ToLocalTime()).TotalDays;
            if (remainingDays <= 0)
            {
                string msg = $"The server certificate has expired on {Certificate.Certificate.NotAfter.ToShortDateString()}.";

                if (Configuration.Core.SetupMode == SetupMode.LetsEncrypt)
                {
                    msg += $" Automatic renewal is no longer possible. Please check the logs for errors and contact support@ravendb.net.";
                }
                
                ServerStore.NotificationCenter.Add(AlertRaised.Create(null, CertificateReplacement.CertReplaceAlertTitle, msg, AlertType.Certificates_Expiration, NotificationSeverity.Error));

                if (Logger.IsOperationsEnabled)
                    Logger.Operations(msg);
            }
            else if (remainingDays <= 20)
            {
                string msg = $"The server certificate will expire on {Certificate.Certificate.NotAfter.ToShortDateString()}. There are only {(int)remainingDays} days left for renewal.";

                if (Configuration.Core.SetupMode == SetupMode.LetsEncrypt)
                {
                    if (ServerStore.LicenseManager.LicenseStatus.CanAutoRenewLetsEncryptCertificate)
                    {
                        msg += " You are using a Let's Encrypt server certificate which was supposed to renew automatically. Please check the logs for errors and contact support@ravendb.net.";
                    }
                    else
                    {
                        msg += " You are using a Let's Encrypt server certificate but automatic renewal is not supported by your license. Go to the certificate page in the studio and trigger the renewal manually.";
                    }
                }

                var severity = remainingDays < 3 ? NotificationSeverity.Error : NotificationSeverity.Warning;

                ServerStore.NotificationCenter.Add(AlertRaised.Create(null, CertificateReplacement.CertReplaceAlertTitle, msg, AlertType.Certificates_Expiration, severity));

                if (Logger.IsOperationsEnabled) 
                    Logger.Operations(msg);
            }
            else
            {
                ServerStore.NotificationCenter.Dismiss(AlertRaised.GetKey(AlertType.Certificates_Expiration, null));
            }
        }

        private void OnServerCertificateChanged(object sender, EventArgs e)
        {
            if (RequestExecutor.HasServerCertificateCustomValidationCallback)
            {
                RequestExecutor.RemoteCertificateValidationCallback -= CertificateCallback;
            }

            try
            {
                AssertServerCanContactItselfWhenAuthIsOn(Certificate.Certificate)
                    .IgnoreUnobservedExceptions()
                    // here we wait a bit, just enough so for normal servers
                    // we'll be successful, but not enough to hang the server
                    // if there is some issue talking to the node because
                    // of firewall, ssl issues, etc.
                    .Wait(250);
            }
            catch (Exception)
            {
                // the .Wait() can throw as well, so we'll ignore any
                // errors here, it all goes to the log anyway
            }

            try
            {
                UpdateCertificateExpirationAlert();
        }
            catch (Exception exception)
            {
                if (Logger.IsOperationsEnabled)
                    Logger.Operations($"Failed to check the expiration date of the new server certificate '{Certificate.Certificate?.Subject} ({Certificate.Certificate?.Thumbprint})'", exception);
            }
        }

        public void ClearExternalCertificateValidationCache()
        {
            // Can be called from the Admin JS Console
            _externalCertificateValidator?.ClearCache();
        }

        public readonly CpuCreditsState CpuCreditsBalance = new CpuCreditsState();

        public class CpuCreditsState : IDynamicJson
        {
            public bool Used;
            public double BaseCredits;
            public double MaxCredits;
            public double BackgroundTasksThreshold;
            public double FailoverThreshold;
            private double _remainingCpuCredits;
            public DateTime LastSyncTime;

            public double RemainingCpuCredits
            {
                get => Interlocked.CompareExchange(ref _remainingCpuCredits, 0, 0); //atomic read of double
                set => Interlocked.Exchange(ref _remainingCpuCredits, value);
            }

            public double BackgroundTasksThresholdReleaseValue;
            public double FailoverThresholdReleaseValue;
            public double CreditsGainedPerSecond;
            public double CurrentConsumption;
            public double MachineCpuUsage;
            public double[] History = new double[60 * 60];
            public int HistoryCurrentIndex;

            public MultipleUseFlag BackgroundTasksAlertRaised = new MultipleUseFlag();
            public MultipleUseFlag FailoverAlertRaised = new MultipleUseFlag();

            public DynamicJsonValue ToJson()
            {
                var historyByMinute = new DynamicJsonArray();
                var current = HistoryCurrentIndex;
                int currentMinItems = 0;
                var currentMinuteValue = 0d;
                for (int i = 0; i < History.Length; i++)
                {
                    var val = History[(current + i) % History.Length];
                    currentMinuteValue += val;
                    if (++currentMinItems == 60)
                    {
                        currentMinItems = 0;
                        historyByMinute.Add(currentMinuteValue / 60);
                        currentMinuteValue = 0d;
                    }
                }

                return new DynamicJsonValue
                {
                    [nameof(Used)] = Used,
                    [nameof(BaseCredits)] = BaseCredits,
                    [nameof(MaxCredits)] = MaxCredits,
                    [nameof(FailoverThreshold)] = FailoverThreshold,
                    [nameof(BackgroundTasksThreshold)] = BackgroundTasksThreshold,
                    [nameof(RemainingCpuCredits)] = RemainingCpuCredits,
                    [nameof(BackgroundTasksThresholdReleaseValue)] = BackgroundTasksThresholdReleaseValue,
                    [nameof(FailoverThresholdReleaseValue)] = FailoverThresholdReleaseValue,
                    [nameof(CreditsGainedPerSecond)] = CreditsGainedPerSecond,
                    [nameof(CurrentConsumption)] = CurrentConsumption,
                    [nameof(MachineCpuUsage)] = MachineCpuUsage,
                    [nameof(History)] = historyByMinute,
                    [nameof(LastSyncTime)] = LastSyncTime
                };
            }
        }

        private void StartMonitoringCpuCredits()
        {
            CpuCreditsBalance.Used = true;
            CpuCreditsBalance.BackgroundTasksThresholdReleaseValue = CpuCreditsBalance.BackgroundTasksThreshold * 1.25;
            CpuCreditsBalance.FailoverThresholdReleaseValue = CpuCreditsBalance.FailoverThreshold * 1.25;
            CpuCreditsBalance.CreditsGainedPerSecond = CpuCreditsBalance.BaseCredits / 3600;

            int remainingTimeToBackgroundAlert = 15, remainingTimeToFailvoerAlert = 5;
            AlertRaised backgroundTasksAlert = null, failoverAlert = null;

            var sw = Stopwatch.StartNew();
            Stopwatch err = null;

            try
            {
                UpdateCpuCreditsFromExec();
            }
            catch (Exception e)
            {
                if (Logger.IsOperationsEnabled)
                    Logger.Operations("During CPU credits monitoring, failed to sync the remaining credits.", e);
            }

            while (ServerStore.ServerShutdown.IsCancellationRequested == false)
            {
                try
                {
                    var (overallMachineCpuUsage, _) = MetricCacher.GetValue(Raven.Server.Utils.MetricCacher.Keys.Server.CpuUsage, CpuUsageCalculator.Calculate);
                    var utilizationOverAllCores = (overallMachineCpuUsage / 100) * Environment.ProcessorCount;
                    CpuCreditsBalance.CurrentConsumption = utilizationOverAllCores;
                    CpuCreditsBalance.MachineCpuUsage = overallMachineCpuUsage;
                    CpuCreditsBalance.RemainingCpuCredits += CpuCreditsBalance.History[CpuCreditsBalance.HistoryCurrentIndex];
                    CpuCreditsBalance.History[CpuCreditsBalance.HistoryCurrentIndex] = utilizationOverAllCores;

                    CpuCreditsBalance.RemainingCpuCredits -= utilizationOverAllCores; // how much we spent this second
                    CpuCreditsBalance.RemainingCpuCredits += CpuCreditsBalance.CreditsGainedPerSecond; // how much we earned this second

                    if (CpuCreditsBalance.RemainingCpuCredits > CpuCreditsBalance.MaxCredits)
                        CpuCreditsBalance.RemainingCpuCredits = CpuCreditsBalance.MaxCredits;
                    if (CpuCreditsBalance.RemainingCpuCredits < 0)
                        CpuCreditsBalance.RemainingCpuCredits = 0;

                    if (++CpuCreditsBalance.HistoryCurrentIndex >= CpuCreditsBalance.History.Length)
                        CpuCreditsBalance.HistoryCurrentIndex = 0;

                    MaybeRaiseAlert(CpuCreditsBalance.BackgroundTasksThreshold,
                        CpuCreditsBalance.BackgroundTasksThresholdReleaseValue,
                        CpuCreditsBalance.BackgroundTasksAlertRaised,
                        "The CPU credits balance for this instance is nearly exhausted (see /debug/cpu-credits endpoint for details), " +
                        "RavenDB will throttle internal processes to reduce CPU consumption such as indexing, ETL processes and backups.",
                        15,
                        ref backgroundTasksAlert,
                        ref remainingTimeToBackgroundAlert);

                    MaybeRaiseAlert(CpuCreditsBalance.FailoverThreshold,
                        CpuCreditsBalance.FailoverThresholdReleaseValue,
                        CpuCreditsBalance.FailoverAlertRaised,
                        "The CPU credits balance for this instance is nearly exhausted (see /debug/cpu-credits endpoint for details), " +
                        "rejecting requests to databases to alleviate machine load.",
                        5,
                        ref failoverAlert,
                        ref remainingTimeToFailvoerAlert);
                }
                catch (Exception e)
                {
                    if (Logger.IsOperationsEnabled)
                        Logger.Operations("Unhandled exception occured during cpu credit monitoring", e);
                }

                try
                {
                    if (sw.Elapsed.TotalSeconds >= (int)Configuration.Server.CpuCreditsExecSyncInterval.AsTimeSpan.TotalSeconds)
                    {
                        sw.Restart();

                        UpdateCpuCreditsFromExec();
                    }
                }
                catch (Exception e)
                {
                    if (err == null || err.Elapsed.TotalMinutes > 15)
                    {
                        if (Logger.IsOperationsEnabled)
                            Logger.Operations("During CPU credits monitoring, failed to sync the remaining credits.", e);
                        if (err == null)
                            err = Stopwatch.StartNew();
                        else
                            err.Restart();
                    }
                }

                try
                {
                    Task.Delay(1000).Wait(ServerStore.ServerShutdown);
                }
                catch (OperationCanceledException)
                {
                    return;
                }
            }

            void MaybeRaiseAlert(
                double threshold,
                double threadholdReleaseValue,
                MultipleUseFlag alertFlag,
                string alertMessage,
                int defaultTimeToAlert,
                ref AlertRaised alert,
                ref int remainingTimeToAlert)
            {
                if (CpuCreditsBalance.RemainingCpuCredits < threshold)
                {
                    if (alertFlag.IsRaised() == false)
                    {
                        alertFlag.Raise();
                        return;
                    }
                    if (alert == null && remainingTimeToAlert-- > 0)
                    {
                        alert = AlertRaised.Create(null, "CPU credits balance exhausted", alertMessage,
                            AlertType.Throttling_CpuCreditsBalance,
                            NotificationSeverity.Warning);
                        ServerStore.NotificationCenter.Add(alert);
                    }
                }
                if (alertFlag.IsRaised() && CpuCreditsBalance.RemainingCpuCredits > threadholdReleaseValue)
                {
                    alertFlag.Lower();
                    if (alert != null)
                    {
                        ServerStore.NotificationCenter.Dismiss(alert.Id);
                        alert = null;
                        remainingTimeToAlert = defaultTimeToAlert;
                    }
                }
            }
        }

        internal double UpdateCpuCreditsFromExec()
        {
            var response = GetCpuCreditsFromExec();

            if (response.Timestamp < DateTime.UtcNow.AddHours(-1))
                throw new InvalidOperationException($"Cannot sync the remaining CPU credits, got a result with a timestamp of more than one hour ago: {response.Timestamp}.");

            CpuCreditsBalance.RemainingCpuCredits = response.Remaining;
            CpuCreditsBalance.LastSyncTime = response.Timestamp;
            CpuCreditsBalance.HistoryCurrentIndex = 0;
            Array.Clear(CpuCreditsBalance.History, 0, CpuCreditsBalance.History.Length);

            return response.Remaining;
        }

        public class CpuCreditsResponse
        {
            public double Remaining { get; set; }
            public DateTime Timestamp { get; set; }
        }

        private CpuCreditsResponse GetCpuCreditsFromExec()
        {
            var command = Configuration.Server.CpuCreditsExec;
            var arguments = Configuration.Server.CpuCreditsExecArguments;

            var startInfo = new ProcessStartInfo
            {
                FileName = command,
                Arguments = arguments,
                UseShellExecute = false,
                RedirectStandardOutput = true,
                RedirectStandardError = true,
                CreateNoWindow = true
            };

            Process process;

            try
            {
                process = Process.Start(startInfo);
            }
            catch (Exception e)
            {
                throw new InvalidOperationException($"Unable to get cpu credits by executing {command} {arguments}. Failed to start process.", e);
            }

            using (var ms = new MemoryStream())
            {
                var readErrors = process.StandardError.ReadToEndAsync();
                var readStdOut = process.StandardOutput.BaseStream.CopyToAsync(ms);
                var timeoutInMs = (int)Configuration.Server.CpuCreditsExecTimeout.AsTimeSpan.TotalMilliseconds;

                string GetStdError()
                {
                    try
                    {
                        return readErrors.Result;
                    }
                    catch
                    {
                        return "Unable to get stdout";
                    }
                }

                try
                {
                    readStdOut.Wait(timeoutInMs);
                    readErrors.Wait(timeoutInMs);
                }
                catch (Exception e)
                {
                    throw new InvalidOperationException($"Unable to get cpu credits by executing {command} {arguments}, waited for {timeoutInMs}ms but the process didn't exit. Stderr: {GetStdError()}", e);
                }

                if (process.WaitForExit(timeoutInMs) == false)
                {
                    process.Kill();

                    throw new InvalidOperationException($"Unable to get cpu credits by executing {command} {arguments}, waited for {timeoutInMs}ms but the process didn't exit. Stderr: {GetStdError()}");
                }

                if (process.ExitCode != 0)
                {
                    throw new InvalidOperationException($"Unable to get cpu credits by executing {command} {arguments}, the exit code was {process.ExitCode}. Stderr: {GetStdError()}");
                }

                using (ServerStore.ContextPool.AllocateOperationContext(out JsonOperationContext context))
                {
                    try
                    {
                        ms.Position = 0;
                        var response = context.ReadForMemory(ms, "cpu-credits-from-script");
                        if (response.TryGet("Error", out string err))
                        {
                            throw new InvalidOperationException("Error from server: " + err);
                        }
                        if (response.GetPropertyIndex(nameof(CpuCreditsResponse.Remaining)) == -1)
                        {
                            throw new InvalidOperationException("Missing required property: " + nameof(CpuCreditsResponse.Remaining));
                        }
                        var cpuCreditsFromExec = JsonDeserializationServer.CpuCreditsResponse(response);
                        return cpuCreditsFromExec;
                    }
                    catch (Exception e)
                    {
                        string s = null;
                        try
                        {
                            if (ms.TryGetBuffer(out var buffer))
                            {
                                s = Encoding.UTF8.GetString(new ReadOnlySpan<byte>(buffer.Array, buffer.Offset, buffer.Count));
                            }
                        }
                        catch
                        {
                            // nothing to do
                        }

                        throw new InvalidOperationException("Failed to get cpu credits: " + s, e);
                    }
                }
            }
        }

        private void RedirectsHttpTrafficToHttps()
        {
            try
            {
                var serverUrlsToRedirect = Configuration.Core.ServerUrls.Select(serverUrl => new Uri(serverUrl))
                    .Select(newUri => new UriBuilder(newUri)
                    {
                        Scheme = "http",
                        Port = 80
                    }.Uri.ToString())
                    .ToArray();

                if (Logger.IsOperationsEnabled)
                    Logger.Operations($"HTTPS is on. Setting up a new web host to redirect incoming HTTP traffic on port 80 to HTTPS on port 443. The new web host is listening to { string.Join(", ", serverUrlsToRedirect) }");

                var webHostBuilder = new WebHostBuilder()
                    .UseKestrel()
                    .UseUrls(serverUrlsToRedirect)
                    .UseStartup<RedirectServerStartup>()
                    .UseShutdownTimeout(TimeSpan.FromSeconds(1));

                if (Configuration.Http.UseLibuv)
                    webHostBuilder = webHostBuilder.UseLibuv();

                _redirectingWebHost = webHostBuilder.Build();

                _redirectingWebHost.Start();
            }
            catch (Exception e)
            {
                if (Logger.IsOperationsEnabled)
                    Logger.Operations("Failed to create a webhost to redirect HTTP traffic to HTTPS", e);
            }
        }

        private async Task AssertServerCanContactItselfWhenAuthIsOn(X509Certificate2 certificateCertificate)
        {
            var url = Configuration.Core.PublicServerUrl.HasValue ? Configuration.Core.PublicServerUrl.Value.UriValue : WebUrl;

            try
            {
                using (var httpMessageHandler = new HttpClientHandler())
                {
                    httpMessageHandler.SslProtocols = TcpUtils.SupportedSslProtocols;

                    if (Logger.IsOperationsEnabled)
                        Logger.Operations($"When setting the certificate, validating that the server can authenticate with itself using {url}.");

                    // Using the server certificate as a client certificate to test if we can talk to ourselves
                    httpMessageHandler.ClientCertificates.Add(certificateCertificate);
                    using (var client = new HttpClient(httpMessageHandler)
                    {
                        BaseAddress = new Uri(url),
                        Timeout = TimeSpan.FromSeconds(15)
                    })
                    {
                        await client.GetAsync("/setup/alive");
                    }
                    if (Logger.IsOperationsEnabled)
                        Logger.Operations($"Successful connection to {url}.");
                }
            }
            catch (Exception e)
            {
                if (Logger.IsOperationsEnabled)
                    Logger.Operations($"Server failed to contact itself @ {url}. " +
                                      $"This can happen if PublicServerUrl is not the same as the domain in the certificate or you have other certificate errors. " +
                                      "Trying again, this time with a RemoteCertificateValidationCallback which allows connections with the same certificate.", e);

                try
                {
                    using (var httpMessageHandler = new HttpClientHandler())
                    {
                        // Try again, this time the callback should allow the connection.
                        httpMessageHandler.ServerCertificateCustomValidationCallback += CertificateCallback;
                        httpMessageHandler.SslProtocols = TcpUtils.SupportedSslProtocols;
                        httpMessageHandler.ClientCertificates.Add(certificateCertificate);

                        using (var client = new HttpClient(httpMessageHandler)
                        {
                            BaseAddress = new Uri(url),
                            Timeout = TimeSpan.FromSeconds(15)
                        })
                        {
                            var response = await client.GetAsync("/setup/alive");

                            if (response.IsSuccessStatusCode)
                            {
                                // It worked, let's register this callback globally in the RequestExecutor
                                if (RequestExecutor.HasServerCertificateCustomValidationCallback == false)
                                {
                                    RequestExecutor.RemoteCertificateValidationCallback += CertificateCallback;
                                }
                            }

                            if (Logger.IsOperationsEnabled)
                                Logger.Operations($"Successful connection with RemoteCertificateValidationCallback to {url}.");
                        }
                    }
                }
                catch (Exception e2)
                {
                    if (Logger.IsOperationsEnabled)
                        Logger.Operations($"Server failed to contact itself @ {url} even though RemoteCertificateValidationCallback allows connections with the same certificate.", e2);
                }
            }
        }

        private bool CertificateCallback(object sender, X509Certificate cert, X509Chain chain, SslPolicyErrors errors)
        {
            if (errors == SslPolicyErrors.None)
                return true;

            var cert2 = HttpsConnectionMiddleware.ConvertToX509Certificate2(cert);

            // We trust ourselves
            if (cert2?.Thumbprint == Certificate?.Certificate?.Thumbprint)
                return true;

            // self-signed is acceptable only if we have the same issuer as the remote certificate
            if (errors == SslPolicyErrors.RemoteCertificateChainErrors)
            {
                X509Certificate2 issuer = chain.ChainElements.Count > 1
                    ? chain.ChainElements[1].Certificate
                    : chain.ChainElements[0].Certificate;

                if (issuer?.Thumbprint == Certificate?.Certificate?.Thumbprint)
                    return true;
            }

            return false;
        }

        private Task _currentRefreshTask = Task.CompletedTask;

        public Task RefreshTask => _currentRefreshTask;

        public void RefreshClusterCertificateTimerCallback(object state)
        {
            RefreshClusterCertificate(state, RaftIdGenerator.NewId());
            
            try
            {
                UpdateCertificateExpirationAlert();
        }
            catch (Exception exception)
            {
                if (Logger.IsOperationsEnabled)
                    Logger.Operations("Periodic check of the server certificate expiration date failed.", exception);
            }
        }

        public bool RefreshClusterCertificate(object state, string raftRequestId)
        {
            // If the setup mode is anything but SetupMode.LetsEncrypt, we'll
            // check if the certificate changed and if so we'll update it immediately
            // on the local node (only). Admin is responsible for registering the new
            // certificate in the cluster and updating all the nodes

            // If the setup mode is SetupMode.LetsEncrypt, we'll check if we need to
            // update it, and if so, we'll re-generate the certificate then we'll
            // distribute it via the cluster. We'll update the cert only when all nodes
            // confirm they got it (or if there are less than 3 days to spare).

            var currentCertificate = Certificate;
            if (currentCertificate.Certificate == null)
            {
                return false; // shouldn't happen, but just in case
            }

            var forceRenew = state as bool? ?? false;

            var currentRefreshTask = _currentRefreshTask;
            if (currentRefreshTask.IsCompleted == false)
            {
                _refreshClusterCertificate?.Change(TimeSpan.FromMinutes(1), TimeSpan.FromHours(1));
                return false;
            }

            var refreshCertificate = new Task(async () => { await DoActualCertificateRefresh(currentCertificate, raftRequestId, forceRenew: forceRenew); });
            if (Interlocked.CompareExchange(ref _currentRefreshTask, currentRefreshTask, refreshCertificate) != currentRefreshTask)
                return false;

            refreshCertificate.Start();

            return true;
        }

        private async Task DoActualCertificateRefresh(CertificateHolder currentCertificate, string raftRequestId, bool forceRenew = false)
        {
            try
            {
                CertificateHolder newCertificate;
                var msg = "Tried to load certificate as part of refresh check, and got a null back, but got a valid certificate on startup!";
                try
                {
                    newCertificate = LoadCertificate();
                    if (newCertificate == null)
                    {
                        if (Logger.IsOperationsEnabled)
                            Logger.Operations(msg);

                        ServerStore.NotificationCenter.Add(AlertRaised.Create(
                            null,
                            CertificateReplacement.CertReplaceAlertTitle,
                            msg,
                            AlertType.Certificates_ReplaceError,
                            NotificationSeverity.Error));
                        return;
                    }
                }
                catch (Exception e)
                {
                    throw new InvalidOperationException("Tried to load certificate as part of refresh check, but got an error!", e);
                }

                if (newCertificate.Certificate.Thumbprint != currentCertificate.Certificate.Thumbprint)
                {
                    if (Interlocked.CompareExchange(ref Certificate, newCertificate, currentCertificate) == currentCertificate)
                        _httpsConnectionMiddleware.SetCertificate(newCertificate.Certificate);
                    ServerCertificateChanged?.Invoke(this, EventArgs.Empty);
                    return;
                }

                if (ServerStore.IsLeader() == false)
                    return;

                byte[] newCertBytes;

                if (Configuration.Core.SetupMode == SetupMode.LetsEncrypt)
                {
                    newCertBytes = await RefreshViaLetsEncrypt(currentCertificate, forceRenew);
                }
                else if (string.IsNullOrEmpty(Configuration.Security.CertificateRenewExec) == false)
                {
                    newCertBytes = RefreshViaExecutable();
                }
                else
                {
                    // The case of the periodic check, if the certificate changed on disk.
                    return;
                }

                // One of the prerequisites for the refresh has failed and it has been logged. Nothing to do anymore.
                if (newCertBytes == null)
                    return;

                await StartCertificateReplicationAsync(newCertBytes, false, raftRequestId);
            }
            catch (Exception e)
            {
                var msg = "Failed to replace the server certificate.";
                if (Logger.IsOperationsEnabled)
                    Logger.Operations(msg, e);

                ServerStore.NotificationCenter.Add(AlertRaised.Create(
                    null,
                    CertificateReplacement.CertReplaceAlertTitle,
                    msg,
                    AlertType.Certificates_ReplaceError,
                    NotificationSeverity.Error,
                    details: new ExceptionDetails(e)));
            }
        }

        private byte[] RefreshViaExecutable()
        {
            try
            {
                var certHolder = ServerStore.Secrets.LoadCertificateWithExecutable(Configuration.Security.CertificateRenewExec, Configuration.Security.CertificateRenewExecArguments, ServerStore);

                return certHolder.Certificate.Export(X509ContentType.Pfx); // With the private key
            }
            catch (Exception e)
            {
                throw new InvalidOperationException("Unable to refresh certificate with executable.", e);
            }
        }

        protected async Task<byte[]> RefreshViaLetsEncrypt(CertificateHolder currentCertificate, bool forceRenew)
        {
            byte[] newCertBytes;
            if (ClusterCommandsVersionManager.ClusterCommandsVersions.TryGetValue(nameof(ConfirmServerCertificateReplacedCommand), out var commandVersion) == false)
                throw new InvalidOperationException($"Failed to get the command version of '{nameof(ConfirmServerCertificateReplacedCommand)}'.");

            if (ClusterCommandsVersionManager.CurrentClusterMinimalVersion < commandVersion)
                throw new ClusterNodesVersionMismatchException(
                    "It is not possible to refresh/replace the cluster certificate in the current cluster topology. Please make sure that all the cluster nodes have an equal or newer version than the command version." +
                    $"Cluster Version: {ClusterCommandsVersionManager.CurrentClusterMinimalVersion}, Command Version: {commandVersion}.");

            // we need to see if there is already an ongoing process
            using (ServerStore.ContextPool.AllocateOperationContext(out TransactionOperationContext context))
            using (context.OpenReadTransaction())
            {
                var certUpdate = ServerStore.Cluster.GetItem(context, CertificateReplacement.CertificateReplacementDoc);
                if (certUpdate != null)
                {
                    if (certUpdate.TryGet(nameof(CertificateReplacement.Confirmations), out int confirmations) == false)
                        throw new InvalidOperationException($"Expected to get '{nameof(CertificateReplacement.Confirmations)}' count");

                    var nodesInCluster = ServerStore.GetClusterTopology(context).AllNodes.Count;
                    if (nodesInCluster > confirmations)
                    {
                        // we are already in the process of updating the certificate, so we need
                        // to nudge all the nodes in the cluster to check the replacement state.
                        // If a node confirmed but failed with the actual replacement (e.g. file permissions)
                        // this will make sure it will try again in the next round (1 hour).
                        await ServerStore.SendToLeaderAsync(new RecheckStatusOfServerCertificateCommand());
                        return null;
                    }

                    if (certUpdate.TryGet(nameof(CertificateReplacement.Replaced), out int replaced) == false)
                        replaced = 0;

                    if (nodesInCluster > replaced)
                    {
                        // This is for the case where all nodes confirmed they received the replacement cert but
                        // not all nodes have made the actual change yet.
                        await ServerStore.SendToLeaderAsync(new RecheckStatusOfServerCertificateReplacementCommand());
                    }

                    return null;
                }
            }

            // same certificate, but now we need to see if we need to auto update it
            var (shouldRenew, renewalDate) = CalculateRenewalDate(currentCertificate, forceRenew);
            if (shouldRenew == false)
            {
                // We don't want an alert here, this happens frequently.
                if (Logger.IsOperationsEnabled)
                    Logger.Operations(
                        $"Renew check: still have time left to renew the server certificate with thumbprint `{currentCertificate.Certificate.Thumbprint}`, estimated renewal date: {renewalDate}");
                return null;
            }

            if (ServerStore.LicenseManager.LicenseStatus.CanAutoRenewLetsEncryptCertificate == false && forceRenew == false)
            {
                var msg =
                    "It's time to renew your Let's Encrypt server certificate but automatic renewal is not supported by your license. Go to the certificate page in the studio and trigger the renewal manually.";
                ServerStore.NotificationCenter.Add(AlertRaised.Create(
                    null,
                    CertificateReplacement.CertReplaceAlertTitle,
                    msg,
                    AlertType.Certificates_DeveloperLetsEncryptRenewal,
                    NotificationSeverity.Warning));

                if (Logger.IsOperationsEnabled)
                    Logger.Operations(msg);
                return null;
            }

            try
            {
                newCertBytes = await RenewLetsEncryptCertificate(currentCertificate);
            }
            catch (Exception e)
            {
                throw new InvalidOperationException("Failed to update certificate from Lets Encrypt", e);
            }

            return newCertBytes;
        }

        public (bool ShouldRenew, DateTime RenewalDate) CalculateRenewalDate(CertificateHolder currentCertificate, bool forceRenew)
        {
            // we want to setup all the renewals for Saturdays, 30 days before expiration. This is done to reduce the amount of cert renewals that are counted against our renewals
            // but if we have less than 20 days or user asked to force-renew, we'll try anyway.

            if (forceRenew)
                return (true, DateTime.UtcNow);

            var remainingDays = (currentCertificate.Certificate.NotAfter - Time.GetUtcNow().ToLocalTime()).TotalDays;
            if (remainingDays <= 20)
            {
                return (true, DateTime.UtcNow);
            }

            var firstPossibleDate = currentCertificate.Certificate.NotAfter.ToUniversalTime().AddDays(-30);

            // We can do this because saturday is last in the DayOfWeek enum
            var daysUntilSaturday = DayOfWeek.Saturday - firstPossibleDate.DayOfWeek;
            var firstPossibleSaturday = firstPossibleDate.AddDays(daysUntilSaturday);

            if (firstPossibleSaturday.Date == DateTime.Today)
                return (true, firstPossibleSaturday);

            return (false, firstPossibleSaturday);
        }

        public async Task StartCertificateReplicationAsync(byte[] certBytes, bool replaceImmediately, string raftRequestId)
        {
            // We assume that at this point, the password was already stripped out of the certificate.

            // the process of updating a new certificate is the same as deleting a database
            // we first send the certificate to all the nodes, then we get acknowledgments
            // about that from them, and we replace only when they are confirmed to have been
            // successful. However, if we have less than 3 days for renewing the cert or if
            // replaceImmediately is true, we'll replace immediately

            try
            {
                X509Certificate2 newCertificate;
                try
                {
                    newCertificate = new X509Certificate2(certBytes, (string)null, X509KeyStorageFlags.Exportable | X509KeyStorageFlags.PersistKeySet | X509KeyStorageFlags.MachineKeySet);
                }
                catch (Exception e)
                {
                    throw new InvalidOperationException("Failed to load (and validate) the new certificate which was received during the refresh process.", e);
                }

                if (Logger.IsOperationsEnabled)
                {
                    var source = string.IsNullOrEmpty(Configuration.Security.CertificateLoadExec) ? "Let's Encrypt" : $"executable ({Configuration.Security.CertificateLoadExec} {Configuration.Security.CertificateLoadExecArguments})";
                    Logger.Operations($"Got new certificate from {source}. Starting certificate replication.");
                }

                // During replacement of a cluster certificate, we must have both the new and the old server certificates registered in the server store.
                // This is needed for trust in the case where a node replaced its own certificate while another node still runs with the old certificate.
                // Since both nodes use different certificates, they will only trust each other if the certs are registered in the server store.
                // When the certificate replacement is finished throughout the cluster, we will delete both these entries.
                await ServerStore.PutValueInClusterAsync(new PutCertificateCommand(newCertificate.Thumbprint,
                    new CertificateDefinition
                    {
                        Certificate = Convert.ToBase64String(Certificate.Certificate.Export(X509ContentType.Cert)),
                        Thumbprint = Certificate.Certificate.Thumbprint,
                        PublicKeyPinningHash = Certificate.Certificate.GetPublicKeyPinningHash(),
                        NotAfter = Certificate.Certificate.NotAfter,
                        Name = "Old Server Certificate - can delete",
                        SecurityClearance = SecurityClearance.ClusterNode
                    }, $"{raftRequestId}/put-old-certificate"));

                var res = await ServerStore.PutValueInClusterAsync(new PutCertificateCommand(newCertificate.Thumbprint,
                    new CertificateDefinition
                    {
                        Certificate = Convert.ToBase64String(newCertificate.Export(X509ContentType.Cert)),
                        Thumbprint = newCertificate.Thumbprint,
                        PublicKeyPinningHash = newCertificate.GetPublicKeyPinningHash(),
                        NotAfter = newCertificate.NotAfter,
                        Name = "Server Certificate",
                        SecurityClearance = SecurityClearance.ClusterNode
                    }, $"{raftRequestId}/put-new-certificate"));

                await ServerStore.Cluster.WaitForIndexNotification(res.Index);

                await ServerStore.SendToLeaderAsync(new InstallUpdatedServerCertificateCommand(Convert.ToBase64String(certBytes), replaceImmediately,
                    $"{raftRequestId}/install-new-certificate"));
            }
            catch (Exception e)
            {
                var msg = "Failed to start certificate replication.";
                if (Logger.IsOperationsEnabled)
                    Logger.Operations(msg, e);

                ServerStore.NotificationCenter.Add(AlertRaised.Create(
                    null,
                    CertificateReplacement.CertReplaceAlertTitle,
                    msg,
                    AlertType.Certificates_ReplaceError,
                    NotificationSeverity.Error,
                    details: new ExceptionDetails(e)));
            }
        }

        private async Task<byte[]> RenewLetsEncryptCertificate(CertificateHolder existing)
        {
            var license = ServerStore.LoadLicense();

            HttpResponseMessage response;
            try
            {
                var licensePayload = JsonConvert.SerializeObject(new
                {
                    License = license
                });
                var content = new StringContent(licensePayload, Encoding.UTF8, "application/json");

                response = await ApiHttpClient.Instance.PostAsync("/api/v1/dns-n-cert/user-domains", content).ConfigureAwait(false);

                response.EnsureSuccessStatusCode();
            }
            catch (Exception e)
            {
                throw new InvalidOperationException("Failed to validate user's license as part of Let's Encrypt certificate refresh", e);
            }

            var userDomainsResult = JsonConvert.DeserializeObject<UserDomainsResult>(await response.Content.ReadAsStringAsync());

            string usedRootDomain = null;
            foreach (var rd in userDomainsResult.RootDomains)
            {
                if (Configuration.Core.PublicServerUrl.HasValue && Configuration.Core.PublicServerUrl.Value.UriValue.IndexOf(rd, StringComparison.OrdinalIgnoreCase) >= 0)
                {
                    usedRootDomain = rd;
                    break;
                }
            }

            if (usedRootDomain == null)
            {
                if (Configuration.Core.PublicServerUrl.HasValue)
                    throw new InvalidOperationException($"Your license is associated with the following domains: {string.Join(", ", userDomainsResult.RootDomains)} " +
                                                        $"but the PublicServerUrl configuration setting is: {Configuration.Core.PublicServerUrl.Value.UriValue}. " +
                                                        "There is a mismatch, therefore cannot automatically renew the Lets Encrypt certificate. Please contact support.");

                throw new InvalidOperationException("PublicServerUrl is empty. Cannot automatically renew the Lets Encrypt certificate. Please contact support.");
            }

            if (userDomainsResult.Emails.Contains(Configuration.Security.CertificateLetsEncryptEmail, StringComparer.OrdinalIgnoreCase) == false)
                throw new InvalidOperationException($"Your license is associated with the following emails: {string.Join(", ", userDomainsResult.Emails)} " +
                                                    $"but the Security.Certificate.LetsEncrypt.Email configuration setting is: {Configuration.Security.CertificateLetsEncryptEmail}. " +
                                                    "There is a mismatch, therefore cannot automatically renew the Lets Encrypt certificate. Please contact support.");

            var hosts = SetupManager.GetCertificateAlternativeNames(existing.Certificate).ToArray();

            // cloud: *.free.iftah.ravendb.cloud => we extract the domain free.iftah
            // normal: *.iftah.development.run => we extract the domain iftah

            // remove the root domain
            var substring = hosts[0].Substring(0, hosts[0].Length - usedRootDomain.Length - 1);
            var firstDot = substring.IndexOf('.');
            // remove the *.
            var domain = substring.Substring(firstDot + 1);

            if (userDomainsResult.Domains.Any(userDomain => string.Equals(userDomain.Key, domain, StringComparison.OrdinalIgnoreCase)) == false)
                throw new InvalidOperationException("The license provided does not have access to the domain: " + domain);

            var setupInfo = new SetupInfo
            {
                Domain = domain,
                RootDomain = usedRootDomain,
                ModifyLocalServer = false, // N/A here
                RegisterClientCert = false, // N/A here
                Password = null,
                Certificate = null,
                License = license,
                Email = Configuration.Security.CertificateLetsEncryptEmail,
                NodeSetupInfos = new Dictionary<string, SetupInfo.NodeInfo>()
            };

            var fullDomainPortion = domain + "." + usedRootDomain;

            foreach (var host in hosts) // we just need the keys here
            {
                var key = host.Substring(0, host.Length - fullDomainPortion.Length - 1);
                setupInfo.NodeSetupInfos[key] = new SetupInfo.NodeInfo();
            }

            var cert = await SetupManager.RefreshLetsEncryptTask(setupInfo, ServerStore, ServerStore.ServerShutdown);
            var certBytes = Convert.FromBase64String(setupInfo.Certificate);

            SecretProtection.ValidateCertificateAndCreateCertificateHolder("Let's Encrypt Refresh", cert, certBytes,
                setupInfo.Password, ServerStore);

            return certBytes;
        }

        private (IPAddress[] Addresses, int Port) GetServerAddressesAndPort()
        {
            int? port = null;
            var addresses = new HashSet<IPAddress>();
            foreach (var serverUrl in Configuration.Core.ServerUrls)
            {
                var uri = new Uri(serverUrl);
                port = uri.Port;

                var host = uri.DnsSafeHost;
                foreach (var ipAddress in GetListenIpAddresses(host))
                    addresses.Add(ipAddress);
            }

            return (addresses.ToArray(), port.Value);
        }

        private string GetWebUrl(string kestrelUrl)
        {
            var serverUri = new Uri(Configuration.Core.ServerUrls[0]);
            if (serverUri.IsDefaultPort == false && serverUri.Port == 0)
            {
                var kestrelUri = new Uri(kestrelUrl);
                return new UriBuilder(serverUri)
                {
                    Port = kestrelUri.Port
                }.Uri.ToString();
            }

            return Configuration.Core.ServerUrls[0];
        }

        private CertificateHolder LoadCertificateAtStartup()
        {
            try
            {
                if (string.IsNullOrEmpty(Configuration.Security.CertificateLoadExec) == false &&
                    (string.IsNullOrEmpty(Configuration.Security.CertificateRenewExec) || string.IsNullOrEmpty(Configuration.Security.CertificateChangeExec)))
                {
                    if (Logger.IsOperationsEnabled)
                        Logger.Operations($"You are using the configuration property '{RavenConfiguration.GetKey(x => x.Security.CertificateLoadExec)}', without specifying '{RavenConfiguration.GetKey(x => x.Security.CertificateRenewExec)}' and '{RavenConfiguration.GetKey(x => x.Security.CertificateChangeExec)}'. This configuration requires you to renew the certificate manually across the entire cluster.");
                }

                return LoadCertificate();
            }
            catch (Exception e)
                {
                throw new InvalidOperationException("Unable to start the server.", e);
                }
        }

        private CertificateHolder LoadCertificate()
        {
            try
            {
                if (string.IsNullOrEmpty(Configuration.Security.CertificateExec) == false)
                {
                    throw new InvalidOperationException($"Invalid certificate configuration. The configuration property '{RavenConfiguration.GetKey(x => x.Security.CertificateExec)}' has been deprecated since RavenDB 4.2, please use '{RavenConfiguration.GetKey(x => x.Security.CertificateLoadExec)}' along with '{RavenConfiguration.GetKey(x => x.Security.CertificateRenewExec)}' and '{RavenConfiguration.GetKey(x => x.Security.CertificateChangeExec)}'.");
                }

                if (string.IsNullOrEmpty(Configuration.Security.CertificatePath) == false)
                    return ServerStore.Secrets.LoadCertificateFromPath(Configuration.Security.CertificatePath, Configuration.Security.CertificatePassword, ServerStore);
                if (string.IsNullOrEmpty(Configuration.Security.CertificateLoadExec) == false)
                    return ServerStore.Secrets.LoadCertificateWithExecutable(Configuration.Security.CertificateLoadExec, Configuration.Security.CertificateLoadExecArguments, ServerStore);

                return null;
            }
            catch (Exception e)
            {
                throw new InvalidOperationException("Unable to load the server certificate due to invalid configuration! Admin assistance required.", e);
            }
        }

        private Task ListenToPipes()
        {
            return Task.WhenAll(
                Pipes.ListenToLogStreamPipe(this, LogStreamPipe),
                Pipes.ListenToAdminConsolePipe(this, AdminConsolePipe));
        }

        public class AuthenticateConnection : IHttpAuthenticationFeature
        {
            public Dictionary<string, DatabaseAccess> AuthorizedDatabases = new Dictionary<string, DatabaseAccess>(StringComparer.OrdinalIgnoreCase);
            private Dictionary<string, DatabaseAccess> _caseSensitiveAuthorizedDatabases = new Dictionary<string, DatabaseAccess>();
            public X509Certificate2 Certificate;
            public CertificateDefinition Definition;
            public int WrittenToAuditLog;

            public bool CanAccess(string db, bool requireAdmin)
            {
                if (Status == AuthenticationStatus.Expired || Status == AuthenticationStatus.NotYetValid)
                    return false;

                if (Status == AuthenticationStatus.Operator || Status == AuthenticationStatus.ClusterAdmin)
                    return true;

                if (db == null)
                    return false;

                if (Status != AuthenticationStatus.Allowed)
                    return false;

                if (_caseSensitiveAuthorizedDatabases.TryGetValue(db, out var mode))
                    return mode == DatabaseAccess.Admin || !requireAdmin;

                if (AuthorizedDatabases.TryGetValue(db, out mode) == false)
                    return false;

                // Technically speaking, since this is per connection, this is single threaded. But I'm
                // worried about race conditions here if we move to HTTP 2.0 at some point. At that point,
                // we'll probably want to handle this concurrently, and the cost of adding it in this manner
                // is pretty small for most cases anyway
                _caseSensitiveAuthorizedDatabases = new Dictionary<string, DatabaseAccess>(_caseSensitiveAuthorizedDatabases)
                {
                    {db, mode}
                };

                return mode == DatabaseAccess.Admin || !requireAdmin;
            }

            ClaimsPrincipal IHttpAuthenticationFeature.User { get; set; }

            public string WrongProtocolMessage;

            private AuthenticationStatus _status;

            public AuthenticationStatus StatusForAudit => _status;

            public string IssuerHash;

            public AuthenticationStatus Status
            {
                get
                {
                    if (WrongProtocolMessage != null)
                        ThrowException();
                    return _status;
                }
                set => _status = value;
            }

            private void ThrowException()
            {
                throw new InsufficientTransportLayerProtectionException(WrongProtocolMessage);
            }
        }

        internal AuthenticateConnection AuthenticateConnectionCertificate(X509Certificate2 certificate, object connectionInfo)
        {
            var authenticationStatus = new AuthenticateConnection
            {
                Certificate = certificate
            };
            var wellKnown = Configuration.Security.WellKnownAdminCertificates;
            if (certificate == null)
            {
                authenticationStatus.Status = AuthenticationStatus.NoCertificateProvided;
            }
            else if (certificate.NotAfter.ToUniversalTime() < DateTime.UtcNow)
            {
                authenticationStatus.Status = AuthenticationStatus.Expired;
            }
            else if (certificate.NotBefore.ToUniversalTime() > DateTime.UtcNow)
            {
                authenticationStatus.Status = AuthenticationStatus.NotYetValid;
            }
            else if (certificate.Equals(Certificate.Certificate))
            {
                authenticationStatus.Status = AuthenticationStatus.ClusterAdmin;
            }
            else if (wellKnown != null && wellKnown.Contains(certificate.Thumbprint, StringComparer.OrdinalIgnoreCase))
            {
                authenticationStatus.Status = AuthenticationStatus.ClusterAdmin;
            }
            else
            {
                using (ServerStore.ContextPool.AllocateOperationContext(out TransactionOperationContext ctx))
                using (ctx.OpenReadTransaction())
                {
                    var cert = ServerStore.Cluster.GetCertificateByThumbprint(ctx, certificate.Thumbprint) ??
                               ServerStore.Cluster.GetLocalStateByThumbprint(ctx, certificate.Thumbprint);

                    if (cert == null)
                    {
                        // If connection will be approved, cert won't be null anymore and will be assigned the relevant permissions
                        MaybeAllowConnectionBasedOnPinningHash(certificate, ctx, ref authenticationStatus, ref cert, connectionInfo);
                    }

                    if (cert != null)
                    {
                        var definition = JsonDeserializationServer.CertificateDefinition(cert);
                        authenticationStatus.Definition = definition;
                        if (definition.SecurityClearance == SecurityClearance.ClusterAdmin)
                        {
                            authenticationStatus.Status = AuthenticationStatus.ClusterAdmin;
                        }
                        else if (definition.SecurityClearance == SecurityClearance.ClusterNode)
                        {
                            authenticationStatus.Status = AuthenticationStatus.ClusterAdmin;
                        }
                        else if (definition.SecurityClearance == SecurityClearance.Operator)
                        {
                            authenticationStatus.Status = AuthenticationStatus.Operator;
                        }
                        else
                        {
                            authenticationStatus.Status = AuthenticationStatus.Allowed;
                            foreach (var kvp in definition.Permissions)
                            {
                                authenticationStatus.AuthorizedDatabases.Add(kvp.Key, kvp.Value);
                            }
                        }
                    }
                }
            }

            return authenticationStatus;
        }

        private void MaybeAllowConnectionBasedOnPinningHash(X509Certificate2 certificate, TransactionOperationContext ctx,
            ref AuthenticateConnection authenticationStatus, ref BlittableJsonReaderObject cert, object connectionInfo)
        {
            // The certificate is not explicitly registered in our server, let's see if we have a certificate
            // with the same public key pinning hash.
            var pinningHash = certificate.GetPublicKeyPinningHash();
            var certWithSameHash = ServerStore.Cluster.GetCertificatesByPinningHash(ctx, pinningHash).FirstOrDefault();

            if (certWithSameHash == null)
            {
                authenticationStatus.Status = AuthenticationStatus.UnfamiliarCertificate;
                return;
            }

            string remoteAddress = null;
            switch (connectionInfo)
            {
                case TcpClient tcp:
                    remoteAddress = tcp.Client.RemoteEndPoint.ToString();
                    break;
                case HttpConnectionFeature http:
                    remoteAddress = $"{http.RemoteIpAddress}:{http.RemotePort}";
                    break;
            }

            // Hash is good, let's validate it was signed by a known issuer, otherwise users can use the private key to register a new cert with a different issuer.
            var goodKnownCert = new X509Certificate2(Convert.FromBase64String(certWithSameHash.Certificate));
            if (CertHasKnownIssuer(certificate, goodKnownCert, out var issuerHash) == false)
            {
                if (_authAuditLog.IsInfoEnabled)
                    _authAuditLog.Info($"Connection from {remoteAddress} with certificate '{certificate.Subject} ({certificate.Thumbprint})' which is not registered in the cluster. " +
                                       "Tried to allow the connection implicitly based on the client certificate's Public Key Pinning Hash but the client certificate was signed by an unknown issuer - closing the connection. " +
                                       $"To fix this, the admin can register the pinning hash of the *issuer* certificate: '{issuerHash}' in the '{RavenConfiguration.GetKey(x => x.Security.WellKnownIssuerHashes)}' configuration entry." +
                                       $"Alternatively, the admin can register the actual certificate ({certificate.FriendlyName} '{certificate.Thumbprint}') explicitly in the cluster.");

                authenticationStatus.Status = AuthenticationStatus.UnfamiliarIssuer;
                authenticationStatus.IssuerHash = issuerHash;
                return;
            }

            // Success, we'll add the new certificate with same permissions as the original
            var newCertBytes = certificate.Export(X509ContentType.Cert);

            var newCertDef = new CertificateDefinition()
            {
                Name = certWithSameHash.Name,
                Certificate = Convert.ToBase64String(newCertBytes),
                Permissions = certWithSameHash.Permissions,
                SecurityClearance = certWithSameHash.SecurityClearance,
                Password = certWithSameHash.Password,
                Thumbprint = certificate.Thumbprint,
                PublicKeyPinningHash = pinningHash,
                NotAfter = certificate.NotAfter
            };

            cert = ServerStore.Cluster.GetCertificateByThumbprint(ctx, certificate.Thumbprint) ??
                   ServerStore.Cluster.GetLocalStateByThumbprint(ctx, certificate.Thumbprint);
            if (cert != null)
                return;

            // This command will discard leftover certificates after the new certificate is saved.
            GC.KeepAlive(Task.Run(async () =>
            {
                try
                {
                    await ServerStore.SendToLeaderAsync(new PutCertificateWithSamePinningHashCommand(certificate.Thumbprint, newCertDef, RaftIdGenerator.NewId()))
                        .ConfigureAwait(false);
                }
                catch (Exception e)
                {
                    if (Logger.IsInfoEnabled)
                        Logger.Info($"Failed to run command '{nameof(PutCertificateWithSamePinningHashCommand)}'.", e);
                }
            }, ServerStore.ServerShutdown));

            if (_authAuditLog.IsInfoEnabled)
                _authAuditLog.Info(
                    $"Connection from {remoteAddress} with new certificate '{certificate.Subject} ({certificate.Thumbprint})' which is not registered in the cluster. " +
                    "Allowing the connection based on the certificate's Public Key Pinning Hash which is trusted by the cluster. " +
                    $"Registering the new certificate explicitly based on permissions of existing certificate '{certWithSameHash.Thumbprint}'. Security Clearance: {newCertDef.SecurityClearance}, " +
                    $"Permissions:{Environment.NewLine}{string.Join(Environment.NewLine, newCertDef.Permissions.Select(kvp => kvp.Key + ": " + kvp.Value.ToString()))}");

            cert = ctx.ReadObject(newCertDef.ToJson(), "Client/Certificate/Definition");
        }

        private bool CertHasKnownIssuer(X509Certificate2 userCertificate, X509Certificate2 knownCertificate, out string issuerPinningHash)
        {
            issuerPinningHash = null;
            X509Certificate2 issuerCertificate = null;

            var userChain = new X509Chain();
            var knownCertChain = new X509Chain();

            try
            {
                userChain.Build(userCertificate);
            }
            catch (Exception e)
            {
                if (Logger.IsInfoEnabled)
                    Logger.Info($"Cannot validate new client certificate '{userCertificate.FriendlyName} {userCertificate.Thumbprint}', failed to build the chain.", e);
                return false;
            }

            try
            {
                issuerCertificate = userChain.ChainElements.Count > 1
                    ? userChain.ChainElements[1].Certificate
                    : userChain.ChainElements[0].Certificate;
                issuerPinningHash = issuerCertificate.GetPublicKeyPinningHash();
            }
            catch (Exception e)
            {
                if (Logger.IsInfoEnabled)
                    Logger.Info($"Cannot extract pinning hash from the client certificate's issuer '{issuerCertificate?.FriendlyName} {issuerCertificate?.Thumbprint}'.", e);
                return false;
            }

            var wellKnown = ServerStore.Configuration.Security.WellKnownIssuerHashes;
            if (wellKnown != null && wellKnown.Contains(issuerPinningHash, StringComparer.Ordinal)) // Case sensitive, base64
                return true;

            try
            {
                knownCertChain.Build(knownCertificate);
            }
            catch (Exception e)
            {
                if (Logger.IsInfoEnabled)
                    Logger.Info($"Cannot validate new client certificate '{userCertificate.FriendlyName} {userCertificate.Thumbprint}'. Found a known certificate '{knownCertificate.Thumbprint}' with the same hash but failed to build its chain.", e);
                return false;
            }

            for (var i = 0; i < userChain.ChainElements.Count; i++)
            {
                // We walk the chain and compare the user certificate vs one of the existing certificate with same pinning hash
                var currentElementPinningHash = userChain.ChainElements[i].Certificate.GetPublicKeyPinningHash();
                if (currentElementPinningHash != knownCertChain.ChainElements[i].Certificate.GetPublicKeyPinningHash())
                {
                    issuerPinningHash = currentElementPinningHash;
                    return false;
                }
            }

            return true;
        }

        public string WebUrl { get; private set; }

        internal CertificateHolder Certificate;

        public class CertificateHolder
        {
            public string CertificateForClients;
            public X509Certificate2 Certificate;
            public AsymmetricKeyEntry PrivateKey;
        }

        public class TcpListenerStatus
        {
            public readonly List<TcpListener> Listeners = new List<TcpListener>();
            public int Port;
        }

        private void StartSnmp()
        {
            SnmpWatcher = new SnmpWatcher(this);
            SnmpWatcher.Execute();
        }

        public TcpListenerStatus StartTcpListener()
        {
            var port = 0;
            var status = new TcpListenerStatus();

            if (this.Configuration.Core.SetupMode == SetupMode.Initial)
                return status;

            var tcpServerUrl = Configuration.Core.TcpServerUrls;
            if (tcpServerUrl == null)
            {
                foreach (var serverUrl in Configuration.Core.ServerUrls)
                {
                    var host = new Uri(serverUrl).DnsSafeHost;

                    StartListeners(host, port, status);
                }
            }
            else if (tcpServerUrl.Length == 1 && ushort.TryParse(tcpServerUrl[0], out ushort shortPort))
            {
                foreach (var serverUrl in Configuration.Core.ServerUrls)
                {
                    var host = new Uri(serverUrl).DnsSafeHost;

                    StartListeners(host, shortPort, status);
                }
            }
            else
            {
                foreach (var tcpUrl in tcpServerUrl)
                {
                    var uri = new Uri(tcpUrl);
                    var host = uri.DnsSafeHost;
                    if (uri.IsDefaultPort == false)
                        port = uri.Port;

                    StartListeners(host, port, status);
                }
            }

            return status;
        }

        private void StartListeners(string host, int port, TcpListenerStatus status)
        {
            try
            {
                bool successfullyBoundToAtLeastOne = false;
                var errors = new List<Exception>();

                foreach (var ipAddress in GetListenIpAddresses(host))
                {
                    if (Configuration.Core.TcpServerUrls != null && Logger.IsInfoEnabled)
                        Logger.Info($"RavenDB TCP is configured to use {string.Join(", ", Configuration.Core.TcpServerUrls)} and bind to {ipAddress} at {port}");

                    var listener = new TcpListener(ipAddress, status.Port != 0 ? status.Port : port);
                    status.Listeners.Add(listener);
                    try
                    {
                        listener.Start();
                    }
                    catch (Exception ex)
                    {
                        var msg = $"Unable to start tcp listener on {ipAddress} on port {port}.{ Environment.NewLine}" +
                        $"Port might be already in use.{ Environment.NewLine}" +
                        $"Try running with an unused TCP port.{Environment.NewLine}" +
                        $"You can change the TCP port using one of the following options:{Environment.NewLine}" +
                        $"1) Change the ServerUrl.Tcp property in setting.json file.{Environment.NewLine}" +
                        $"2) Run the server from the command line with --ServerUrl.Tcp option.{Environment.NewLine}" +
                        $"3) Add RAVEN_ServerUrl_Tcp to the Environment Variables.{Environment.NewLine}" +
                        "For more information go to https://ravendb.net/l/EJS81M/5.0";

                        errors.Add(new IOException(msg, ex));
                        if (Logger.IsOperationsEnabled)
                            Logger.Operations(msg, ex);
                        continue;
                    }

                    successfullyBoundToAtLeastOne = true;
                    var listenerLocalEndpoint = (IPEndPoint)listener.LocalEndpoint;
                    status.Port = listenerLocalEndpoint.Port;
                    // when binding to multiple interfaces and the port is 0, use
                    // the same port across all interfaces
                    port = listenerLocalEndpoint.Port;
                    for (int i = 0; i < 4; i++)
                    {
                        ListenToNewTcpConnection(listener);
                    }
                }

                if (successfullyBoundToAtLeastOne == false)
                {
                    if (errors.Count == 1)
                        throw errors[0];
                    throw new AggregateException(errors);
                }
            }
            catch (Exception e)
            {
                if (_tcpLogger.IsOperationsEnabled)
                {
                    _tcpLogger.Operations($"Failed to start tcp server on tcp://{host}:{port}, tcp listening disabled", e);
                }

                foreach (var tcpListener in status.Listeners)
                {
                    tcpListener.Stop();
                }

                throw;
            }
        }

        public IPAddress[] GetListenIpAddresses(string host)
        {
            if (IPAddress.TryParse(host, out IPAddress ipAddress))
                return new[] { ipAddress };

            switch (host)
            {
                case "localhost.fiddler":
                    return GetListenIpAddresses("localhost");
                default:
                    try
                    {
                        var ipHostEntry = Dns.GetHostEntry(host);

                        if (ipHostEntry.AddressList.Length == 0)
                            throw new InvalidOperationException("The specified tcp server hostname has no entries: " + host);
                        return ipHostEntry
                            .AddressList
                            .Where(x => x.IsIPv6LinkLocal == false)
                            .ToArray();
                    }
                    catch (Exception e)
                    {
                        if (_tcpLogger.IsOperationsEnabled)
                        {
                            _tcpLogger.Operations(
                                $"Failed to resolve ip address to bind to for {host}, tcp listening disabled",
                                e);
                        }

                        throw;
                    }
            }
        }

        private void ListenToNewTcpConnection(TcpListener listener)
        {
            Task.Run(async () =>
            {
                var tcpClient = await AcceptTcpClientAsync(listener);
                if (tcpClient == null)
                    return;

                Logger tcpAuditLog = LoggingSource.AuditLog.IsInfoEnabled ? LoggingSource.AuditLog.GetLogger("TcpConnections", "Audit") : null;
                ListenToNewTcpConnection(listener);

                if (ServerStore.Initialized == false)
                    await ServerStore.InitializationCompleted.WaitAsync();

                try
                {
                    tcpClient.NoDelay = true;
                    tcpClient.ReceiveBufferSize = (int)Configuration.Cluster.TcpReceiveBufferSize.GetValue(SizeUnit.Bytes);
                    tcpClient.SendBufferSize = (int)Configuration.Cluster.TcpSendBufferSize.GetValue(SizeUnit.Bytes);
                    tcpClient.LingerState = new LingerOption(true, 5);

                    var sendTimeout = (int)Configuration.Cluster.TcpConnectionTimeout.AsTimeSpan.TotalMilliseconds;

                    DebuggerAttachedTimeout.SendTimeout(ref sendTimeout);
                    tcpClient.ReceiveTimeout = tcpClient.SendTimeout = sendTimeout;

                    Stream stream = tcpClient.GetStream();
                    X509Certificate2 cert;

                    (stream, cert) = await AuthenticateAsServerIfSslNeeded(stream);

<<<<<<< HEAD
                    using (_tcpContextPool.AllocateOperationContext(out JsonOperationContext context))
                    using (context.GetMemoryBuffer(out JsonOperationContext.MemoryBuffer buffer))
=======
                    if (_forTestingPurposes != null && _forTestingPurposes.ThrowExceptionInListenToNewTcpConnection)
                        throw new Exception("Simulated TCP failure.");

                    using (_tcpContextPool.AllocateOperationContext(out JsonOperationContext ctx))
                    using (ctx.GetManagedBuffer(out var buffer))
>>>>>>> ec5d99f6
                    {
                        var tcp = new TcpConnectionOptions
                        {
                            ContextPool = _tcpContextPool,
                            Stream = stream,
                            TcpClient = tcpClient,
                        };

                        var remoteEndPoint = tcpClient.Client.RemoteEndPoint;

                        try
                        {
                            var header = await NegotiateOperationVersion(stream, buffer, tcpClient, tcpAuditLog, cert, tcp);

                            if (header.Operation == TcpConnectionHeaderMessage.OperationTypes.TestConnection ||
                                header.Operation == TcpConnectionHeaderMessage.OperationTypes.Ping)
                            {
                                tcp = null;
                                return;
                            }

                            if (await DispatchServerWideTcpConnection(tcp, header, buffer))
                            {
                                tcp = null; //do not keep reference -> tcp will be disposed by server-wide connection handlers
                                return;
                            }

                            await DispatchDatabaseTcpConnection(tcp, header, buffer);
                        }
                        catch (Exception e)
                        {
                            if (_tcpLogger.IsInfoEnabled)
                                _tcpLogger.Info("Failed to process TCP connection run", e);

                            SendErrorIfPossible(tcp, e);
                            try
                            {
                                tcp?.Dispose();
                            }
                            catch
                            {
                                // nothing we can do
                            }
                        }
                        finally
                        {
                            if (tcpAuditLog != null)
                                tcpAuditLog.Info($"Closed TCP connection {remoteEndPoint} with certificate '{cert?.Subject} ({cert?.Thumbprint})'.");
                        }
                    }
                }
                catch (Exception e)
                {
                    try
                    {
                        tcpClient.Dispose();
                    }
                    catch
                    {
                        // nothing we can do
                    }

                    if (_tcpLogger.IsInfoEnabled)
                    {
                        _tcpLogger.Info("Failure when processing tcp connection", e);
                    }
                }
            });
        }

        private async Task<TcpConnectionHeaderMessage> NegotiateOperationVersion(
            Stream stream,
            JsonOperationContext.MemoryBuffer buffer,
            TcpClient tcpClient,
            Logger tcpAuditLog,
            X509Certificate2 cert,
            TcpConnectionOptions tcp)
        {
            TcpConnectionHeaderMessage header;
            int count = 0, maxRetries = 100;
            using (_tcpContextPool.AllocateOperationContext(out JsonOperationContext context))
            {
                int supported;
                while (true)
                {
                    context.Reset();
                    context.Renew();
                    using (var headerJson = await context.ParseToMemoryAsync(
                        stream,
                        "tcp-header",
                        BlittableJsonDocumentBuilder.UsageMode.None,
                        buffer,
                        ServerStore.ServerShutdown,
                        // we don't want to allow external (and anonymous) users to send us unlimited data
                        // a maximum of 2 KB for the header is big enough to include any valid header that
                        // we can currently think of
                        maxSize: 1024 * 2
                    ))
                    {
                        if (count++ > maxRetries)
                        {
                            throw new InvalidOperationException($"TCP negotiation dropped after reaching {maxRetries} retries, header:{headerJson}, this is probably a bug.");
                        }

                        header = JsonDeserializationClient.TcpConnectionHeaderMessage(headerJson);

                        if (Logger.IsInfoEnabled)
                        {
                            Logger.Info($"New {header.Operation} TCP connection to {header.DatabaseName ?? "the cluster node"} from {tcpClient.Client.RemoteEndPoint}");
                        }

                        //In the case where we have mismatched version but the other side doesn't know how to handle it.
                        if (header.Operation == TcpConnectionHeaderMessage.OperationTypes.Drop)
                        {
                            if (tcpAuditLog != null)
                                tcpAuditLog.Info(
                                    $"Got connection from {tcpClient.Client.RemoteEndPoint} with certificate '{cert?.Subject} ({cert?.Thumbprint})'. Dropping connection because: {header.Info}");

                            if (Logger.IsInfoEnabled)
                            {
                                Logger.Info($"Got a request to drop TCP connection to {header.DatabaseName ?? "the cluster node"} " +
                                            $"from {tcpClient.Client.RemoteEndPoint} reason: {header.Info}");
                            }

                            return header;
                        }
                    }

                    var status = TcpConnectionHeaderMessage.OperationVersionSupported(header.Operation, header.OperationVersion, out supported);
                    if (status == TcpConnectionHeaderMessage.SupportedStatus.Supported)
                        break;

                    if (status == TcpConnectionHeaderMessage.SupportedStatus.OutOfRange)
                    {
                        var msg = $"Protocol '{header.OperationVersion}' for '{header.Operation}' was not found.";
                        if (tcpAuditLog != null)
                            tcpAuditLog.Info($"Got connection from {tcpClient.Client.RemoteEndPoint} with certificate '{cert?.Subject} ({cert?.Thumbprint})'. {msg}");

                        if (Logger.IsInfoEnabled)
                        {
                            Logger.Info(
                                $"Got a request to drop TCP connection to {header.DatabaseName ?? "the cluster node"} from {tcpClient.Client.RemoteEndPoint} " +
                                $"reason: {msg}");
                        }

                        throw new ArgumentException(msg);
                    }

                    if (Logger.IsInfoEnabled)
                    {
                        Logger.Info(
                            $"Got a request to establish TCP connection to {header.DatabaseName ?? "the cluster node"} from {tcpClient.Client.RemoteEndPoint} " +
                            $"Didn't agree on {header.Operation} protocol version: {header.OperationVersion} will request to use version: {supported}.");
                    }

                    RespondToTcpConnection(stream, context, $"Not supporting version {header.OperationVersion} for {header.Operation}", TcpConnectionStatus.TcpVersionMismatch,
                        supported);
                }

                bool authSuccessful = TryAuthorize(Configuration, tcp.Stream, header, tcpClient, out var err);
                //At this stage the error is not relevant.
                RespondToTcpConnection(stream, context, null,
                    authSuccessful ? TcpConnectionStatus.Ok : TcpConnectionStatus.AuthorizationFailed,
                    supported);

                tcp.ProtocolVersion = supported;

                if (authSuccessful == false)
                {
                    if (tcpAuditLog != null)
                        tcpAuditLog.Info(
                            $"Got connection from {tcpClient.Client.RemoteEndPoint} with certificate '{cert?.Subject} ({cert?.Thumbprint})'. Rejecting connection because {err} for {header.Operation} on {header.DatabaseName}.");

                    if (Logger.IsInfoEnabled)
                    {
                        Logger.Info(
                            $"New {header.Operation} TCP connection to {header.DatabaseName ?? "the cluster node"} from {tcpClient.Client.RemoteEndPoint}" +
                            $" is not authorized to access {header.DatabaseName ?? "the cluster node"} because {err}");
                    }

                    return header;
                }

                if (Logger.IsInfoEnabled)
                {
                    Logger.Info($"TCP connection from {header.SourceNodeTag ?? tcpClient.Client.RemoteEndPoint.ToString()} " +
                                $"for '{header.Operation}' is accepted with version {supported}");
                }
            }

            if (tcpAuditLog != null)
                tcpAuditLog.Info(
                    $"Got connection from {tcpClient.Client.RemoteEndPoint} with certificate '{cert?.Subject} ({cert?.Thumbprint})'. Accepted for {header.Operation} on {header.DatabaseName}.");
            return header;
        }

        private async Task<TcpClient> AcceptTcpClientAsync(TcpListener listener)
        {
            var backoffSecondsDelay = 0;
            while (true)
            {
                try
                {
                    return await listener.AcceptTcpClientAsync();
                }
                catch (ObjectDisposedException)
                {
                    // shutting down
                    return null;
                }
                catch (Exception e)
                {
                    if (ServerStore.ServerShutdown.IsCancellationRequested)
                        return null;

                    if (backoffSecondsDelay == 0)
                    {
                        if (_tcpLogger.IsInfoEnabled)
                        {
                            _tcpLogger.Info($"Failed to accept new tcp connection, will retry now", e);
                        }

                        backoffSecondsDelay = 1;
                        continue;
                    }

                    if (_tcpLogger.IsOperationsEnabled)
                    {
                        _tcpLogger.Operations($"Failed to accept new tcp connection again, will wait {backoffSecondsDelay} seconds before retrying", e);
                    }

                    try
                    {
                        await Task.Delay(TimeSpan.FromSeconds(backoffSecondsDelay), ServerStore.ServerShutdown);
                    }
                    catch (OperationCanceledException)
                    {
                        // shutting down
                        return null;
                    }

                    if (listener.Server.Connected)
                    {
                        backoffSecondsDelay = Math.Min(backoffSecondsDelay * 2, 60);
                        continue;
                    }

                    var msg = $"The socket on {listener.LocalEndpoint} is no longer connected.";

                    if (_tcpLogger.IsOperationsEnabled)
                    {
                        _tcpLogger.Operations(msg, e);
                    }

                    var alert = AlertRaised.Create(
                        null,
                        msg,
                        $"Unable to accept connections from TCP, because the listening socket on {listener.LocalEndpoint} was disconnected.{Environment.NewLine}" +
                        $"Restarting the server might temporary fix the issue, but further investigation is required.",
                        AlertType.TcpListenerError,
                        NotificationSeverity.Error,
                        key: msg,
                        details: new ExceptionDetails(e)
                    );

                    ServerStore.NotificationCenter.Add(alert);

                    return null;
                }
            }
        }

        private static void RespondToTcpConnection(Stream stream, JsonOperationContext context, string error, TcpConnectionStatus status, int version)
        {
            var message = new DynamicJsonValue
            {
                [nameof(TcpConnectionHeaderResponse.Status)] = status.ToString(),
                [nameof(TcpConnectionHeaderResponse.Version)] = version
            };

            if (error != null)
            {
                message[nameof(TcpConnectionHeaderResponse.Message)] = error;
            }

            using (var writer = new BlittableJsonTextWriter(context, stream))
            {
                context.Write(writer, message);
                writer.Flush();
            }
        }

        private void SendErrorIfPossible(TcpConnectionOptions tcp, Exception e)
        {
            var tcpStream = tcp?.Stream;
            if (tcpStream == null)
                return;

            try
            {
                using (var context = JsonOperationContext.ShortTermSingleUse())
                using (var errorWriter = new BlittableJsonTextWriter(context, tcpStream))
                {
                    context.Write(errorWriter, new DynamicJsonValue
                    {
                        ["Type"] = "Error",
                        ["Exception"] = e.ToString(),
                        ["Message"] = e.Message
                    });
                }
            }
            catch (Exception inner)
            {
                if (_tcpLogger.IsInfoEnabled)
                    _tcpLogger.Info("Failed to send error in TCP connection", inner);
            }
        }

        private ClusterMaintenanceWorker _clusterMaintenanceWorker;

        // This is used for admin scripts only
        public readonly ScriptRunnerCache AdminScripts;

        private TcpListenerStatus _tcpListenerStatus;
        public SnmpWatcher SnmpWatcher;
        private Timer _refreshClusterCertificate;
        private HttpsConnectionMiddleware _httpsConnectionMiddleware;
        private PoolOfThreads.LongRunningWork _cpuCreditsMonitoring;
        public readonly ServerMetricCacher MetricCacher;

        public (IPAddress[] Addresses, int Port) ListenEndpoints { get; private set; }

        internal void SetCertificate(X509Certificate2 certificate, byte[] rawBytes, string password)
        {
            var certificateHolder = Certificate;
            var newCertHolder = SecretProtection.ValidateCertificateAndCreateCertificateHolder("Auto Update", certificate, rawBytes, password, ServerStore);
            if (Interlocked.CompareExchange(ref Certificate, newCertHolder, certificateHolder) == certificateHolder)
            {
                _httpsConnectionMiddleware.SetCertificate(certificate);
                ServerCertificateChanged?.Invoke(this, EventArgs.Empty);
            }
        }

        private async Task<bool> DispatchServerWideTcpConnection(TcpConnectionOptions tcp, TcpConnectionHeaderMessage header, JsonOperationContext.MemoryBuffer buffer)
        {
            tcp.Operation = header.Operation;
            if (tcp.Operation == TcpConnectionHeaderMessage.OperationTypes.Cluster)
            {
                var tcpClient = tcp.TcpClient.Client;
                ServerStore.ClusterAcceptNewConnection(tcp, header, () => tcpClient.Disconnect(false), tcpClient.RemoteEndPoint);
                return true;
            }

            if (tcp.Operation == TcpConnectionHeaderMessage.OperationTypes.Heartbeats)
            {
                // check for the term
                using (_tcpContextPool.AllocateOperationContext(out JsonOperationContext context))
                using (var headerJson = await context.ParseToMemoryAsync(
                    tcp.Stream,
                    "maintenance-heartbeat-header",
                    BlittableJsonDocumentBuilder.UsageMode.None,
                    buffer
                ))
                {
                    var maintenanceHeader = JsonDeserializationRachis<ClusterMaintenanceSupervisor.ClusterMaintenanceConnectionHeader>.Deserialize(headerJson);

                    if (_clusterMaintenanceWorker?.CurrentTerm > maintenanceHeader.Term)
                    {
                        if (_tcpLogger.IsInfoEnabled)
                        {
                            _tcpLogger.Info($"Request for maintenance with term {maintenanceHeader.Term} was rejected, " +
                                            $"because we are already connected to the recent leader with the term {_clusterMaintenanceWorker.CurrentTerm}");
                        }

                        tcp.Dispose();
                        return true;
                    }

                    var old = _clusterMaintenanceWorker;
                    using (old)
                    {
                        _clusterMaintenanceWorker = new ClusterMaintenanceWorker(tcp, ServerStore.ServerShutdown, ServerStore, maintenanceHeader.LeaderClusterTag, maintenanceHeader.Term);
                        _clusterMaintenanceWorker.Start();
                    }

                    return true;
                }
            }

            return false;
        }

        private async Task<bool> DispatchDatabaseTcpConnection(TcpConnectionOptions tcp, TcpConnectionHeaderMessage header, JsonOperationContext.MemoryBuffer bufferToCopy)
        {
            var databaseLoadingTask = ServerStore.DatabasesLandlord.TryGetOrCreateResourceStore(header.DatabaseName);
            if (databaseLoadingTask == null)
            {
                DatabaseDoesNotExistException.Throw(header.DatabaseName);
                return true;
            }

            var databaseLoadTimeout = ServerStore.DatabasesLandlord.DatabaseLoadTimeout;

            if (databaseLoadingTask.IsCompleted == false)
            {
                var resultingTask = await Task.WhenAny(databaseLoadingTask, Task.Delay(databaseLoadTimeout));
                if (resultingTask != databaseLoadingTask)
                {
                    ThrowTimeoutOnDatabaseLoad(header);
                }
            }

            tcp.DocumentDatabase = await databaseLoadingTask;
            if (tcp.DocumentDatabase == null)
                DatabaseDoesNotExistException.Throw(header.DatabaseName);

            Debug.Assert(tcp.DocumentDatabase != null);

            if (tcp.DocumentDatabase.DatabaseShutdown.IsCancellationRequested)
                ThrowDatabaseShutdown(tcp.DocumentDatabase);

            tcp.DocumentDatabase.RunningTcpConnections.Add(tcp);
            switch (header.Operation)
            {
                case TcpConnectionHeaderMessage.OperationTypes.Subscription:
                    SubscriptionConnection.SendSubscriptionDocuments(ServerStore, tcp, bufferToCopy);
                    break;
                case TcpConnectionHeaderMessage.OperationTypes.Replication:
                    var documentReplicationLoader = tcp.DocumentDatabase.ReplicationLoader;
                    documentReplicationLoader.AcceptIncomingConnection(tcp, header.Operation, bufferToCopy);
                    break;
                default:
                    throw new InvalidOperationException("Unknown operation for TCP " + header.Operation);
            }

            //since the responses to TCP connections mostly continue to run
            //beyond this point, no sense to dispose the connection now, so set it to null.
            //this way the responders are responsible to dispose the connection and the context
            // ReSharper disable once RedundantAssignment
            tcp = null;
            return false;
        }

        private async Task<(Stream Stream, X509Certificate2 Certificate)> AuthenticateAsServerIfSslNeeded(Stream stream)
        {
            if (Certificate.Certificate != null)
            {
                var sslStream = new SslStream(stream, false, (sender, certificate, chain, errors) =>
                        // it is fine that the client doesn't have a cert, we just care that they
                        // are connecting to us securely. At any rate, we'll ensure that if certificate
                        // is required, we'll validate that it is one of the expected ones on the server
                        // and that the client is authorized to do so.
                        // Otherwise, we'll generate an error, but we'll do that at a higher level then
                        // SSL, because that generate a nicer error for the user to read then just aborted
                        // connection because SSL negotiation failed.
                        true);

                await sslStream.AuthenticateAsServerAsync(new SslServerAuthenticationOptions
                {
                    ServerCertificate = Certificate.Certificate,
                    ClientCertificateRequired = true,
                    CertificateRevocationCheckMode = X509RevocationMode.NoCheck,
                    EncryptionPolicy = EncryptionPolicy.RequireEncryption,
                    EnabledSslProtocols = TcpUtils.SupportedSslProtocols,
                    CipherSuitesPolicy = CipherSuitesPolicy
                });

                return (sslStream, HttpsConnectionMiddleware.ConvertToX509Certificate2(sslStream.RemoteCertificate));
            }

            return (stream, null);
        }

        private bool TryAuthorize(RavenConfiguration configuration, Stream stream, TcpConnectionHeaderMessage header, TcpClient tcpClient, out string msg)
        {
            msg = null;

            if (configuration.Security.AuthenticationEnabled == false)
                return true;

            if (!(stream is SslStream sslStream))
            {
                msg = "TCP connection is required to use SSL when authentication is enabled";
                return false;
            }

            var certificate = (X509Certificate2)sslStream.RemoteCertificate;
            var auth = AuthenticateConnectionCertificate(certificate, tcpClient);

            switch (auth.Status)
            {
                case AuthenticationStatus.Expired:
                    msg = $"The provided client certificate ({certificate.FriendlyName} '{certificate.Thumbprint}') is expired on {certificate.NotAfter}";
                    return false;
                case AuthenticationStatus.NotYetValid:
                    msg = $"The provided client certificate ({certificate.FriendlyName} '{certificate.Thumbprint}') is not yet valid because it starts on {certificate.NotBefore}";
                    return false;
                case AuthenticationStatus.ClusterAdmin:
                case AuthenticationStatus.Operator:
                    msg = "Admin can do it all";
                    return true;
                case AuthenticationStatus.Allowed:
                    switch (header.Operation)
                    {
                        case TcpConnectionHeaderMessage.OperationTypes.Cluster:
                        case TcpConnectionHeaderMessage.OperationTypes.Heartbeats:
                            msg = $"{header.Operation} is a server-wide operation and the certificate ({certificate.FriendlyName} '{certificate.Thumbprint}') is not ClusterAdmin/Operator";
                            return false;
                        case TcpConnectionHeaderMessage.OperationTypes.Subscription:
                        case TcpConnectionHeaderMessage.OperationTypes.Replication:
                        case TcpConnectionHeaderMessage.OperationTypes.TestConnection:
                            if (header.DatabaseName == null)
                            {
                                msg = "Cannot allow access. Database name is empty.";
                                return false;
                            }
                            if (auth.CanAccess(header.DatabaseName, requireAdmin: false))
                                return true;
                            msg = $"The certificate {certificate.FriendlyName} does not allow access to {header.DatabaseName}";
                            return false;
                        default:
                            throw new InvalidOperationException("Unknown operation " + header.Operation);
                    }
                case AuthenticationStatus.UnfamiliarIssuer:
                    msg = $"The client certificate {certificate.FriendlyName} is not registered in the cluster. Tried to allow the connection implicitly based on the client certificate's Public Key Pinning Hash but the client certificate was signed by an unknown issuer - closing the connection. " +
                          $"To fix this, the admin can register the pinning hash of the *issuer* certificate: '{auth.IssuerHash}' in the '{RavenConfiguration.GetKey(x => x.Security.WellKnownIssuerHashes)}' configuration entry. Alternatively, the admin can register the actual certificate ({certificate.FriendlyName} '{certificate.Thumbprint}') explicitly in the cluster.";
                    return false;
                case AuthenticationStatus.UnfamiliarCertificate:
                    var info = header.AuthorizeInfo;
                    if (info != null && info.AuthorizeAs == TcpConnectionHeaderMessage.AuthorizationInfo.AuthorizeMethod.PullReplication)
                    {
                        using (ServerStore.ContextPool.AllocateOperationContext(out TransactionOperationContext ctx))
                        using (ctx.OpenReadTransaction())
                        {
                            if (ServerStore.Cluster.TryReadPullReplicationDefinition(header.DatabaseName, info.AuthorizationFor, ctx, out var pullReplication)
                                && pullReplication.CanAccess(certificate.Thumbprint))
                                return true;

                            msg = $"The certificate {certificate.FriendlyName} does not allow access to {header.DatabaseName} for {info.AuthorizationFor}";
                            return false;
                        }
                    }
                    goto default;
                default:
                    msg = "Cannot allow access to a certificate with status: " + auth.Status;
                    return false;
            }
        }

        private static void ThrowDatabaseShutdown(DocumentDatabase database)
        {
            throw new DatabaseDisabledException($"Database {database.Name} was shutdown.");
        }

        private static void ThrowTimeoutOnDatabaseLoad(TcpConnectionHeaderMessage header)
        {
            throw new DatabaseLoadTimeoutException($"Timeout when loading database {header.DatabaseName}, try again later");
        }

        public RequestRouter Router { get; private set; }
        public MetricCounters Metrics { get; }

        public bool Disposed { get; private set; }

        internal NamedPipeServerStream AdminConsolePipe { get; set; }

        internal NamedPipeServerStream LogStreamPipe { get; set; }

        public void Dispose()
        {
            if (Disposed)
                return;
            lock (this)
            {
                if (Disposed)
                    return;

                Disposed = true;
                var ea = new ExceptionAggregator("Failed to properly close RavenServer");

                ea.Execute(() => _refreshClusterCertificate?.Dispose());
                ea.Execute(() => AdminConsolePipe?.Dispose());
                ea.Execute(() => LogStreamPipe?.Dispose());
                ea.Execute(() => _redirectingWebHost?.Dispose());
                ea.Execute(() => _webHost?.Dispose());
                ea.Execute(() => _tcpContextPool?.Dispose());
                if (_tcpListenerStatus != null)
                {
                    ea.Execute(() => CloseTcpListeners(_tcpListenerStatus.Listeners));
                }

                ea.Execute(() => ServerStore?.Dispose());
                ea.Execute(() =>
                {
                    try
                    {
                        _currentRefreshTask?.Wait();
                    }
                    catch (OperationCanceledException)
                    {
                    }
                    catch (AggregateException ae) when (ae.InnerException is OperationCanceledException)
                    {
                    }
                });
                ea.Execute(() => ServerMaintenanceTimer?.Dispose());
                ea.Execute(() => AfterDisposal?.Invoke());
                ea.Execute(() => _clusterMaintenanceWorker?.Dispose());
                ea.Execute(() => _cpuCreditsMonitoring?.Join(int.MaxValue));
                ea.Execute(() => CpuUsageCalculator.Dispose());

                ea.ThrowIfNeeded();
            }
        }

        private void CloseTcpListeners(List<TcpListener> listeners)
        {
            foreach (var tcpListener in listeners)
            {
                try
                {
                    tcpListener.Stop();
                }
                catch (Exception e)
                {
                    if (_tcpLogger.IsInfoEnabled)
                        _tcpLogger.Info("Failed to properly dispose the tcp listener", e);
                }
            }
        }

        public void OpenPipes()
        {
            Pipes.CleanupOldPipeFiles();
            if(Configuration.Server.DisableLogsStream == false)
                LogStreamPipe = Pipes.OpenLogStreamPipe();
            if(Configuration.Server.DisableAdminChannel == false)
                AdminConsolePipe = Pipes.OpenAdminConsolePipe();
        }

        public enum AuthenticationStatus
        {
            None,
            NoCertificateProvided,
            UnfamiliarCertificate,
            UnfamiliarIssuer,
            Allowed,
            Operator,
            ClusterAdmin,
            Expired,
            NotYetValid
        }

        internal TestingStuff ForTestingPurposesOnly()
        {
            if (_forTestingPurposes != null)
                return _forTestingPurposes;

            return _forTestingPurposes = new TestingStuff();
        }

        internal class TestingStuff
        {
            internal bool ThrowExceptionInListenToNewTcpConnection = false;
        }
    }
}<|MERGE_RESOLUTION|>--- conflicted
+++ resolved
@@ -1889,16 +1889,11 @@
 
                     (stream, cert) = await AuthenticateAsServerIfSslNeeded(stream);
 
-<<<<<<< HEAD
+                    if (_forTestingPurposes != null && _forTestingPurposes.ThrowExceptionInListenToNewTcpConnection)
+                        throw new Exception("Simulated TCP failure.");
+
                     using (_tcpContextPool.AllocateOperationContext(out JsonOperationContext context))
                     using (context.GetMemoryBuffer(out JsonOperationContext.MemoryBuffer buffer))
-=======
-                    if (_forTestingPurposes != null && _forTestingPurposes.ThrowExceptionInListenToNewTcpConnection)
-                        throw new Exception("Simulated TCP failure.");
-
-                    using (_tcpContextPool.AllocateOperationContext(out JsonOperationContext ctx))
-                    using (ctx.GetManagedBuffer(out var buffer))
->>>>>>> ec5d99f6
                     {
                         var tcp = new TcpConnectionOptions
                         {
@@ -2558,11 +2553,11 @@
                 return _forTestingPurposes;
 
             return _forTestingPurposes = new TestingStuff();
-        }
+    }
 
         internal class TestingStuff
         {
             internal bool ThrowExceptionInListenToNewTcpConnection = false;
-        }
+}
     }
 }