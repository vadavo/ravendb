﻿using System;
using System.Collections.Generic;
using System.Diagnostics;
using System.IO;
using System.Linq;
using System.Threading;
using System.Threading.Tasks;
using Raven.Client.Exceptions;
using Raven.Client.Http;
using Raven.Client.ServerWide;
using Raven.Server.Documents;
using Raven.Server.Rachis.Remote;
using Raven.Server.ServerWide;
using Raven.Server.ServerWide.Context;
using Raven.Server.Utils;
using Sparrow;
using Sparrow.Json;
using Sparrow.Server;
using Sparrow.Utils;
using Voron;
using Voron.Data;
using Voron.Data.BTrees;
using Voron.Data.Tables;
using Voron.Impl;

namespace Raven.Server.Rachis
{
    public class Follower : IDisposable
    {
        private static int _uniqueId;

        private readonly RachisConsensus _engine;
        private readonly long _term;
        private readonly RemoteConnection _connection;
        private PoolOfThreads.LongRunningWork _followerLongRunningWork;

        private readonly string _debugName;
        private readonly RachisLogRecorder _debugRecorder;

        public Follower(RachisConsensus engine, long term, RemoteConnection remoteConnection)
        {
            _engine = engine;
            _connection = remoteConnection;
            _term = term;

            // this will give us a unique identifier for this follower
            var uniqueId = Interlocked.Increment(ref _uniqueId);
            _debugName = $"Follower in term {_term} (id: {uniqueId})";
            _debugRecorder = _engine.InMemoryDebug.GetNewRecorder(_debugName);
            _debugRecorder.Start();
        }

        public override string ToString()
        {
            return $"Follower {_engine.Tag} of leader {_connection.Source} in term {_term}";
        }

        private void FollowerSteadyState()
        {
            var entries = new List<RachisEntry>();
            long lastCommit = 0, lastTruncate = 0, lastAcknowledgedIndex = 0;
            if (_engine.Log.IsInfoEnabled)
            {
                _engine.Log.Info($"{ToString()}: Entering steady state");
            }

            while (true)
            {
                entries.Clear();

                using (_engine.ContextPool.AllocateOperationContext(out ClusterOperationContext context))
                {
                    using (context.OpenReadTransaction())
                    {
                        if (_engine.RequestSnapshot)
                        {
                            if (_engine.Log.IsInfoEnabled)
                            {
                                _engine.Log.Info($"{ToString()}: Snapshot was requested, so we close this follower.");
                            }
                            return;
                        }
                    }

                    _debugRecorder.Record("Wait for entries");
                    var appendEntries = _connection.Read<AppendEntries>(context);
                    var sp = Stopwatch.StartNew();
                   
                    if (appendEntries.Term != _engine.CurrentTerm)
                    {
                        _connection.Send(context, new AppendEntriesResponse
                        {
                            CurrentTerm = _engine.CurrentTerm,
                            Message = "The current term that I have " + _engine.CurrentTerm + " doesn't match " + appendEntries.Term,
                            Success = false
                        });
                        if (_engine.Log.IsInfoEnabled)
                        {
                            _engine.Log.Info($"{ToString()}: Got invalid term {appendEntries.Term} while the current term is {_engine.CurrentTerm}, aborting connection...");
                        }

                        return;
                    }

                    ClusterCommandsVersionManager.SetClusterVersion(appendEntries.MinCommandVersion);

                    _debugRecorder.Record("Got entries");
                    _engine.Timeout.Defer(_connection.Source);
                    if (appendEntries.EntriesCount != 0)
                    {
                        using (var cts = new CancellationTokenSource())
                        {
                            var task = Concurrent_SendAppendEntriesPendingToLeaderAsync(cts, _term, appendEntries.PrevLogIndex);
                            try
                            {
                                for (int i = 0; i < appendEntries.EntriesCount; i++)
                                {
                                    entries.Add(_connection.ReadRachisEntry(context));
                                }
                            }
                            finally
                            {
                                cts.Cancel();
                                task.Wait(CancellationToken.None);
                            }
                            _engine.Timeout.Defer(_connection.Source);
                        }
                        if (_engine.Log.IsInfoEnabled)
                        {
                            _engine.Log.Info($"{ToString()}: Got non empty append entries request with {entries.Count} entries. Last: ({entries[entries.Count - 1].Index} - {entries[entries.Count - 1].Flags})"
#if DEBUG
                                + $"[{string.Join(" ,", entries.Select(x => x.ToString()))}]"
#endif
                                );
                        }
                    }

                    // don't start write transaction for noop
                    if (lastCommit != appendEntries.LeaderCommit ||
                        lastTruncate != appendEntries.TruncateLogBefore ||
                        entries.Count != 0)
                    {
                        using (var cts = new CancellationTokenSource())
                        {
                            // applying the leader state may take a while, we need to ping
                            // the server and let us know that we are still there
                            var task = Concurrent_SendAppendEntriesPendingToLeaderAsync(cts, _term, appendEntries.PrevLogIndex);
                            try
                            {
                                bool hasRemovedFromTopology;

                                (hasRemovedFromTopology, lastAcknowledgedIndex, lastTruncate, lastCommit) = ApplyLeaderStateToLocalState(sp,
                                    context,
                                    entries,
                                    appendEntries);

                                if (hasRemovedFromTopology)
                                {
                                    if (_engine.Log.IsInfoEnabled)
                                    {
                                        _engine.Log.Info("Was notified that I was removed from the node topology, will be moving to passive mode now.");
                                    }

                                    _engine.SetNewState(RachisState.Passive, null, appendEntries.Term,
                                        "I was kicked out of the cluster and moved to passive mode");
                                    return;
                                }
                            }
                            catch (RachisInvalidOperationException)
                            {
                                // on raft protocol violation propagate the error and close this follower. 
                                throw;
                            }
                            catch (ConcurrencyException)
                            {
                                // the term was changed
                                throw;
                            }
                            catch (Exception e)
                            {
                                if (_engine.Log.IsInfoEnabled)
                                {
                                    _engine.Log.Info($"Failed to apply leader state to local state with {entries.Count:#,#;;0} entries with leader commit: {appendEntries.LeaderCommit}, term: {appendEntries.Term}. Prev log index: {appendEntries.PrevLogIndex}", e);
                                }
                            }
                            finally
                            {
                                // here we need to wait until the concurrent send pending to leader
                                // is completed to avoid concurrent writes to the leader
                                cts.Cancel();
                                task.Wait(CancellationToken.None);
                            }
                        }
                    }

                    if (appendEntries.ForceElections)
                    {
                        if (_engine.Log.IsInfoEnabled)
                        {
                            _engine.Log.Info($"{ToString()}: Got a request to become candidate from the leader.");
                        }
                        _engine.SwitchToCandidateState("Was asked to do so by my leader", forced: true);
                        return;
                    }
                    _debugRecorder.Record("Processing entries is completed");
                    _connection.Send(context, new AppendEntriesResponse
                    {
                        CurrentTerm = _term,
                        LastLogIndex = lastAcknowledgedIndex,
                        LastCommitIndex = lastCommit,
                        Success = true
                    });

                    if (sp.Elapsed > _engine.ElectionTimeout / 2)
                    {
                        if (_engine.Log.IsInfoEnabled)
                        {
                            _engine.Log.Info($"{ToString()}: Took a long time to complete the cycle with {entries.Count} entries: {sp.Elapsed}");
                        }
                    }
                    
                    _engine.Timeout.Defer(_connection.Source);
                    _engine.ReportLeaderTime(appendEntries.TimeAsLeader);

                    _debugRecorder.Record("Cycle done");
                    _debugRecorder.Start();
                }
            }
        }

        private async Task Concurrent_SendAppendEntriesPendingToLeaderAsync(CancellationTokenSource cts, long currentTerm, long lastLogIndex)
        {
            var timeoutPeriod = _engine.Timeout.TimeoutPeriod / 4;
            var timeToWait = TimeSpan.FromMilliseconds(timeoutPeriod);
            using (_engine.ContextPool.AllocateOperationContext(out JsonOperationContext timeoutCtx))
            {
                while (cts.IsCancellationRequested == false)
                {
                    try
                    {
                        timeoutCtx.Reset();
                        timeoutCtx.Renew();

                        await TimeoutManager.WaitFor(timeToWait, cts.Token);
                        if (cts.IsCancellationRequested)
                            break;
                        _engine.Timeout.Defer(_connection.Source);
                        _connection.Send(timeoutCtx, new AppendEntriesResponse
                        {
                            Pending = true,
                            Success = false,
                            CurrentTerm = currentTerm,
                            LastLogIndex = lastLogIndex
                        });
                    }
                    catch (TimeoutException)
                    {
                        break;
                    }
                    catch (Exception e) when (RachisConsensus.IsExpectedException(e))
                    {
                        break;
                    }
                }
            }
        }

        private (bool HasRemovedFromTopology, long LastAcknowledgedIndex, long LastTruncate,  long LastCommit)  ApplyLeaderStateToLocalState(Stopwatch sp, ClusterOperationContext context, List<RachisEntry> entries, AppendEntries appendEntries)
        {
            long lastTruncate;
            long lastCommit;
            
            bool removedFromTopology = false;
            // we start the tx after we finished reading from the network
            if (_engine.Log.IsInfoEnabled)
            {
                _engine.Log.Info($"{ToString()}: Ready to start tx in {sp.Elapsed}");
            }

            using (var tx = context.OpenWriteTransaction())
            {
                _engine.ValidateTerm(_term);

                if (_engine.Log.IsInfoEnabled)
                {
                    _engine.Log.Info($"{ToString()}: Tx running in {sp.Elapsed}");
                }

                if (entries.Count > 0)
                {
                    var (lastTopology, lastTopologyIndex) = _engine.AppendToLog(context, entries);
                    using (lastTopology)
                    {
                        if (lastTopology != null)
                        {
                            if (_engine.Log.IsInfoEnabled)
                            {
                                _engine.Log.Info($"Topology changed to {lastTopology}");
                            }

                            var topology = JsonDeserializationRachis<ClusterTopology>.Deserialize(lastTopology);
                            if (topology.Members.ContainsKey(_engine.Tag) ||
                                topology.Promotables.ContainsKey(_engine.Tag) ||
                                topology.Watchers.ContainsKey(_engine.Tag))
                            {
                                RachisConsensus.SetTopology(_engine, context, topology);
                            }
                            else
                            {
                                removedFromTopology = true;
                                _engine.ClearAppendedEntriesAfter(context, lastTopologyIndex);
                            }
                        }
                    }
                }

                var lastEntryIndexToCommit = Math.Min(
                    _engine.GetLastEntryIndex(context),
                    appendEntries.LeaderCommit);

                var lastAppliedIndex = _engine.GetLastCommitIndex(context);
                var lastAppliedTerm = _engine.GetTermFor(context, lastEntryIndexToCommit);

                // we start to commit only after we have any log with a term of the current leader
                if (lastEntryIndexToCommit > lastAppliedIndex && lastAppliedTerm == appendEntries.Term)
                {
                    lastAppliedIndex = _engine.Apply(context, lastEntryIndexToCommit, null, sp);
                }

                lastTruncate = Math.Min(appendEntries.TruncateLogBefore, lastAppliedIndex);
                _engine.TruncateLogBefore(context, lastTruncate);

                lastCommit = lastAppliedIndex;
                if (_engine.Log.IsInfoEnabled)
                {
                    _engine.Log.Info($"{ToString()}: Ready to commit in {sp.Elapsed}");
                }

                tx.Commit();
            }

            if (_engine.Log.IsInfoEnabled)
            {
                _engine.Log.Info($"{ToString()}: Processing entries request with {entries.Count} entries took {sp.Elapsed}");
            }

            var lastAcknowledgedIndex = entries.Count == 0 ? appendEntries.PrevLogIndex : entries[entries.Count - 1].Index;

            return (HasRemovedFromTopology: removedFromTopology, LastAcknowledgedIndex: lastAcknowledgedIndex,  LastTruncate: lastTruncate,  LastCommit: lastCommit);
        }

        public static bool CheckIfValidLeader(RachisConsensus engine, RemoteConnection connection, out LogLengthNegotiation negotiation)
        {
            negotiation = null;
            using (engine.ContextPool.AllocateOperationContext(out ClusterOperationContext context))
            {
                var logLength = connection.Read<LogLengthNegotiation>(context);

                if (logLength.Term < engine.CurrentTerm)
                {
                    var msg = $"The incoming term {logLength.Term} is smaller than current term {engine.CurrentTerm} and is therefor rejected (From thread: {logLength.SendingThread})";
                    if (engine.Log.IsInfoEnabled)
                    {
                        engine.Log.Info(msg);
                    }
                    connection.Send(context, new LogLengthNegotiationResponse
                    {
                        Status = LogLengthNegotiationResponse.ResponseStatus.Rejected,
                        Message = msg,
                        CurrentTerm = engine.CurrentTerm
                    });
                    connection.Dispose();
                    return false;
                }
                if (engine.Log.IsInfoEnabled)
                {
                    engine.Log.Info($"The incoming term { logLength.Term} is from a valid leader (From thread: {logLength.SendingThread})");
                }
                engine.FoundAboutHigherTerm(logLength.Term, "Setting the term of the new leader");
                engine.Timeout.Defer(connection.Source);
                negotiation = logLength;
            }
            return true;
        }

        private void NegotiateWithLeader(ClusterOperationContext context, LogLengthNegotiation negotiation)
        {
            _debugRecorder.Start();
            // only the leader can send append entries, so if we accepted it, it's the leader
            if (_engine.Log.IsInfoEnabled)
            {
                _engine.Log.Info($"{ToString()}: Got a negotiation request for term {negotiation.Term} where our term is {_term}.");
            }

            if (negotiation.Term != _term)
            {
                //  Our leader is no longer a valid one
                var msg = $"The term was changed after leader validation from {_term} to {negotiation.Term}, so you are no longer a valid leader";
                _connection.Send(context, new LogLengthNegotiationResponse
                {
                    Status = LogLengthNegotiationResponse.ResponseStatus.Rejected,
                    Message = msg,
                    CurrentTerm = _term,
                    LastLogIndex = negotiation.PrevLogIndex
                });
                throw new InvalidOperationException($"We close this follower because: {msg}");
            }

            long prevTerm;
            bool requestSnapshot;
            using (context.OpenReadTransaction())
            {
                prevTerm = _engine.GetTermFor(context, negotiation.PrevLogIndex) ?? 0;
                requestSnapshot = _engine.GetSnapshotRequest(context);
            }

            if (requestSnapshot)
            {
                if (_engine.Log.IsInfoEnabled)
                {
                    _engine.Log.Info($"{ToString()}: Request snapshot by the admin");
                }
                _connection.Send(context, new LogLengthNegotiationResponse
                {
                    Status = LogLengthNegotiationResponse.ResponseStatus.Acceptable,
                    Message = "Request snapshot by the admin",
                    CurrentTerm = _term,
                    LastLogIndex = 0
                });
            }
            else if (prevTerm != negotiation.PrevLogTerm)
            {
                if (_engine.Log.IsInfoEnabled)
                {
                    _engine.Log.Info($"{ToString()}: Got a negotiation request with PrevLogTerm={negotiation.PrevLogTerm} while our PrevLogTerm={prevTerm}" +
                                     " will negotiate to find next matched index");
                }
                // we now have a mismatch with the log position, and need to negotiate it with 
                // the leader
                NegotiateMatchEntryWithLeaderAndApplyEntries(context, _connection, negotiation);
            }
            else
            {
                if (_engine.Log.IsInfoEnabled)
                {
                    _engine.Log.Info($"{ToString()}: Got a negotiation request with identical PrevLogTerm will continue to steady state");
                }
                // this (or the negotiation above) completes the negotiation process
                _connection.Send(context, new LogLengthNegotiationResponse
                {
                    Status = LogLengthNegotiationResponse.ResponseStatus.Acceptable,
                    Message = $"Found a log index / term match at {negotiation.PrevLogIndex} with term {prevTerm}",
                    CurrentTerm = _term,
                    LastLogIndex = negotiation.PrevLogIndex
                });
            }
            _debugRecorder.Record("Matching Negotiation is over, waiting for snapshot");
            _engine.Timeout.Defer(_connection.Source);

            // at this point, the leader will send us a snapshot message
            // in most cases, it is an empty snapshot, then start regular append entries
            // the reason we send this is to simplify the # of states in the protocol

            var snapshot = _connection.ReadInstallSnapshot(context);
            _debugRecorder.Record("Start receiving snapshot");

            // reading the snapshot from network and committing it to the disk might take a long time. 
            Task onFullSnapshotInstalledTask = null;
            using (var cts = new CancellationTokenSource())
            {
                KeepAliveAndExecuteAction(() =>
                {
                    onFullSnapshotInstalledTask = ReadAndCommitSnapshot(context, snapshot, cts.Token);
                }, cts, "ReadAndCommitSnapshot");
            }

            _debugRecorder.Record("Snapshot was received and committed");

            // notify the state machine, we do this in an async manner, and start
            // the operator in a separate thread to avoid timeouts while this is
            // going on
            using (var cts = new CancellationTokenSource())
            {
                KeepAliveAndExecuteAction(() =>
                {
                    _engine.AfterSnapshotInstalled(snapshot.LastIncludedIndex, onFullSnapshotInstalledTask, cts.Token);
                }, cts, "SnapshotInstalledAsync");
            }

            _debugRecorder.Record("Done with StateMachine.SnapshotInstalled");
            _debugRecorder.Record("Snapshot installed");

            //Here we send the LastIncludedIndex as our matched index even for the case where our lastCommitIndex is greater
            //So we could validate that the entries sent by the leader are indeed the same as the ones we have.
            _connection.Send(context, new InstallSnapshotResponse
            {
                Done = true,
                CurrentTerm = _term,
                LastLogIndex = snapshot.LastIncludedIndex
            });

            _engine.Timeout.Defer(_connection.Source);
        }

        private void KeepAliveAndExecuteAction(Action action, CancellationTokenSource cts, string debug)
        {
            var task = Task.Run(action, cts.Token);
            try
            {
                WaitForTaskCompletion(task, debug);
            }
            catch
            {
                cts.Cancel();
                task.Wait(TimeSpan.FromSeconds(60));
                throw;
            }
        }

        private void WaitForTaskCompletion(Task task, string debug)
        {
            var sp = Stopwatch.StartNew();

            var timeToWait = (int)(_engine.ElectionTimeout.TotalMilliseconds / 4);


            while (task.Wait(timeToWait) == false)
            {
                using (_engine.ContextPool.AllocateOperationContext(out JsonOperationContext context))
                {
                    // this may take a while, so we let the other side know that
                    // we are still processing, and we reset our own timer while
                    // this is happening
                    MaybeNotifyLeaderThatWeAreStillAlive(context, sp);
                }
            }

            if (task.IsFaulted)
            {
                throw new InvalidOperationException($"{ToString()} encounter an error during {debug}", task.Exception);
            }
        }

<<<<<<< HEAD
        private void ReadAndCommitSnapshot(ClusterOperationContext context, InstallSnapshot snapshot, CancellationToken token)
=======
        private Task ReadAndCommitSnapshot(TransactionOperationContext context, InstallSnapshot snapshot, CancellationToken token)
>>>>>>> bb1f0706
        {
            Task onFullSnapshotInstalledTask = null;

            using (context.OpenWriteTransaction())
            {
                var lastTerm = _engine.GetTermFor(context, snapshot.LastIncludedIndex);
                var lastCommitIndex = _engine.GetLastEntryIndex(context);

                if (_engine.GetSnapshotRequest(context) == false && 
                    snapshot.LastIncludedTerm == lastTerm && snapshot.LastIncludedIndex < lastCommitIndex)
                {
                    if (_engine.Log.IsInfoEnabled)
                    {
                        _engine.Log.Info(
                            $"{ToString()}: Got installed snapshot with last index={snapshot.LastIncludedIndex} while our lastCommitIndex={lastCommitIndex}, will just ignore it");
                    }

                    //This is okay to ignore because we will just get the committed entries again and skip them
                    ReadInstallSnapshotAndIgnoreContent(token);
                }
                else if (InstallSnapshot(context, token))
                {
                    if (_engine.Log.IsInfoEnabled)
                    {
                        _engine.Log.Info(
                            $"{ToString()}: Installed snapshot with last index={snapshot.LastIncludedIndex} with LastIncludedTerm={snapshot.LastIncludedTerm} ");
                    }

                    _engine.SetLastCommitIndex(context, snapshot.LastIncludedIndex, snapshot.LastIncludedTerm);
                    _engine.ClearLogEntriesAndSetLastTruncate(context, snapshot.LastIncludedIndex, snapshot.LastIncludedTerm);

                    onFullSnapshotInstalledTask = _engine.OnSnapshotInstalled(context, snapshot.LastIncludedIndex, token);
                }
                else
                {
                    var lastEntryIndex = _engine.GetLastEntryIndex(context);
                    if (lastEntryIndex < snapshot.LastIncludedIndex)
                    {
                        var message =
                            $"The snapshot installation had failed because the last included index {snapshot.LastIncludedIndex} in term {snapshot.LastIncludedTerm} doesn't match the last entry {lastEntryIndex}";
                        if (_engine.Log.IsInfoEnabled)
                        {
                            _engine.Log.Info($"{ToString()}: {message}");
                        }
                        throw new InvalidOperationException(message);
                    }
                }

                // snapshot always has the latest topology
                if (snapshot.Topology == null)
                {
                    const string message = "Expected to get topology on snapshot";
                    if (_engine.Log.IsInfoEnabled)
                    {
                        _engine.Log.Info($"{ToString()}: {message}");
                    }

                    throw new InvalidOperationException(message);
                }

                using (var topologyJson = context.ReadObject(snapshot.Topology, "topology"))
                {
                    if (_engine.Log.IsInfoEnabled)
                    {
                        _engine.Log.Info($"{ToString()}: topology on install snapshot: {topologyJson}");
                    }

                    var topology = JsonDeserializationRachis<ClusterTopology>.Deserialize(topologyJson);

                    RachisConsensus.SetTopology(_engine, context, topology);
                }

                _engine.SetSnapshotRequest(context, false);

                context.Transaction.InnerTransaction.LowLevelTransaction.OnDispose += t =>
                {
                    if (t is LowLevelTransaction llt && llt.Committed)
                    {
                        // we might have moved from passive node, so we need to start the timeout clock
                        _engine.Timeout.Start(_engine.SwitchToCandidateStateOnTimeout);
                    }
                };

                context.Transaction.Commit();
            }
            return onFullSnapshotInstalledTask;
        }

        private bool InstallSnapshot(ClusterOperationContext context, CancellationToken token)
        {
            var txw = context.Transaction.InnerTransaction;

            var fileName = $"snapshot.{Guid.NewGuid():N}";
            var filePath = context.Environment.Options.DataPager.Options.TempPath.Combine(fileName);
            
            using (var temp = new StreamsTempFile(filePath.FullPath, context.Environment))
            using(var stream = temp.StartNewStream())
            using(var remoteReader = _connection.CreateReaderToStream(stream))
            {
                if (ReadSnapshot(remoteReader, context, txw, dryRun: true, token) == false)
                    return false;

                stream.Seek(0, SeekOrigin.Begin);
                using (var fileReader = new StreamSnapshotReader(stream))
                {
                    ReadSnapshot(fileReader, context, txw, dryRun: false, token);
                }
            }
            
            return true;
        }
        
        private unsafe bool ReadSnapshot(SnapshotReader reader, ClusterOperationContext context, Transaction txw, bool dryRun, CancellationToken token)
        {
            var type = reader.ReadInt32();
            if (type == -1)
                return false;
            
            while (true)
            {
                token.ThrowIfCancellationRequested();

                int size;
                long entries;
                switch ((RootObjectType)type)
                {
                    case RootObjectType.None:
                        return true;
                    case RootObjectType.VariableSizeTree:
                        size = reader.ReadInt32();
                        reader.ReadExactly(size);

                        Tree tree = null;
                        if (dryRun == false)
                        {
                            Slice.From(context.Allocator, reader.Buffer, 0, size, ByteStringType.Immutable, out Slice treeName); // The Slice will be freed on context close
                            txw.DeleteTree(treeName);
                            tree = txw.CreateTree(treeName);
                        }

                        entries = reader.ReadInt64();
                        for (long i = 0; i < entries; i++)
                        {
                            token.ThrowIfCancellationRequested();
                            size = reader.ReadInt32();
                            reader.ReadExactly(size);
                            using (Slice.From(context.Allocator, reader.Buffer, 0, size, ByteStringType.Immutable, out Slice valKey))
                            {
                                size = reader.ReadInt32();
                                reader.ReadExactly(size);

                                if (dryRun == false)
                                {
                                    using (tree.DirectAdd(valKey, size, out byte* ptr))
                                    {
                                        fixed (byte* pBuffer = reader.Buffer)
                                        {
                                            Memory.Copy(ptr, pBuffer, size);
                                        }
                                    }
                                }
                            }
                        }
                        break;
                    case RootObjectType.Table:

                        size = reader.ReadInt32();
                        reader.ReadExactly(size);

                        TableValueReader tvr;
                        Table table = null;
                        if (dryRun == false)
                        {
                            Slice.From(context.Allocator, reader.Buffer, 0, size, ByteStringType.Immutable,
                                out Slice tableName);//The Slice will be freed on context close
                            var tableTree = txw.ReadTree(tableName, RootObjectType.Table);

                            // Get the table schema
                            var schemaSize = tableTree.GetDataSize(TableSchema.SchemasSlice);
                            var schemaPtr = tableTree.DirectRead(TableSchema.SchemasSlice);
                            if (schemaPtr == null)
                                throw new InvalidOperationException(
                                    "When trying to install snapshot, found missing table " + tableName);

                            var schema = TableSchema.ReadFrom(txw.Allocator, schemaPtr, schemaSize);

                            table = txw.OpenTable(schema, tableName);

                            // delete the table
                            while (true)
                            {
                                token.ThrowIfCancellationRequested();
                                if (table.SeekOnePrimaryKey(Slices.AfterAllKeys, out tvr) == false)
                                    break;
                                table.Delete(tvr.Id);
                            }
                        }

                        entries = reader.ReadInt64();
                        for (long i = 0; i < entries; i++)
                        {
                            token.ThrowIfCancellationRequested();
                            size = reader.ReadInt32();
                            reader.ReadExactly(size);

                            if (dryRun == false)
                            {
                                fixed (byte* pBuffer = reader.Buffer)
                                {
                                    tvr = new TableValueReader(pBuffer, size);
                                    table.Insert(ref tvr);
                                }
                            }
                        }
                        break;
                    default:
                        throw new ArgumentOutOfRangeException(nameof(type), type.ToString());
                }
                
                type = reader.ReadInt32();
            }
        }

        private void ReadInstallSnapshotAndIgnoreContent(CancellationToken token)
        {
            var reader = _connection.CreateReader();
            while (true)
            {
                token.ThrowIfCancellationRequested();

                var type = reader.ReadInt32();
                if (type == -1)
                    return;

                int size;
                long entries;
                switch ((RootObjectType)type)
                {
                    case RootObjectType.None:
                        return;
                    case RootObjectType.VariableSizeTree:

                        size = reader.ReadInt32();
                        reader.ReadExactly(size);

                        entries = reader.ReadInt64();
                        for (long i = 0; i < entries; i++)
                        {
                            token.ThrowIfCancellationRequested();

                            size = reader.ReadInt32();
                            reader.ReadExactly(size);
                            size = reader.ReadInt32();
                            reader.ReadExactly(size);
                        }
                        break;
                    case RootObjectType.Table:

                        size = reader.ReadInt32();
                        reader.ReadExactly(size);

                        entries = reader.ReadInt64();
                        for (long i = 0; i < entries; i++)
                        {
                            token.ThrowIfCancellationRequested();

                            size = reader.ReadInt32();
                            reader.ReadExactly(size);
                        }
                        break;
                    default:
                        throw new ArgumentOutOfRangeException(nameof(type), type.ToString());
                }
            }
        }

        private void MaybeNotifyLeaderThatWeAreStillAlive(JsonOperationContext context, Stopwatch sp)
        {
            if (sp.ElapsedMilliseconds <= _engine.ElectionTimeout.TotalMilliseconds / 4)
                return;

            sp.Restart();
            _engine.Timeout.Defer(_connection.Source);
            _connection.Send(context, new InstallSnapshotResponse
            {
                Done = false,
                CurrentTerm = -1,
                LastLogIndex = -1
            });
        }

        private bool NegotiateMatchEntryWithLeaderAndApplyEntries(ClusterOperationContext context, RemoteConnection connection, LogLengthNegotiation negotiation)
        {
            long minIndex;
            long maxIndex;
            long midpointTerm;
            long midpointIndex;
            long lastIndex;

            using (context.OpenReadTransaction())
            {
                minIndex = _engine.GetFirstEntryIndex(context);

                if (minIndex == 0) // no entries at all
                {
                    RequestAllEntries(context, connection, "No entries at all here, give me everything from the start");
                    return true; // leader will know where to start from here
                }

                maxIndex = Math.Min(
                    _engine.GetLastEntryIndex(context), // max
                    negotiation.PrevLogIndex
                );

                lastIndex = _engine.GetLastEntryIndex(context);

                midpointIndex = (maxIndex + minIndex) / 2;

                midpointTerm = _engine.GetTermForKnownExisting(context, midpointIndex);
            }

            while ((midpointTerm == negotiation.PrevLogTerm && midpointIndex == negotiation.PrevLogIndex) == false)
            {
                _engine.Timeout.Defer(_connection.Source);

                _engine.ValidateTerm(_term);

                if (midpointIndex == negotiation.PrevLogIndex && midpointTerm != negotiation.PrevLogTerm)
                {
                    // our appended entries has been diverged, same index with different terms.
                    if (CanHandleLogDivergence(context, negotiation, ref midpointIndex, ref midpointTerm, ref minIndex, ref maxIndex) == false)
                    {
                        RequestAllEntries(context, connection, "all my entries are invalid, will require snapshot.");
                        return true;
                    }
                }

                connection.Send(context, new LogLengthNegotiationResponse
                {
                    Status = LogLengthNegotiationResponse.ResponseStatus.Negotiation,
                    Message =
                        $"Term/Index mismatch from leader, need to figure out at what point the logs match, range: {maxIndex} - {minIndex} | {midpointIndex} in term {midpointTerm}",
                    CurrentTerm = _term,
                    MaxIndex = maxIndex,
                    MinIndex = minIndex,
                    MidpointIndex = midpointIndex,
                    MidpointTerm = midpointTerm
                });

                negotiation = connection.Read<LogLengthNegotiation>(context);

                _engine.Timeout.Defer(_connection.Source);
                if (negotiation.Truncated)
                {
                    if (lastIndex + 1 == negotiation.PrevLogIndex)
                    {
                        if (_engine.Log.IsInfoEnabled)
                        {
                            _engine.Log.Info($"{ToString()}: leader first entry = {negotiation.PrevLogIndex} is the one we need (our last is {lastIndex})");
                        }

                        connection.Send(context, new LogLengthNegotiationResponse
                        {
                            Status = LogLengthNegotiationResponse.ResponseStatus.Acceptable,
                            Message = $"agreed on our last index {lastIndex}",
                            CurrentTerm = _term,
                            LastLogIndex = lastIndex,
                        });

                        // leader's first entry is the next we need 
                        return false;
                    }

                    if (lastIndex + 1 < negotiation.PrevLogIndex)
                    {
                        if (_engine.Log.IsInfoEnabled)
                        {
                            _engine.Log.Info($"{ToString()}: Got a truncated response from the leader will request all entries");
                        }

                        RequestAllEntries(context, connection, "We have entries that are already truncated at the leader, will ask for full snapshot");
                        return true;
                    }
                    
                    // the leader already truncated the suggested index
                    // Let's try to negotiate from that index upto our last appended index
                    maxIndex = lastIndex;
                    minIndex = negotiation.PrevLogIndex;
                }
                else
                {
                    using (context.OpenReadTransaction())
                    {
                        if (_engine.GetTermFor(context, negotiation.PrevLogIndex) == negotiation.PrevLogTerm)
                        {
                            minIndex = Math.Min(midpointIndex + 1, maxIndex);
                        }
                        else
                        {
                            maxIndex = Math.Max(midpointIndex - 1, minIndex);
                        }
                    }
                }

                midpointIndex = (maxIndex + minIndex) / 2;
                using (context.OpenReadTransaction())
                    midpointTerm = _engine.GetTermForKnownExisting(context, midpointIndex);
            }

            if (_engine.Log.IsInfoEnabled)
            {
                _engine.Log.Info($"{ToString()}: agreed upon last matched index = {midpointIndex} on term = {midpointTerm}");
            }

            connection.Send(context, new LogLengthNegotiationResponse
            {
                Status = LogLengthNegotiationResponse.ResponseStatus.Acceptable,
                Message = $"Found a log index / term match at {midpointIndex} with term {midpointTerm}",
                CurrentTerm = _term,
                LastLogIndex = midpointIndex,
            });

            return false;
        }

        private bool CanHandleLogDivergence(ClusterOperationContext context, LogLengthNegotiation negotiation, ref long midpointIndex, ref long midpointTerm,
            ref long minIndex, ref long maxIndex)
        {
            if (_engine.Log.IsInfoEnabled)
            {
                _engine.Log.Info(
                    $"{ToString()}: Our appended entries has been diverged, same index with different terms. " +
                    $"My index/term {midpointIndex}/{midpointTerm}, while yours is {negotiation.PrevLogIndex}/{negotiation.PrevLogTerm}.");
            }

            using (context.OpenReadTransaction())
            {
                do 
                {
                    // try to find any log in the previous term
                    midpointIndex--;
                    midpointTerm = _engine.GetTermFor(context, midpointIndex) ?? 0;
                } while (midpointTerm >= negotiation.PrevLogTerm && midpointIndex > 0);

                if (midpointTerm == 0 || midpointIndex == 0)
                    return false;

                // start the binary search again with those boundaries
                minIndex = Math.Min(midpointIndex, _engine.GetFirstEntryIndex(context));
                maxIndex = midpointIndex;
                midpointIndex = (minIndex + maxIndex) / 2;
                midpointTerm = _engine.GetTermForKnownExisting(context, midpointIndex);

                if (maxIndex < minIndex)
                {
                    if (_engine.Log.IsInfoEnabled)
                    {
                        _engine.Log.Info($"{ToString()}: Got minIndex: {minIndex} bigger than maxIndex: {maxIndex} will request the entire snapshot. " +
                                         $"midpointIndex: {midpointIndex}, midpointTerm: {midpointTerm}.");
                    }

                    Debug.Assert(false, "This is a safeguard against any potential bug here, so in worst case we request the entire snapshot");
                    return false;
                }
            }

            return true;
        }

        private void RequestAllEntries(ClusterOperationContext context, RemoteConnection connection, string message)
        {
            connection.Send(context,
                new LogLengthNegotiationResponse
                {
                    Status = LogLengthNegotiationResponse.ResponseStatus.Acceptable,
                    Message = message,
                    CurrentTerm = _term,
                    LastLogIndex = 0
                });
        }

        public void AcceptConnection(LogLengthNegotiation negotiation)
        {
            if (_engine.CurrentState != RachisState.Passive)
                _engine.Timeout.Start(_engine.SwitchToCandidateStateOnTimeout);
            
            // if leader / candidate, this remove them from play and revert to follower mode
            _engine.SetNewState(RachisState.Follower, this, _term,
                $"Accepted a new connection from {_connection.Source} in term {negotiation.Term}");
            _engine.LeaderTag = _connection.Source;
            
            _debugRecorder.Record("Follower connection accepted");

            _followerLongRunningWork = 
                PoolOfThreads.GlobalRavenThreadPool.LongRunning(
                    action: x => Run(x),
                    state: negotiation,
                    name: $"Follower thread from {_connection} in term {negotiation.Term}");
                
        }

        private void Run(object obj)
        {
            try
            {
                try
                {
                    Thread.CurrentThread.Priority = ThreadPriority.AboveNormal;
                }
                catch (Exception e)
                {
                    if (_engine.Log.IsInfoEnabled)
                    {
                        _engine.Log.Info($"{_debugName} was unable to set the thread priority, will continue with the same priority", e);
                    }
                }

                using (this)
                {
                    try
                    {
                        using (_engine.ContextPool.AllocateOperationContext(out ClusterOperationContext context))
                        {
                            NegotiateWithLeader(context, (LogLengthNegotiation)obj);
                        }

                        FollowerSteadyState();
                    }
                    catch (Exception e) when (RachisConsensus.IsExpectedException(e))
                    {
                    }
                    catch (Exception e)
                    {
                        _debugRecorder.Record($"Sending error: {e}");
                        using (_engine.ContextPool.AllocateOperationContext(out ClusterOperationContext context))
                        {
                            _connection.Send(context, e);
                        }

                        if (_engine.Log.IsInfoEnabled)
                        {
                            _engine.Log.Info($"{ToString()}: Failed to talk to leader", e);
                        }
                    }
                }
            }
            catch (Exception e) when (RachisConsensus.IsExpectedException(e))
            {
            }
            catch (Exception e)
            {
                if (_engine.Log.IsInfoEnabled)
                {
                    _engine.Log.Info("Failed to dispose follower when talking to the leader: " + _engine.Tag, e);
                }
            }
        }

        public void Dispose()
        {
            _connection.Dispose();
            if (_engine.Log.IsInfoEnabled)
            {
                _engine.Log.Info($"{ToString()}: Disposing");
            }
            
            if (_followerLongRunningWork != null && _followerLongRunningWork.ManagedThreadId != Thread.CurrentThread.ManagedThreadId)
                _followerLongRunningWork.Join(int.MaxValue);
            
            _engine.InMemoryDebug.RemoveRecorderOlderThan(DateTime.UtcNow.AddMinutes(-5));
        }
    }
}<|MERGE_RESOLUTION|>--- conflicted
+++ resolved
@@ -541,11 +541,7 @@
             }
         }
 
-<<<<<<< HEAD
-        private void ReadAndCommitSnapshot(ClusterOperationContext context, InstallSnapshot snapshot, CancellationToken token)
-=======
-        private Task ReadAndCommitSnapshot(TransactionOperationContext context, InstallSnapshot snapshot, CancellationToken token)
->>>>>>> bb1f0706
+        private Task ReadAndCommitSnapshot(ClusterOperationContext context, InstallSnapshot snapshot, CancellationToken token)
         {
             Task onFullSnapshotInstalledTask = null;
 
@@ -902,8 +898,8 @@
                 {
                     if (lastIndex + 1 == negotiation.PrevLogIndex)
                     {
-                        if (_engine.Log.IsInfoEnabled)
-                        {
+                    if (_engine.Log.IsInfoEnabled)
+                    {
                             _engine.Log.Info($"{ToString()}: leader first entry = {negotiation.PrevLogIndex} is the one we need (our last is {lastIndex})");
                         }
 
@@ -923,13 +919,13 @@
                     {
                         if (_engine.Log.IsInfoEnabled)
                         {
-                            _engine.Log.Info($"{ToString()}: Got a truncated response from the leader will request all entries");
-                        }
-
-                        RequestAllEntries(context, connection, "We have entries that are already truncated at the leader, will ask for full snapshot");
-                        return true;
-                    }
-                    
+                        _engine.Log.Info($"{ToString()}: Got a truncated response from the leader will request all entries");
+                    }
+
+                    RequestAllEntries(context, connection, "We have entries that are already truncated at the leader, will ask for full snapshot");
+                    return true;
+                }
+
                     // the leader already truncated the suggested index
                     // Let's try to negotiate from that index upto our last appended index
                     maxIndex = lastIndex;
@@ -937,17 +933,17 @@
                 }
                 else
                 {
-                    using (context.OpenReadTransaction())
-                    {
-                        if (_engine.GetTermFor(context, negotiation.PrevLogIndex) == negotiation.PrevLogTerm)
-                        {
-                            minIndex = Math.Min(midpointIndex + 1, maxIndex);
-                        }
-                        else
-                        {
-                            maxIndex = Math.Max(midpointIndex - 1, minIndex);
-                        }
-                    }
+                using (context.OpenReadTransaction())
+                {
+                    if (_engine.GetTermFor(context, negotiation.PrevLogIndex) == negotiation.PrevLogTerm)
+                    {
+                        minIndex = Math.Min(midpointIndex + 1, maxIndex);
+                    }
+                    else
+                    {
+                        maxIndex = Math.Max(midpointIndex - 1, minIndex);
+                    }
+                }
                 }
 
                 midpointIndex = (maxIndex + minIndex) / 2;
