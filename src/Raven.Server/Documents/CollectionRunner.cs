﻿using System;
using System.Collections.Generic;
using System.Diagnostics;
using System.Threading;
using System.Threading.Tasks;
using Raven.Client;
using Raven.Client.Documents.Indexes;
using Raven.Client.Documents.Operations;
using Raven.Client.Util.RateLimiting;
using Raven.Server.Documents.Handlers;
using Raven.Server.Documents.Patch;
using Raven.Server.Documents.Queries;
using Raven.Server.Documents.TransactionCommands;
using Raven.Server.ServerWide;
using Raven.Server.ServerWide.Context;
using Raven.Server.Utils;
using Sparrow.Json;
using PatchRequest = Raven.Server.Documents.Patch.PatchRequest;

namespace Raven.Server.Documents
{
    internal class CollectionRunner
    {
        internal const int OperationBatchSize = 1024;

        private readonly IndexQueryServerSide _collectionQuery;
        private IndexQueryServerSide _operationQuery;

        protected readonly DocumentsOperationContext Context;
        protected readonly DocumentDatabase Database;

        public CollectionRunner(DocumentDatabase database, DocumentsOperationContext context, IndexQueryServerSide collectionQuery)
        {
            Debug.Assert(collectionQuery == null || collectionQuery.Metadata.IsCollectionQuery);

            Database = database;
            Context = context;
            _collectionQuery = collectionQuery;
        }

        public virtual Task<IOperationResult> ExecuteDelete(string collectionName, long start, long take, CollectionOperationOptions options, Action<IOperationProgress> onProgress, OperationCancelToken token)
        {
            return ExecuteOperation(collectionName, start, take, options, Context, onProgress, key => new DeleteDocumentCommand(key, null, Database), token);
        }

        public Task<IOperationResult> ExecutePatch(string collectionName, long start, long take, CollectionOperationOptions options, PatchRequest patch,
            BlittableJsonReaderObject patchArgs, Action<IOperationProgress> onProgress, OperationCancelToken token)
        {
            return ExecuteOperation(collectionName, start, take, options, Context, onProgress,
                key => new PatchDocumentCommand(Context, key, expectedChangeVector: null, skipPatchIfChangeVectorMismatch: false, patch: (patch, patchArgs), patchIfMissing: (null, null), createIfMissing: null, Database, isTest: false, debugMode: false, collectResultsNeeded: false, returnDocument: false), token);
        }

        protected async Task<IOperationResult> ExecuteOperation(string collectionName, long start, long take, CollectionOperationOptions options, DocumentsOperationContext context,
             Action<DeterminateProgress> onProgress, Func<string, TransactionOperationsMerger.MergedTransactionCommand> action, OperationCancelToken token)
        {
            var progress = new DeterminateProgress();
            var cancellationToken = token.Token;
            var isAllDocs = collectionName == Constants.Documents.Collections.AllDocumentsCollection;

            long lastEtag;
            long totalCount;
            using (context.OpenReadTransaction())
            {
                lastEtag = GetLastEtagForCollection(context, collectionName, isAllDocs);
                totalCount = GetTotalCountForCollection(context, collectionName, isAllDocs);
            }
            progress.Total = totalCount;

            // send initial progress with total count set, and 0 as processed count
            onProgress(progress);

            long startEtag = 0;
            var alreadySeenIdsCount = new Reference<long>();
            string startAfterId = null;

            using (var rateGate = options.MaxOpsPerSecond.HasValue
                    ? new RateGate(options.MaxOpsPerSecond.Value, TimeSpan.FromSeconds(1))
                    : null)
            {
                var end = false;
                var ids = new Queue<string>(OperationBatchSize);

                while (startEtag <= lastEtag)
                {
                    cancellationToken.ThrowIfCancellationRequested();
                    ids.Clear();

                    Database.ForTestingPurposes?.CollectionRunnerBeforeOpenReadTransaction?.Invoke();

                    using (context.OpenReadTransaction())
                    {
                        foreach (var document in GetDocuments(context, collectionName, startEtag, startAfterId, alreadySeenIdsCount, OperationBatchSize, isAllDocs, DocumentFields.Id, out bool isStartsWithOrIdQuery, token.Token))
                        {
                            using (document)
                            {
                                cancellationToken.ThrowIfCancellationRequested();

                                token.Delay();

                                if (isAllDocs && document.Id.StartsWith(HiLoHandler.RavenHiloIdPrefix, StringComparison.OrdinalIgnoreCase))
                                    continue;

                                // start with and id queries aren't ordered by the etag
                                if (isStartsWithOrIdQuery == false && document.Etag > lastEtag) 
                                {
                                    // we don't want to go over the documents that we have patched
                                    end = true;
                                    break;
                                }

                                startEtag = document.Etag + 1;

                                if (start > 0)
                                {
                                    start--;
                                    continue;
                                }

                                if (take-- <= 0)
                                {
                                    end = true;
                                    break;
                                }

                                startAfterId = document.Id;
                                ids.Enqueue(document.Id);

                                context.Transaction.ForgetAbout(document);
                            }
                        }
                    }

                    if (ids.Count == 0)
                        break;

                    do
                    {
                        var command = new ExecuteRateLimitedOperations<string>(ids, action, rateGate, token,
                            maxTransactionSize: 16 * Voron.Global.Constants.Size.Megabyte,
                            batchSize: OperationBatchSize);

                        await Database.TxMerger.Enqueue(command);

                        progress.Processed += command.Processed;

                        onProgress(progress);

                        if (command.NeedWait)
                            rateGate?.WaitToProceed();
                        token.Delay();
                    } while (ids.Count > 0);

                    if (end)
                        break;
                }
            }

            return new BulkOperationResult
            {
                Total = progress.Processed
            };
        }

        protected IEnumerable<Document> GetDocuments(DocumentsOperationContext context, string collectionName, long startEtag, string startAfterId, Reference<long> alreadySeenIdsCount, int batchSize, bool isAllDocs, DocumentFields fields, out bool isStartsWithOrIdQuery, CancellationToken token)
        {
            if (_collectionQuery != null && _collectionQuery.Metadata.WhereFields.Count > 0)
            {
                if (_operationQuery == null)
                    _operationQuery = ConvertToOperationQuery(_collectionQuery, batchSize);

                isStartsWithOrIdQuery = true;

<<<<<<< HEAD
                return new CollectionQueryEnumerable(Database, Database.DocumentsStorage, SearchEngineType.None, new FieldsToFetch(_operationQuery, null),
                    collectionName, _operationQuery, null, context, null, null, null, new Reference<int>())
=======
                return new CollectionQueryEnumerable(Database, Database.DocumentsStorage, new FieldsToFetch(_operationQuery, null),
                    collectionName, _operationQuery, null, context, null, null, null, new Reference<int>(), token)
>>>>>>> 8bcc8cda
                {
                    Fields = fields,
                    StartAfterId = startAfterId,
                    AlreadySeenIdsCount = alreadySeenIdsCount
                };
            }

            isStartsWithOrIdQuery = false;

            if (isAllDocs)
                return Database.DocumentsStorage.GetDocumentsFrom(context, startEtag, 0, batchSize, fields);

            return Database.DocumentsStorage.GetDocumentsFrom(context, collectionName, startEtag, 0, batchSize, fields);
        }

        protected long GetTotalCountForCollection(DocumentsOperationContext context, string collectionName, bool isAllDocs)
        {
            if (isAllDocs)
            {
                var allDocsCount = Database.DocumentsStorage.GetNumberOfDocuments(context);
                Database.DocumentsStorage.GetNumberOfDocumentsToProcess(context, CollectionName.HiLoCollection, 0, out long hiloDocsCount);
                return allDocsCount - hiloDocsCount;
            }

            Database.DocumentsStorage.GetNumberOfDocumentsToProcess(context, collectionName, 0, out long totalCount);
            return totalCount;
        }

        protected long GetLastEtagForCollection(DocumentsOperationContext context, string collection, bool isAllDocs)
        {
            if (isAllDocs)
                return DocumentsStorage.ReadLastDocumentEtag(context.Transaction.InnerTransaction);

            return Database.DocumentsStorage.GetLastDocumentEtag(context.Transaction.InnerTransaction, collection);
        }

        private static IndexQueryServerSide ConvertToOperationQuery(IndexQueryServerSide query, int pageSize)
        {
            return new IndexQueryServerSide(query.Metadata)
            {
                Query = query.Query,
                Start = 0,
                WaitForNonStaleResultsTimeout = query.WaitForNonStaleResultsTimeout,
                PageSize = pageSize,
                QueryParameters = query.QueryParameters
            };
        }
    }
}<|MERGE_RESOLUTION|>--- conflicted
+++ resolved
@@ -170,13 +170,8 @@
 
                 isStartsWithOrIdQuery = true;
 
-<<<<<<< HEAD
                 return new CollectionQueryEnumerable(Database, Database.DocumentsStorage, SearchEngineType.None, new FieldsToFetch(_operationQuery, null),
-                    collectionName, _operationQuery, null, context, null, null, null, new Reference<int>())
-=======
-                return new CollectionQueryEnumerable(Database, Database.DocumentsStorage, new FieldsToFetch(_operationQuery, null),
                     collectionName, _operationQuery, null, context, null, null, null, new Reference<int>(), token)
->>>>>>> 8bcc8cda
                 {
                     Fields = fields,
                     StartAfterId = startAfterId,
