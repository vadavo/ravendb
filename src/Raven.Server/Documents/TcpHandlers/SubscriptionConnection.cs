﻿// -----------------------------------------------------------------------
//  <copyright file="SubscriptionConnection.cs" company="Hibernating Rhinos LTD">
//      Copyright (c) Hibernating Rhinos LTD. All rights reserved.
//  </copyright>
// ----------------------------------------------------------------------

using System;
using System.Collections.Concurrent;
using System.Collections.Generic;
using System.ComponentModel;
using System.Diagnostics;
using System.IO;
using System.Linq;
using System.Text;
using System.Threading;
using System.Threading.Tasks;
using Esprima;
using Raven.Client.Documents.Conventions;
using Raven.Client.Documents.Queries;
using Raven.Client.Documents.Subscriptions;
using Raven.Client.Exceptions;
using Raven.Client.Exceptions.Commercial;
using Raven.Client.Exceptions.Database;
using Raven.Client.Exceptions.Documents.Subscriptions;
using Raven.Client.Http;
using Raven.Client.ServerWide.Commands;
using Raven.Client.ServerWide.Tcp;
using Raven.Server.Documents.Includes;
using Raven.Server.Documents.Queries;
using Raven.Server.Documents.Queries.AST;
using Raven.Server.Documents.Queries.TimeSeries;
using Raven.Server.Documents.Subscriptions;
using Raven.Server.Documents.Subscriptions.Stats;
using Raven.Server.Documents.Subscriptions.SubscriptionProcessor;
using Raven.Server.Json;
using Raven.Server.Rachis;
using Raven.Server.ServerWide;
using Raven.Server.ServerWide.Commands.Subscriptions;
using Raven.Server.ServerWide.Context;
using Raven.Server.Utils;
using Sparrow;
using Sparrow.Json;
using Sparrow.Json.Parsing;
using Sparrow.Logging;
using Sparrow.Threading;
using Sparrow.Utils;
using Constants = Voron.Global.Constants;
using Exception = System.Exception;
using QueryParser = Raven.Server.Documents.Queries.Parser.QueryParser;

namespace Raven.Server.Documents.TcpHandlers
{
    public enum SubscriptionError
    {
        ConnectionRejected,
        Error
    }

    public class SubscriptionOperationScope
    {
        public const string ConnectionPending = "ConnectionPending";
        public const string ConnectionActive = "ConnectionActive";
        public const string BatchSendDocuments = "BatchSendDocuments";
        public const string BatchWaitForAcknowledge = "BatchWaitForAcknowledge";
    }

    public class SubscriptionConnection : IDisposable
    {
        public const long NonExistentBatch = -1;
        private const int WaitForChangedDocumentsTimeoutInMs = 3000;
        private static readonly StringSegment DataSegment = new StringSegment("Data");
        private static readonly StringSegment IncludesSegment = new StringSegment(nameof(QueryResult.Includes));
        private static readonly StringSegment CounterIncludesSegment = new StringSegment(nameof(QueryResult.CounterIncludes));
        private static readonly StringSegment TimeSeriesIncludesSegment = new StringSegment(nameof(QueryResult.TimeSeriesIncludes));
        private static readonly StringSegment IncludedCounterNamesSegment = new StringSegment(nameof(QueryResult.IncludedCounterNames));
        private static readonly StringSegment ExceptionSegment = new StringSegment("Exception");
        private static readonly StringSegment TypeSegment = new StringSegment("Type");
        private static readonly TimeSpan InitialConnectionTimeout = TimeSpan.FromMilliseconds(16);

        private readonly ServerStore _server;
        public readonly TcpConnectionOptions TcpConnection;
        public readonly string ClientUri;
        private readonly MemoryStream _buffer = new MemoryStream();
        private readonly Logger _logger;
        public readonly SubscriptionConnectionStats Stats;

        private SubscriptionConnectionStatsScope _connectionScope;
        private SubscriptionConnectionStatsScope _pendingConnectionScope;
        private SubscriptionConnectionStatsScope _activeConnectionScope;

        private static int _connectionStatsId;
        private int _connectionStatsIdForConnection;
        private static int _batchStatsId;

        private SubscriptionConnectionStatsAggregator _lastConnectionStats; // inProgress connection data
        public SubscriptionConnectionStatsAggregator GetPerformanceStats()
        {
            return _lastConnectionStats;
        }

        private SubscriptionBatchStatsAggregator _lastBatchStats; // inProgress batch data
        public SubscriptionBatchStatsAggregator GetBatchPerformanceStats()
        {
            return _lastBatchStats;
        }

        private readonly ConcurrentQueue<SubscriptionBatchStatsAggregator> _lastBatchesStats = new ConcurrentQueue<SubscriptionBatchStatsAggregator>(); // batches history
        public List<SubscriptionBatchStatsAggregator> GetBatchesPerformanceStats()
        {
            return _lastBatchesStats.ToList();
        }

        public readonly CancellationTokenSource CancellationTokenSource;

        private SubscriptionWorkerOptions _options;

        public string WorkerId => _options.WorkerId ??= Guid.NewGuid().ToString();
        public SubscriptionWorkerOptions Options => _options;

        public SubscriptionException ConnectionException;

        private static readonly byte[] Heartbeat = Encoding.UTF8.GetBytes("\r\n");

        private SubscriptionConnectionsState _subscriptionConnectionsState;
        public SubscriptionConnectionsState SubscriptionConnectionsState => _subscriptionConnectionsState;

        public long CurrentBatchId;

        public string LastSentChangeVectorInThisConnection;

        private bool _isDisposed;
        public SubscriptionState SubscriptionState;

        public ParsedSubscription Subscription;

        public long SubscriptionId { get; set; }
        public SubscriptionOpeningStrategy Strategy => _options.Strategy;

        public readonly ConcurrentQueue<string> RecentSubscriptionStatuses = new ConcurrentQueue<string>();

        public void AddToStatusDescription(string message)
        {
            while (RecentSubscriptionStatuses.Count > 50)
            {
                RecentSubscriptionStatuses.TryDequeue(out _);
            }

            RecentSubscriptionStatuses.Enqueue(message);
        }

        public SubscriptionConnection(ServerStore serverStore, TcpConnectionOptions connectionOptions, IDisposable subscriptionConnectionInProgress,
            JsonOperationContext.MemoryBuffer bufferToCopy)
        {
            _server = serverStore;
            TcpConnection = connectionOptions;
            _subscriptionConnectionInProgress = subscriptionConnectionInProgress;
            ClientUri = connectionOptions.TcpClient.Client.RemoteEndPoint.ToString();
            _logger = LoggingSource.Instance.GetLogger<SubscriptionConnection>(connectionOptions.DocumentDatabase.Name);
            CancellationTokenSource = CancellationTokenSource.CreateLinkedTokenSource(TcpConnection.DocumentDatabase.DatabaseShutdown);
            _supportedFeatures = TcpConnectionHeaderMessage.GetSupportedFeaturesFor(TcpConnectionHeaderMessage.OperationTypes.Subscription, connectionOptions.ProtocolVersion);
            Stats = new SubscriptionConnectionStats();

            _copiedBuffer = bufferToCopy.Clone(connectionOptions.ContextPool);

            _connectionStatsIdForConnection = Interlocked.Increment(ref _connectionStatsId);

            CurrentBatchId = NonExistentBatch;
        }

        private async Task ParseSubscriptionOptionsAsync()
        {
            using (TcpConnection.DocumentDatabase.ServerStore.ContextPool.AllocateOperationContext(out TransactionOperationContext context))
            using (BlittableJsonReaderObject subscriptionCommandOptions = await context.ParseToMemoryAsync(
                TcpConnection.Stream,
                "subscription options",
                BlittableJsonDocumentBuilder.UsageMode.None,
                _copiedBuffer.Buffer,
                token: CancellationTokenSource.Token))
            {
                _options = JsonDeserializationServer.SubscriptionConnectionOptions(subscriptionCommandOptions);

                if (string.IsNullOrEmpty(_options.SubscriptionName))
                    return;

                context.OpenReadTransaction();

                var subscriptionItemKey = SubscriptionState.GenerateSubscriptionItemKeyName(TcpConnection.DocumentDatabase.Name, _options.SubscriptionName);
                var translation = TcpConnection.DocumentDatabase.ServerStore.Cluster.Read(context, subscriptionItemKey);
                if (translation == null)
                    throw new SubscriptionDoesNotExistException("Cannot find any Subscription Task with name: " + _options.SubscriptionName);

                if (translation.TryGet(nameof(Client.Documents.Subscriptions.SubscriptionState.SubscriptionId), out long id) == false)
                    throw new SubscriptionClosedException("Could not figure out the Subscription Task ID for subscription named: " + _options.SubscriptionName);

                SubscriptionId = id;
            }
        }

        private async Task InitAsync()
        {
            await ParseSubscriptionOptionsAsync();

            var message = $"A connection for subscription ID {SubscriptionId} was received from remote IP {TcpConnection.TcpClient.Client.RemoteEndPoint}";
            AddToStatusDescription(message);
            if (_logger.IsInfoEnabled)
            {
                _logger.Info(message);
            }

            // first, validate details and make sure subscription exists
            SubscriptionState = await TcpConnection.DocumentDatabase.SubscriptionStorage.AssertSubscriptionConnectionDetails(SubscriptionId, _options.SubscriptionName, registerConnectionDurationInTicks: null, CancellationTokenSource.Token);

            Subscription = ParseSubscriptionQuery(SubscriptionState.Query);

            AssertSupportedFeatures();
        }

        private async Task NotifyClientAboutSuccess(long registerConnectionDurationInTicks)
        {
            TcpConnection.DocumentDatabase.ForTestingPurposes?.Subscription_ActionToCallAfterRegisterSubscriptionConnection?.Invoke(registerConnectionDurationInTicks);

            _activeConnectionScope = _connectionScope.For(SubscriptionOperationScope.ConnectionActive);

            // refresh subscription data (change vector may have been updated, because in the meanwhile, another subscription could have just completed a batch)
            SubscriptionState =
                await TcpConnection.DocumentDatabase.SubscriptionStorage.AssertSubscriptionConnectionDetails(SubscriptionId, _options.SubscriptionName, registerConnectionDurationInTicks,
                    CancellationTokenSource.Token);

            Subscription = ParseSubscriptionQuery(SubscriptionState.Query);

            // update the state if above data changed
            _subscriptionConnectionsState.Initialize(this, afterSubscribe: true);

            await TcpConnection.DocumentDatabase.SubscriptionStorage.UpdateClientConnectionTime(SubscriptionState.SubscriptionId,
                SubscriptionState.SubscriptionName, SubscriptionState.MentorNode);

            await SendNoopAck();
            await WriteJsonAsync(new DynamicJsonValue
            {
                [nameof(SubscriptionConnectionServerMessage.Type)] = nameof(SubscriptionConnectionServerMessage.MessageType.ConnectionStatus),
                [nameof(SubscriptionConnectionServerMessage.Status)] = nameof(SubscriptionConnectionServerMessage.ConnectionStatus.Accepted)
            });
        }

        private async Task<(IDisposable DisposeOnDisconnect, long RegisterConnectionDurationInTicks)> SubscribeAsync()
        {
            var random = new Random();
            var registerConnectionDuration = Stopwatch.StartNew();

            _connectionScope.RecordConnectionInfo(SubscriptionState, ClientUri, _options.Strategy, WorkerId);

            _subscriptionConnectionsState.PendingConnections.Add(this);

            try
            {
                while (true)
                {
                    CancellationTokenSource.Token.ThrowIfCancellationRequested();

                    try
                    {
                        var disposeOnce = _subscriptionConnectionsState.RegisterSubscriptionConnection(this);
                        registerConnectionDuration.Stop();
                        return (disposeOnce, registerConnectionDuration.ElapsedTicks);
                    }
                    catch (TimeoutException)
                    {
                        if (_logger.IsInfoEnabled)
                        {
                            _logger.Info(
                                $"A connection from IP {TcpConnection.TcpClient.Client.RemoteEndPoint} is starting to wait until previous connection from " +
                                $"{_subscriptionConnectionsState.GetConnectionsAsString()} is released");
                        }

                        var timeout = TimeSpan.FromMilliseconds(Math.Max(250, (long)_options.TimeToWaitBeforeConnectionRetry.TotalMilliseconds / 2) + random.Next(15, 50));
                        await Task.Delay(timeout);
                        await SendHeartBeat(
                            $"A connection from IP {TcpConnection.TcpClient.Client.RemoteEndPoint} is waiting for Subscription Task that is serving a connection from IP " +
                            $"{_subscriptionConnectionsState.GetConnectionsAsString()} to be released");
                    }
                }
            }
            finally
            {
                _subscriptionConnectionsState.PendingConnections.TryRemove(this);
            }
        }

        private void AssertSupportedFeatures()
        {
            if (_supportedFeatures.Subscription.Includes == false)
            {
                if (Subscription.Includes != null && Subscription.Includes.Length > 0)
                    throw new SubscriptionInvalidStateException(
                        $"A connection to Subscription Task with ID '{SubscriptionId}' cannot be opened because it requires the protocol to support Includes.");
            }

            if (_supportedFeatures.Subscription.CounterIncludes == false)
            {
                if (Subscription.CounterIncludes != null && Subscription.CounterIncludes.Length > 0)
                    throw new SubscriptionInvalidStateException(
                        $"A connection to Subscription Task with ID '{SubscriptionId}' cannot be opened because it requires the protocol to support Counter Includes.");
            }

            if (_supportedFeatures.Subscription.TimeSeriesIncludes == false)
            {
                if (Subscription.TimeSeriesIncludes != null && Subscription.TimeSeriesIncludes.TimeSeries.Count > 0)
                    throw new SubscriptionInvalidStateException(
                        $"A connection to Subscription Task with ID '{SubscriptionId}' cannot be opened because it requires the protocol to support TimeSeries Includes.");
            }

            if (_options.Strategy == SubscriptionOpeningStrategy.Concurrent)
            {
                _server.LicenseManager.AssertCanAddConcurrentDataSubscriptions();
            }
        }

        private async Task WriteJsonAsync(DynamicJsonValue value)
        {
            int writtenBytes;
            using (TcpConnection.ContextPool.AllocateOperationContext(out JsonOperationContext context))
            await using (var writer = new AsyncBlittableJsonTextWriter(context, TcpConnection.Stream))
            {
                context.Write(writer, value);
                writtenBytes = writer.Position;
            }

            await TcpConnection.Stream.FlushAsync();
            TcpConnection.RegisterBytesSent(writtenBytes);
        }

        private async Task FlushBufferToNetwork()
        {
            _buffer.TryGetBuffer(out ArraySegment<byte> bytes);
            await TcpConnection.Stream.WriteAsync(bytes.Array, bytes.Offset, bytes.Count);
            await TcpConnection.Stream.FlushAsync();
            TcpConnection.RegisterBytesSent(bytes.Count);
            _buffer.SetLength(0);
        }

        public async Task Run(TcpConnectionOptions tcpConnectionOptions, IDisposable subscriptionConnectionInProgress)
        {
            using (tcpConnectionOptions)
            using (subscriptionConnectionInProgress)
            using (this)
            {
                _lastConnectionStats = new SubscriptionConnectionStatsAggregator(_connectionStatsIdForConnection, null);
                _connectionScope = _lastConnectionStats.CreateScope();

                _pendingConnectionScope = _connectionScope.For(SubscriptionOperationScope.ConnectionPending);
                IDisposable disposeOnDisconnect = default;

                try
                {
                    if (TcpConnection.DocumentDatabase.SubscriptionStorage.TryEnterSemaphore() == false)
                    {
                        throw new SubscriptionClosedException(
                            $"Cannot open new subscription connection, max amount of concurrent connections reached ({TcpConnection.DocumentDatabase.Configuration.Subscriptions.MaxNumberOfConcurrentConnections}), you can modify the value at 'Subscriptions.MaxNumberOfConcurrentConnections'");
                    }

                    try
                    {
                        long registerConnectionDurationInTicks;
                        using (_pendingConnectionScope)
                        {
                            await InitAsync();
                            _subscriptionConnectionsState = TcpConnection.DocumentDatabase.SubscriptionStorage.OpenSubscription(this);
                            (disposeOnDisconnect, registerConnectionDurationInTicks) = await SubscribeAsync();
                        }

                        await NotifyClientAboutSuccess(registerConnectionDurationInTicks);
                        await ProcessSubscriptionAsync();
                    }
                    finally
                    {
                        TcpConnection.DocumentDatabase.SubscriptionStorage.ReleaseSubscriptionsSemaphore();
                    }
                }
                catch (SubscriptionChangeVectorUpdateConcurrencyException e)
                {
                    _connectionScope.RecordException(SubscriptionError.Error, e.ToString());
                    _subscriptionConnectionsState.DropSubscription(e);
                    await ReportException(e);
                }
                catch (SubscriptionInUseException e)
                {
                    _connectionScope.RecordException(SubscriptionError.ConnectionRejected, e.ToString());
                    await ReportException(e);
                }
                catch (Exception e)
                {
                    _connectionScope.RecordException(SubscriptionError.Error, e.ToString());
                    await ReportException(e);
                }
                finally
                {
                    AddToStatusDescription("Finished processing subscription");
                    if (_logger.IsInfoEnabled)
                    {
                        _logger.Info(
                            $"Finished processing subscription {SubscriptionId} / from client {TcpConnection.TcpClient.Client.RemoteEndPoint}");
                    }
                    disposeOnDisconnect?.Dispose();
                }
            }
        }

        private async Task ReportException(Exception e)
        {
            var errorMessage = $"Failed to process subscription {SubscriptionId} / from client {TcpConnection.TcpClient.Client.RemoteEndPoint}";
            AddToStatusDescription($"{errorMessage}. Sending response to client");
            if (_logger.IsInfoEnabled)
            {
                _logger.Info(errorMessage, e);
            }

            if (ConnectionException == null && e is SubscriptionException se)
            {
                ConnectionException = se;
            }

<<<<<<< HEAD
            try
            {
                await ReportExceptionToClient(_server, this, ConnectionException ?? e);
            }
            catch (Exception)
            {
                // ignored
            }
        }
=======
                                var errorMessage = $"Failed to process subscription {connection.SubscriptionId} / from client {remoteEndPoint}";
                                connection.AddToStatusDescription($"{errorMessage}. Sending response to client");
                                if (connection._logger.IsInfoEnabled && e is not OperationCanceledException)
                                {
                                    connection._logger.Info(errorMessage, e);
                                }
>>>>>>> 580cf7dc

        public Task SubscriptionConnectionTask;

        public static void SendSubscriptionDocuments(ServerStore server, TcpConnectionOptions tcpConnectionOptions, JsonOperationContext.MemoryBuffer buffer)
        {
            var subscriptionConnectionInProgress = tcpConnectionOptions.ConnectionProcessingInProgress("Subscription");

            try
            {
                var connection = new SubscriptionConnection(server, tcpConnectionOptions, subscriptionConnectionInProgress, buffer);

                try
                {
                    connection.SubscriptionConnectionTask = connection.Run(tcpConnectionOptions, subscriptionConnectionInProgress);
                }
                catch (Exception)
                {
                    connection?.Dispose();
                    throw;
                }
            }
            catch (Exception)
            {
                subscriptionConnectionInProgress?.Dispose();

                throw;
            }
        }

        private static async Task ReportExceptionToClient(ServerStore server, SubscriptionConnection connection, Exception ex, int recursionDepth = 0)
        {
            if (recursionDepth == 2)
                return;
            try
            {
                switch (ex)
                {
                    case SubscriptionDoesNotExistException:
                    case DatabaseDoesNotExistException:
                        await connection.WriteJsonAsync(new DynamicJsonValue
                        {
                            [nameof(SubscriptionConnectionServerMessage.Type)] = nameof(SubscriptionConnectionServerMessage.MessageType.ConnectionStatus),
                            [nameof(SubscriptionConnectionServerMessage.Status)] = nameof(SubscriptionConnectionServerMessage.ConnectionStatus.NotFound),
                            [nameof(SubscriptionConnectionServerMessage.Message)] = ex.Message,
                            [nameof(SubscriptionConnectionServerMessage.Exception)] = ex.ToString()
                        });
                        break;
                    case SubscriptionClosedException sce:
                        await connection.WriteJsonAsync(new DynamicJsonValue
                        {
                            [nameof(SubscriptionConnectionServerMessage.Type)] = nameof(SubscriptionConnectionServerMessage.MessageType.ConnectionStatus),
                            [nameof(SubscriptionConnectionServerMessage.Status)] = nameof(SubscriptionConnectionServerMessage.ConnectionStatus.Closed),
                            [nameof(SubscriptionConnectionServerMessage.Message)] = ex.Message,
                            [nameof(SubscriptionConnectionServerMessage.Exception)] = ex.ToString(),
                            [nameof(SubscriptionConnectionServerMessage.Data)] = new DynamicJsonValue
                            {
                                [nameof(SubscriptionClosedException.CanReconnect)] = sce.CanReconnect
                            }
                        });
                        break;
                    case SubscriptionInvalidStateException:
                        await connection.WriteJsonAsync(new DynamicJsonValue
                        {
                            [nameof(SubscriptionConnectionServerMessage.Type)] = nameof(SubscriptionConnectionServerMessage.MessageType.ConnectionStatus),
                            [nameof(SubscriptionConnectionServerMessage.Status)] = nameof(SubscriptionConnectionServerMessage.ConnectionStatus.Invalid),
                            [nameof(SubscriptionConnectionServerMessage.Message)] = ex.Message,
                            [nameof(SubscriptionConnectionServerMessage.Exception)] = ex.ToString()
                        });
                        break;
                    case SubscriptionInUseException:
                        await connection.WriteJsonAsync(new DynamicJsonValue
                        {
                            [nameof(SubscriptionConnectionServerMessage.Type)] = nameof(SubscriptionConnectionServerMessage.MessageType.ConnectionStatus),
                            [nameof(SubscriptionConnectionServerMessage.Status)] = nameof(SubscriptionConnectionServerMessage.ConnectionStatus.InUse),
                            [nameof(SubscriptionConnectionServerMessage.Message)] = ex.Message,
                            [nameof(SubscriptionConnectionServerMessage.Exception)] = ex.ToString()
                        });
                        break;
                    case SubscriptionDoesNotBelongToNodeException subscriptionDoesNotBelongException:
                        if (string.IsNullOrEmpty(subscriptionDoesNotBelongException.AppropriateNode) == false)
                        {
                            try
                            {
                                using (server.ContextPool.AllocateOperationContext(out TransactionOperationContext ctx))
                                using (ctx.OpenReadTransaction())
                                {
                                    // check that the subscription exists on AppropriateNode
                                    var clusterTopology = server.GetClusterTopology(ctx);
                                    using (var requester = ClusterRequestExecutor.CreateForSingleNode(
                                    clusterTopology.GetUrlFromTag(subscriptionDoesNotBelongException.AppropriateNode), server.Server.Certificate.Certificate, DocumentConventions.DefaultForServer))
                                    {
                                        await requester.ExecuteAsync(new WaitForRaftIndexCommand(subscriptionDoesNotBelongException.Index), ctx);
                                    }
                                }
                            }
                            catch
                            {
                                // we let the client try to connect to AppropriateNode
                            }
                        }

                        connection.AddToStatusDescription("Redirecting subscription client to different server");
                        if (connection._logger.IsInfoEnabled)
                        {
                            connection._logger.Info("Subscription does not belong to current node", ex);
                        }

                        await connection.WriteJsonAsync(new DynamicJsonValue
                        {
                            [nameof(SubscriptionConnectionServerMessage.Type)] = nameof(SubscriptionConnectionServerMessage.MessageType.ConnectionStatus),
                            [nameof(SubscriptionConnectionServerMessage.Status)] = nameof(SubscriptionConnectionServerMessage.ConnectionStatus.Redirect),
                            [nameof(SubscriptionConnectionServerMessage.Message)] = ex.Message,
                            [nameof(SubscriptionConnectionServerMessage.Exception)] = ex.ToString(),
                            [nameof(SubscriptionConnectionServerMessage.Data)] = new DynamicJsonValue
                            {
                                [nameof(SubscriptionConnectionServerMessage.SubscriptionRedirectData.RedirectedTag)] = subscriptionDoesNotBelongException.AppropriateNode,
                                [nameof(SubscriptionConnectionServerMessage.SubscriptionRedirectData.CurrentTag)] =
                                    connection.TcpConnection.DocumentDatabase.ServerStore.NodeTag,
                                [nameof(SubscriptionConnectionServerMessage.SubscriptionRedirectData.RegisterConnectionDurationInTicks)] = subscriptionDoesNotBelongException.RegisterConnectionDurationInTicks,
                                [nameof(SubscriptionConnectionServerMessage.SubscriptionRedirectData.Reasons)] =
                                    new DynamicJsonArray(subscriptionDoesNotBelongException.Reasons.Select(item => new DynamicJsonValue
                                    {
                                        [item.Key] = item.Value
                                    }))
                            }
                        });
                        break;
                    case SubscriptionChangeVectorUpdateConcurrencyException subscriptionConcurrency:
                        connection.AddToStatusDescription("Subscription change vector update concurrency error");
                        if (connection._logger.IsInfoEnabled)
                        {
                            connection._logger.Info("Subscription change vector update concurrency error", ex);
                        }
<<<<<<< HEAD

                        await connection.WriteJsonAsync(new DynamicJsonValue
                        {
                            [nameof(SubscriptionConnectionServerMessage.Type)] = nameof(SubscriptionConnectionServerMessage.MessageType.ConnectionStatus),
                            [nameof(SubscriptionConnectionServerMessage.Status)] = nameof(SubscriptionConnectionServerMessage.ConnectionStatus.ConcurrencyReconnect),
                            [nameof(SubscriptionConnectionServerMessage.Message)] = ex.Message,
                            [nameof(SubscriptionConnectionServerMessage.Exception)] = ex.ToString()
                        });
                        break;
                    case LicenseLimitException licenseLimitException:
                        await connection.WriteJsonAsync(new DynamicJsonValue
                        {
                            [nameof(SubscriptionConnectionServerMessage.Type)] = nameof(SubscriptionConnectionServerMessage.MessageType.ConnectionStatus),
                            [nameof(SubscriptionConnectionServerMessage.Status)] = nameof(SubscriptionConnectionServerMessage.ConnectionStatus.Invalid),
                            [nameof(SubscriptionConnectionServerMessage.Message)] = ex.Message,
                            [nameof(SubscriptionConnectionServerMessage.Exception)] = ex.ToString()
                        });
                        break;
                    case RachisApplyException { InnerException: SubscriptionException } commandExecution:
                        await ReportExceptionToClient(server, connection, commandExecution.InnerException, recursionDepth - 1);
                        break;
                    default:
                        connection.AddToStatusDescription("Subscription error");
=======
                    });
                }
                else if (ex is SubscriptionChangeVectorUpdateConcurrencyException subscriptionConcurrency)
                {
                    connection.AddToStatusDescription("Subscription change vector update concurrency error");
                    if (connection._logger.IsInfoEnabled)
                    {
                        connection._logger.Info("Subscription change vector update concurrency error", ex);
                    }
                    await connection.WriteJsonAsync(new DynamicJsonValue
                    {
                        [nameof(SubscriptionConnectionServerMessage.Type)] = nameof(SubscriptionConnectionServerMessage.MessageType.ConnectionStatus),
                        [nameof(SubscriptionConnectionServerMessage.Status)] = nameof(SubscriptionConnectionServerMessage.ConnectionStatus.ConcurrencyReconnect),
                        [nameof(SubscriptionConnectionServerMessage.Message)] = ex.Message,
                        [nameof(SubscriptionConnectionServerMessage.Exception)] = ex.ToString()
                    });
                }
                else if (ex is RachisApplyException commandExecution && commandExecution.InnerException is SubscriptionException)
                {
                    await ReportExceptionToClient(server, connection, commandExecution.InnerException, recursionDepth - 1);
                }
                else
                {
                    if (ex is not OperationCanceledException)
                    {
                        connection.AddToStatusDescription("Subscription error");

                        if (connection._logger.IsInfoEnabled)
                        {
                            connection._logger.Info("Subscription error", ex);
                        }
                    }
                    await connection.WriteJsonAsync(new DynamicJsonValue
                    {
                        [nameof(SubscriptionConnectionServerMessage.Type)] = nameof(SubscriptionConnectionServerMessage.MessageType.Error),
                        [nameof(SubscriptionConnectionServerMessage.Status)] = nameof(SubscriptionConnectionServerMessage.ConnectionStatus.None),
                        [nameof(SubscriptionConnectionServerMessage.Message)] = ex.Message,
                        [nameof(SubscriptionConnectionServerMessage.Exception)] = ex.ToString()
                    });
                }
            }
            catch
            {
                // ignored
            }
        }
>>>>>>> 580cf7dc

                        if (connection._logger.IsInfoEnabled)
                        {
                            connection._logger.Info("Subscription error", ex);
                        }

                        await connection.WriteJsonAsync(new DynamicJsonValue
                        {
                            [nameof(SubscriptionConnectionServerMessage.Type)] = nameof(SubscriptionConnectionServerMessage.MessageType.Error),
                            [nameof(SubscriptionConnectionServerMessage.Status)] = nameof(SubscriptionConnectionServerMessage.ConnectionStatus.None),
                            [nameof(SubscriptionConnectionServerMessage.Message)] = ex.Message,
                            [nameof(SubscriptionConnectionServerMessage.Exception)] = ex.ToString()
                        });
                        break;
                }
            }
            catch
            {
                // ignored
            }
        }

        private async Task<SubscriptionConnectionClientMessage> GetReplyFromClientAsync()
        {
            try
            {
                using (TcpConnection.ContextPool.AllocateOperationContext(out JsonOperationContext context))
                using (var blittable = await context.ParseToMemoryAsync(
                    TcpConnection.Stream,
                    "Reply from subscription client",
                    BlittableJsonDocumentBuilder.UsageMode.None,
                    _copiedBuffer.Buffer))
                {
                    TcpConnection._lastEtagReceived = -1;
                    TcpConnection.RegisterBytesReceived(blittable.Size);
                    return JsonDeserializationServer.SubscriptionConnectionClientMessage(blittable);
                }
            }
            catch (EndOfStreamException e)
            {
                throw new SubscriptionConnectionDownException("No reply from the subscription client.", e);
            }
            catch (IOException)
            {
                if (_isDisposed == false)
                    throw;

                return new SubscriptionConnectionClientMessage
                {
                    ChangeVector = null,
                    Type = SubscriptionConnectionClientMessage.MessageType.DisposedNotification
                };
            }
            catch (ObjectDisposedException)
            {
                return new SubscriptionConnectionClientMessage
                {
                    ChangeVector = null,
                    Type = SubscriptionConnectionClientMessage.MessageType.DisposedNotification
                };
            }
        }

        private readonly IDisposable _subscriptionConnectionInProgress;
        private readonly (IDisposable ReleaseBuffer, JsonOperationContext.MemoryBuffer Buffer) _copiedBuffer;
        private readonly TcpConnectionHeaderMessage.SupportedFeatures _supportedFeatures;
        private SubscriptionProcessor _processor;

        private async Task ProcessSubscriptionAsync()
        {
            AddToStatusDescription("Starting to process subscription");
            if (_logger.IsInfoEnabled)
            {
                _logger.Info($"Starting processing documents for subscription {SubscriptionId} received from {TcpConnection.TcpClient.Client.RemoteEndPoint}");
            }

            using (_processor = SubscriptionProcessor.Create(this))
            {
                var replyFromClientTask = GetReplyFromClientAsync();

                _processor.AddScript(SetupFilterAndProjectionScript());

                while (CancellationTokenSource.IsCancellationRequested == false)
                {
                    _buffer.SetLength(0);

                    var inProgressBatchStats = _lastBatchStats = new SubscriptionBatchStatsAggregator(Interlocked.Increment(ref _batchStatsId), _lastBatchStats);

                    using (var batchScope = inProgressBatchStats.CreateScope())
                    {
                        try
                        {
                            using (TcpConnection.DocumentDatabase.DatabaseInUse(false))
                            using (TcpConnection.DocumentDatabase.DocumentsStorage.ContextPool.AllocateOperationContext(out DocumentsOperationContext docsContext))
                            {
                                var sendingCurrentBatchStopwatch = Stopwatch.StartNew();

                                var anyDocumentsSentInCurrentIteration =
                                    await TrySendingBatchToClient(docsContext, sendingCurrentBatchStopwatch, batchScope, inProgressBatchStats);

                                if (anyDocumentsSentInCurrentIteration == false)
                                {
                                    if (_logger.IsInfoEnabled)
                                    {
                                        _logger.Info($"Did not find any documents to send for subscription {Options.SubscriptionName}");
                                    }

                                    AddToStatusDescription(
                                        $"Acknowledging docs processing progress without sending any documents to client. CV: {_subscriptionConnectionsState.LastChangeVectorSent ?? "None"}");

                                    if (ClusterCommandsVersionManager.CurrentClusterMinimalVersion < 53_000)
                                    {
                                        await TcpConnection.DocumentDatabase.SubscriptionStorage.LegacyAcknowledgeBatchProcessed(
                                            SubscriptionId,
                                            Options.SubscriptionName,
                                            LastSentChangeVectorInThisConnection ?? nameof(Client.Constants.Documents.SubscriptionChangeVectorSpecialStates.DoNotChange),
                                            SubscriptionConnectionsState.LastChangeVectorSent); // the last cv we acked

                                        _subscriptionConnectionsState.LastChangeVectorSent =
                                            ChangeVectorUtils.MergeVectors(_subscriptionConnectionsState.LastChangeVectorSent, LastSentChangeVectorInThisConnection);
                                    }

                                    UpdateBatchPerformanceStats(0, false);

                                    if (sendingCurrentBatchStopwatch.ElapsedMilliseconds > 1000)
                                        await SendHeartBeat("Didn't find any documents to send and more then 1000ms passed");

                                    using (docsContext.OpenReadTransaction())
                                    {
                                        var globalEtag = _processor.GetLastItemEtag(docsContext, Subscription.Collection);
                                        if (globalEtag > SubscriptionConnectionsState.GetLastEtagSent())
                                        {
                                            _subscriptionConnectionsState.NotifyHasMoreDocs();
                                        }
                                    }

                                    AssertCloseWhenNoDocsLeft();

                                    if (await WaitForChangedDocs(replyFromClientTask))
                                        continue;
                                }
                            }

                            using (batchScope.For(SubscriptionOperationScope.BatchWaitForAcknowledge))
                            {
                                replyFromClientTask = await WaitForClientAck(replyFromClientTask);
                            }

                            UpdateBatchPerformanceStats(batchScope.GetBatchSize());
                        }
                        catch (Exception e)
                        {
                            batchScope.RecordException(e.ToString());
                            throw;
                        }
                    }
                }

                CancellationTokenSource.Token.ThrowIfCancellationRequested();
            }
        }

        private void UpdateBatchPerformanceStats(long batchSize, bool anyDocumentsSent = true)
        {
            _lastBatchStats.Complete();

            if (anyDocumentsSent)
            {
                _connectionScope.RecordBatchCompleted(batchSize);

                AddBatchPerformanceStatsToBatchesHistory(_lastBatchStats);
                TcpConnection.DocumentDatabase.SubscriptionStorage.RaiseNotificationForBatchEnded(_options.SubscriptionName, _lastBatchStats);
            }

            _lastBatchStats = null;
        }

        private void AssertCloseWhenNoDocsLeft()
        {
            if (_options.CloseWhenNoDocsLeft)
            {
                if (_logger.IsInfoEnabled)
                {
                    _logger.Info(
                        $"Closing subscription {Options.SubscriptionName} because did not find any documents to send and it's in '{nameof(SubscriptionWorkerOptions.CloseWhenNoDocsLeft)}' mode");
                }

                throw new SubscriptionClosedException($"Closing subscription {Options.SubscriptionName} because there were no documents left and client connected in '{nameof(SubscriptionWorkerOptions.CloseWhenNoDocsLeft)}' mode");
            }
        }

        private async Task<Task<SubscriptionConnectionClientMessage>> WaitForClientAck(Task<SubscriptionConnectionClientMessage> replyFromClientTask)
        {
            SubscriptionConnectionClientMessage clientReply;
            while (true)
            {
                var result = await Task.WhenAny(replyFromClientTask,
                    TimeoutManager.WaitFor(TimeSpan.FromMilliseconds(5000), CancellationTokenSource.Token)).ConfigureAwait(false);
                CancellationTokenSource.Token.ThrowIfCancellationRequested();
                if (result == replyFromClientTask)
                {
                    clientReply = await replyFromClientTask;
                    if (clientReply.Type == SubscriptionConnectionClientMessage.MessageType.DisposedNotification)
                    {
                        CancellationTokenSource.Cancel();
                        break;
                    }

                    replyFromClientTask = GetReplyFromClientAsync();
                    break;
                }

                await SendHeartBeat("Waiting for client ACK");
                await SendNoopAck();
            }

            CancellationTokenSource.Token.ThrowIfCancellationRequested();

            switch (clientReply.Type)
            {
                case SubscriptionConnectionClientMessage.MessageType.Acknowledge:
                    {
                        if (ClusterCommandsVersionManager.CurrentClusterMinimalVersion >= 53_000)
                        {
                            await _processor.AcknowledgeBatch(CurrentBatchId);
                        }
                        else
                        {
                            await TcpConnection.DocumentDatabase.SubscriptionStorage.LegacyAcknowledgeBatchProcessed(
                                SubscriptionId,
                                Options.SubscriptionName,
                                LastSentChangeVectorInThisConnection,
                                SubscriptionConnectionsState.LastChangeVectorSent);

                            //since we send the next batch by LastChangeVectorSent, in legacy will represent the last acked cv instead
                            _subscriptionConnectionsState.LastChangeVectorSent =
                                ChangeVectorUtils.MergeVectors(_subscriptionConnectionsState.LastChangeVectorSent, LastSentChangeVectorInThisConnection);
                        }

                        Stats.LastAckReceivedAt = TcpConnection.DocumentDatabase.Time.GetUtcNow();
                        Stats.AckRate?.Mark();
                        await WriteJsonAsync(new DynamicJsonValue
                        {
                            [nameof(SubscriptionConnectionServerMessage.Type)] = nameof(SubscriptionConnectionServerMessage.MessageType.Confirm)
                        });

                        break;
                    }
                //precaution, should not reach this case...
                case SubscriptionConnectionClientMessage.MessageType.DisposedNotification:
                    CancellationTokenSource.Cancel();
                    break;

                default:
                    throw new ArgumentException("Unknown message type from client " +
                                                clientReply.Type);
            }

            return replyFromClientTask;
        }

        /// <summary>
        /// Iterates on a batch in document collection, process it and send documents if found any match
        /// </summary>
        /// <param name="docsContext"></param>
        /// <param name="sendingCurrentBatchStopwatch"></param>
        /// <returns>Whether succeeded finding any documents to send</returns>
        private async Task<bool> TrySendingBatchToClient(DocumentsOperationContext docsContext, Stopwatch sendingCurrentBatchStopwatch,
            SubscriptionBatchStatsScope batchScope, SubscriptionBatchStatsAggregator batchStatsAggregator)
        {
            if (await _subscriptionConnectionsState.WaitForSubscriptionActiveLock(300) == false)
            {
                return false;
            }

            try
            {
                AddToStatusDescription("Start trying to send docs to client");
                bool anyDocumentsSentInCurrentIteration = false;

                using (batchScope.For(SubscriptionOperationScope.BatchSendDocuments))
                {
                    batchScope.RecordBatchInfo(_subscriptionConnectionsState.SubscriptionId, _subscriptionConnectionsState.SubscriptionName, _connectionStatsIdForConnection,
                        batchStatsAggregator.Id);

                    int docsToFlush = 0;
                    string lastChangeVectorSentInThisBatch = null;

                    await using (var writer = new AsyncBlittableJsonTextWriter(docsContext, _buffer))
                    {
                        using (TcpConnection.DocumentDatabase.ServerStore.Engine.ContextPool.AllocateOperationContext(out ClusterOperationContext clusterOperationContext))
                        using (clusterOperationContext.OpenReadTransaction())
                        using (docsContext.OpenReadTransaction())
                        {
                            IncludeDocumentsCommand includeDocumentsCommand = null;
                            IncludeCountersCommand includeCountersCommand = null;
                            IncludeTimeSeriesCommand includeTimeSeriesCommand = null;
                            if (_supportedFeatures.Subscription.Includes)
                                includeDocumentsCommand = new IncludeDocumentsCommand(TcpConnection.DocumentDatabase.DocumentsStorage, docsContext, Subscription.Includes,
                                    isProjection: string.IsNullOrWhiteSpace(Subscription.Script) == false);
                            if (_supportedFeatures.Subscription.CounterIncludes && Subscription.CounterIncludes != null)
                                includeCountersCommand = new IncludeCountersCommand(TcpConnection.DocumentDatabase, docsContext, Subscription.CounterIncludes);
                            if (_supportedFeatures.Subscription.TimeSeriesIncludes && Subscription.TimeSeriesIncludes != null)
                                includeTimeSeriesCommand = new IncludeTimeSeriesCommand(docsContext, Subscription.TimeSeriesIncludes.TimeSeries);

                            CancellationTokenSource.Token.ThrowIfCancellationRequested();

                            _processor.InitializeForNewBatch(clusterOperationContext, docsContext, includeDocumentsCommand);

                            foreach (var result in _processor.GetBatch())
                            {
                                CancellationTokenSource.Token.ThrowIfCancellationRequested();

                                lastChangeVectorSentInThisBatch = ChangeVectorUtils.MergeVectors(
                                    lastChangeVectorSentInThisBatch,
                                    ChangeVectorUtils.NewChangeVector(SubscriptionConnectionsState.DocumentDatabase, result.Doc.Etag),
                                    result.Doc.ChangeVector); //merge with this node's local etag

                                if (result.Doc.Data == null)
                                {
                                    if (sendingCurrentBatchStopwatch.ElapsedMilliseconds > 1000)
                                    {
                                        await SendHeartBeat("Skipping docs for more than 1000ms without sending any data");
                                        sendingCurrentBatchStopwatch.Restart();
                                    }

                                    continue;
                                }
                                anyDocumentsSentInCurrentIteration = true;

                                writer.WriteStartObject();

                                writer.WritePropertyName(docsContext.GetLazyStringForFieldWithCaching(TypeSegment));
                                writer.WriteValue(BlittableJsonToken.String, docsContext.GetLazyStringForFieldWithCaching(DataSegment));
                                writer.WriteComma();
                                writer.WritePropertyName(docsContext.GetLazyStringForFieldWithCaching(DataSegment));
                                result.Doc.EnsureMetadata();

                                if (result.Exception != null)
                                {
                                    if (result.Doc.Data.Modifications != null)
                                    {
                                        result.Doc.Data = docsContext.ReadObject(result.Doc.Data, "subsDocAfterModifications");
                                    }

                                    var metadata = result.Doc.Data[Client.Constants.Documents.Metadata.Key];
                                    writer.WriteValue(BlittableJsonToken.StartObject,
                                        docsContext.ReadObject(new DynamicJsonValue { [Client.Constants.Documents.Metadata.Key] = metadata }, result.Doc.Id)
                                    );
                                    writer.WriteComma();
                                    writer.WritePropertyName(docsContext.GetLazyStringForFieldWithCaching(ExceptionSegment));
                                    writer.WriteValue(BlittableJsonToken.String, docsContext.GetLazyStringForFieldWithCaching(result.Exception.ToString()));
                                }
                                else
                                {
                                    includeDocumentsCommand?.Gather(result.Doc);
                                    includeCountersCommand?.Fill(result.Doc);
                                    includeTimeSeriesCommand?.Fill(result.Doc);

                                    writer.WriteDocument(docsContext, result.Doc, metadataOnly: false);
                                }

                                writer.WriteEndObject();
                                docsToFlush++;
                                batchScope.RecordDocumentInfo(result.Doc.Data.Size);

                                TcpConnection._lastEtagSent = -1;
                                // perform flush for current batch after 1000ms of running or 1 MB
                                if (_buffer.Length > Constants.Size.Megabyte ||
                                    sendingCurrentBatchStopwatch.ElapsedMilliseconds > 1000)
                                {
                                    await FlushDocsToClient(writer, docsToFlush);
                                    docsToFlush = 0;
                                    sendingCurrentBatchStopwatch.Restart();
                                }
                            }

                            if (anyDocumentsSentInCurrentIteration)
                            {
                                if (includeDocumentsCommand != null && includeDocumentsCommand.HasIncludesIds())
                                {
                                    var includes = new List<Document>();
                                    includeDocumentsCommand.Fill(includes);
                                    writer.WriteStartObject();

                                    writer.WritePropertyName(docsContext.GetLazyStringForFieldWithCaching(TypeSegment));
                                    writer.WriteValue(BlittableJsonToken.String, docsContext.GetLazyStringForFieldWithCaching(IncludesSegment));
                                    writer.WriteComma();

                                    writer.WritePropertyName(docsContext.GetLazyStringForFieldWithCaching(IncludesSegment));

                                    var (count, sizeInBytes) = await writer.WriteIncludesAsync(docsContext, includes);

                                    batchScope.RecordIncludedDocumentsInfo(count, sizeInBytes);

                                    writer.WriteEndObject();
                                }

                                if (includeCountersCommand != null)
                                {
                                    writer.WriteStartObject();

                                    writer.WritePropertyName(docsContext.GetLazyStringForFieldWithCaching(TypeSegment));
                                    writer.WriteValue(BlittableJsonToken.String, docsContext.GetLazyStringForFieldWithCaching(CounterIncludesSegment));
                                    writer.WriteComma();

                                    writer.WritePropertyName(docsContext.GetLazyStringForFieldWithCaching(CounterIncludesSegment));
                                    writer.WriteCounters(includeCountersCommand.Results);
                                    writer.WriteComma();

                                    writer.WritePropertyName(docsContext.GetLazyStringForFieldWithCaching(IncludedCounterNamesSegment));
                                    writer.WriteIncludedCounterNames(includeCountersCommand.CountersToGetByDocId);

                                    var size = includeCountersCommand.CountersToGetByDocId.Sum(kvp =>
                                                   kvp.Key.Length + kvp.Value.Sum(name => name.Length)) //CountersToGetByDocId
                                        + includeCountersCommand.Results.Sum(kvp =>
                                            kvp.Value.Sum(counter => counter == null ? 0 : counter.CounterName.Length
                                                                                             + counter.DocumentId.Length
                                                                                             + sizeof(long) //Etag
                                                                                             + sizeof(long) //Total Value
                                       ));
                                    batchScope.RecordIncludedCountersInfo(includeCountersCommand.Results.Sum(x => x.Value.Count), size);

                                    writer.WriteEndObject();
                                }

                                if (includeTimeSeriesCommand != null)
                                {
                                    writer.WriteStartObject();

                                    writer.WritePropertyName(docsContext.GetLazyStringForFieldWithCaching(TypeSegment));
                                    writer.WriteValue(BlittableJsonToken.String, docsContext.GetLazyStringForFieldWithCaching(TimeSeriesIncludesSegment));
                                    writer.WriteComma();

                                    writer.WritePropertyName(docsContext.GetLazyStringForFieldWithCaching(TimeSeriesIncludesSegment));
                                    var size = writer.WriteTimeSeries(includeTimeSeriesCommand.Results);

                                    batchScope.RecordIncludedTimeSeriesInfo(includeTimeSeriesCommand.Results.Sum(x =>
                                    x.Value.Sum(y => y.Value.Sum(z => z.Entries.Length))), size);

                                    writer.WriteEndObject();
                                }

                                writer.WriteStartObject();
                                writer.WritePropertyName(nameof(SubscriptionConnectionServerMessage.Type));
                                writer.WriteString(nameof(SubscriptionConnectionServerMessage.MessageType.EndOfBatch));
                                writer.WriteEndObject();

                                AddToStatusDescription("Flushing sent docs to client");
                                await FlushDocsToClient(writer, docsToFlush, true);
                                if (_logger.IsInfoEnabled)
                                {
                                    _logger.Info($"Finished sending a batch with {docsToFlush} documents for subscription {Options.SubscriptionName}");
                                }
                            }

                            if (lastChangeVectorSentInThisBatch != null)
                            {
                                //Entire unsent batch could contain docs that have to be skipped, but we still want to update the etag in the cv
                                LastSentChangeVectorInThisConnection = lastChangeVectorSentInThisBatch;

                                if (ClusterCommandsVersionManager.CurrentClusterMinimalVersion >= 53_000)
                                {
                                    CurrentBatchId = await _processor.RecordBatch(lastChangeVectorSentInThisBatch);

                                    _subscriptionConnectionsState.LastChangeVectorSent =
                                        ChangeVectorUtils.MergeVectors(_subscriptionConnectionsState.LastChangeVectorSent, lastChangeVectorSentInThisBatch);
                                    _subscriptionConnectionsState.PreviouslyRecordedChangeVector =
                                        ChangeVectorUtils.MergeVectors(_subscriptionConnectionsState.PreviouslyRecordedChangeVector, lastChangeVectorSentInThisBatch);
                                }
                            }
                        }
                    }
                }
                return anyDocumentsSentInCurrentIteration;
            }
            finally
            {
                _subscriptionConnectionsState.ReleaseSubscriptionActiveLock();
            }
        }

        private async Task SendHeartBeat(string reason)
        {
            try
            {
                await TcpConnection.Stream.WriteAsync(Heartbeat, 0, Heartbeat.Length, CancellationTokenSource.Token);
                await TcpConnection.Stream.FlushAsync();

                if (_logger.IsInfoEnabled)
                {
                    _logger.Info($"Subscription {Options.SubscriptionName} is sending a Heartbeat message to the client. Reason: {reason}");
                }
            }
            catch (Exception ex)
            {
                throw new SubscriptionClosedException($"Cannot contact client anymore, closing subscription ({Options?.SubscriptionName})", canReconnect: ex is OperationCanceledException, ex);
            }

            TcpConnection.RegisterBytesSent(Heartbeat.Length);
        }

        private async Task FlushDocsToClient(AsyncBlittableJsonTextWriter writer, int flushedDocs, bool endOfBatch = false)
        {
            CancellationTokenSource.Token.ThrowIfCancellationRequested();

            if (_logger.IsInfoEnabled)
            {
                _logger.Info(
                    $"Flushing {flushedDocs} documents for subscription {SubscriptionId} sending to {TcpConnection.TcpClient.Client.RemoteEndPoint} {(endOfBatch ? ", ending batch" : string.Empty)}");
            }

            await writer.FlushAsync();
            var bufferSize = _buffer.Length;
            await FlushBufferToNetwork();
            Stats.LastMessageSentAt = DateTime.UtcNow;
            Stats.DocsRate?.Mark(flushedDocs);
            Stats.BytesRate?.Mark(bufferSize);
            TcpConnection.RegisterBytesSent(bufferSize);
        }

        private async Task<bool> WaitForChangedDocs(Task pendingReply)
        {
            AddToStatusDescription("Start waiting for changed documents");
            do
            {
                var hasMoreDocsTask = _subscriptionConnectionsState.WaitForMoreDocs();

                var resultingTask = await Task
                    .WhenAny(hasMoreDocsTask, pendingReply, TimeoutManager.WaitFor(TimeSpan.FromMilliseconds(WaitForChangedDocumentsTimeoutInMs))).ConfigureAwait(false);
              
                TcpConnection.DocumentDatabase.ForTestingPurposes?.Subscription_ActionToCallDuringWaitForChangedDocuments?.Invoke();

                if (CancellationTokenSource.IsCancellationRequested)
                    return false;

                if (resultingTask == pendingReply)
                    return false;

                if (hasMoreDocsTask == resultingTask)
                {
                    _subscriptionConnectionsState.NotifyNoMoreDocs();
                    return true;
                }

                await SendHeartBeat("Waiting for changed documents");
                await SendNoopAck();
            } while (CancellationTokenSource.IsCancellationRequested == false);
            return false;
        }

        private Task SendNoopAck()
        {
            if (ClusterCommandsVersionManager.CurrentClusterMinimalVersion >= 53_000)
            {
                return TcpConnection.DocumentDatabase.SubscriptionStorage.AcknowledgeBatchProcessed(
                    SubscriptionId,
                    Options.SubscriptionName,
                    nameof(Client.Constants.Documents.SubscriptionChangeVectorSpecialStates.DoNotChange),
                    NonExistentBatch, docsToResend: null);
            }

            return TcpConnection.DocumentDatabase.SubscriptionStorage.LegacyAcknowledgeBatchProcessed(
                SubscriptionId,
                Options.SubscriptionName,
                nameof(Client.Constants.Documents.SubscriptionChangeVectorSpecialStates.DoNotChange),
                nameof(Client.Constants.Documents.SubscriptionChangeVectorSpecialStates.DoNotChange));
        }

        private SubscriptionPatchDocument SetupFilterAndProjectionScript()
        {
            SubscriptionPatchDocument patch = null;

            if (string.IsNullOrWhiteSpace(Subscription.Script) == false)
            {
                patch = new SubscriptionPatchDocument(Subscription.Script, Subscription.Functions);
            }
            return patch;
        }

        public void Dispose()
        {
            if (_isDisposed)
                return;
            _isDisposed = true;

            _lastConnectionStats.Complete();
            TcpConnection.DocumentDatabase.SubscriptionStorage.RaiseNotificationForConnectionEnded(this);

            using (_copiedBuffer.ReleaseBuffer)
            {
                try
                {
                    _subscriptionConnectionInProgress?.Dispose();
                }
                catch (Exception)
                {
                    // ignored
                }

                try
                {
                    TcpConnection.Dispose();
                }
                catch (Exception)
                {
                    // ignored
                }

                try
                {
                    CancellationTokenSource.Cancel();
                }
                catch (Exception)
                {
                    // ignored
                }

                try
                {
                    CancellationTokenSource.Dispose();
                }
                catch (Exception)
                {
                    // ignored
                }

                Stats.Dispose();

                RecentSubscriptionStatuses?.Clear();

                _activeConnectionScope?.Dispose();
                _connectionScope.Dispose();
            }
        }

        public struct ParsedSubscription
        {
            public string Collection;
            public string Script;
            public string[] Functions;
            public bool Revisions;
            public string[] Includes;
            public string[] CounterIncludes;
            internal TimeSeriesIncludesField TimeSeriesIncludes;
        }

        public static ParsedSubscription ParseSubscriptionQuery(string query)
        {
            var queryParser = new QueryParser();
            queryParser.Init(query);
            var q = queryParser.Parse();

            if (q.IsDistinct)
                throw new NotSupportedException("Subscription does not support distinct queries");
            if (q.From.Index)
                throw new NotSupportedException("Subscription must specify a collection to use");
            if (q.GroupBy != null)
                throw new NotSupportedException("Subscription cannot specify a group by clause");
            if (q.OrderBy != null)
                throw new NotSupportedException("Subscription cannot specify an order by clause");
            if (q.UpdateBody != null)
                throw new NotSupportedException("Subscription cannot specify an update clause");

            bool revisions = false;
            if (q.From.Filter is Queries.AST.BinaryExpression filter)
            {
                switch (filter.Operator)
                {
                    case OperatorType.Equal:
                    case OperatorType.NotEqual:
                        if (!(filter.Left is FieldExpression fe) || fe.Compound.Count != 1)
                            throw new NotSupportedException("Subscription collection filter can only specify 'Revisions = true'");
                        if (string.Equals(fe.Compound[0].Value, "Revisions", StringComparison.OrdinalIgnoreCase) == false)
                            throw new NotSupportedException("Subscription collection filter can only specify 'Revisions = true'");
                        if (filter.Right is ValueExpression ve)
                        {
                            revisions = filter.Operator == OperatorType.Equal && ve.Value == ValueTokenType.True;
                            if (ve.Value != ValueTokenType.True && ve.Value != ValueTokenType.False)
                                throw new NotSupportedException("Subscription collection filter can only specify 'Revisions = true'");
                        }
                        else
                        {
                            throw new NotSupportedException("Subscription collection filter can only specify 'Revisions = true'");
                        }
                        break;

                    default:
                        throw new NotSupportedException("Subscription must not specify a collection filter (move it to the where clause)");
                }
            }
            else if (q.From.Filter != null)
            {
                throw new NotSupportedException("Subscription must not specify a collection filter (move it to the where clause)");
            }

            List<string> includes = null;
            List<string> counterIncludes = null;
            TimeSeriesIncludesField timeSeriesIncludes = null;
            if (q.Include != null)
            {
                foreach (var include in q.Include)
                {
                    switch (include)
                    {
                        case MethodExpression me:
                            var includeType = QueryMethod.GetMethodType(me.Name.Value);
                            switch (includeType)
                            {
                                case MethodType.Counters:
                                    QueryValidator.ValidateIncludeCounter(me.Arguments, q.QueryText, null);

                                    if (counterIncludes == null)
                                        counterIncludes = new List<string>();

                                    if (me.Arguments.Count > 0)
                                    {
                                        var argument = me.Arguments[0];

                                        counterIncludes.Add(ExtractPathFromExpression(argument, q));
                                    }
                                    break;
                                case MethodType.TimeSeries:
                                    QueryValidator.ValidateIncludeTimeseries(me.Arguments, q.QueryText, null);

                                    if (timeSeriesIncludes == null)
                                        timeSeriesIncludes = new TimeSeriesIncludesField();

                                    switch (me.Arguments.Count)
                                    {
                                        case 1:
                                            {
                                                if (!(me.Arguments[0] is MethodExpression methodExpression))
                                                    throw new InvalidQueryException($"Expected to get include '{nameof(MethodType.TimeSeries)}' clause expression, but got: '{me.Arguments[0]}'.", q.QueryText);

                                                switch (methodExpression.Arguments.Count)
                                                {
                                                    case 1:
                                                        {
                                                            // include timeseries(last(11))
                                                            var (type, count) = TimeseriesIncludesHelper.ParseCount(methodExpression, q.QueryText);
                                                            timeSeriesIncludes.AddTimeSeries(Client.Constants.TimeSeries.All, type, count);
                                                            break;
                                                        }
                                                    case 2:
                                                        {
                                                            // include timeseries(last(600, 'seconds'))
                                                            var (type, time) = TimeseriesIncludesHelper.ParseTime(methodExpression, q.QueryText);
                                                            timeSeriesIncludes.AddTimeSeries(Client.Constants.TimeSeries.All, type, time);

                                                            break;
                                                        }
                                                    default:
                                                        throw new InvalidQueryException($"Got invalid arguments count '{methodExpression.Arguments.Count}' in '{methodExpression.Name}' method.", q.QueryText);
                                                }
                                            }
                                            break;
                                        case 2: // include timeseries('Name', last(7, 'months'));
                                            {
                                                if (!(me.Arguments[1] is MethodExpression methodExpression))
                                                    throw new InvalidQueryException($"Expected to get include {nameof(MethodType.TimeSeries)} clause expression, but got: {me.Arguments[1]}.", q.QueryText);

                                                string name = TimeseriesIncludesHelper.ExtractValueFromExpression(me.Arguments[0]);

                                                switch (methodExpression.Arguments.Count)
                                                {
                                                    case 1:
                                                        {
                                                            // last count query
                                                            var (type, count) = TimeseriesIncludesHelper.ParseCount(methodExpression, q.QueryText);
                                                            timeSeriesIncludes.AddTimeSeries(name, type, count);
                                                            break;
                                                        }
                                                    case 2:
                                                        {
                                                            // last time query
                                                            var (type, time) = TimeseriesIncludesHelper.ParseTime(methodExpression, q.QueryText);
                                                            timeSeriesIncludes.AddTimeSeries(name, type, time);
                                                            break;
                                                        }
                                                    default:
                                                        throw new InvalidQueryException($"Got invalid arguments count '{methodExpression.Arguments.Count}' in '{methodExpression.Name}' method.", q.QueryText);
                                                }
                                            }
                                            break;
                                        default:
                                            throw new NotSupportedException($"Invalid number of arguments '{me.Arguments.Count}' in include {nameof(MethodType.TimeSeries)} clause expression.");
                                    }
                                    break;
                                default:
                                    throw new NotSupportedException($"Subscription include expected to get {MethodType.Counters} or {nameof(MethodType.TimeSeries)} but got {includeType}");
                            }
                            break;
                        default:
                            if (includes == null)
                                includes = new List<string>();

                            includes.Add(ExtractPathFromExpression(include, q));
                            break;
                    }
                }

                static string ExtractPathFromExpression(QueryExpression expression, Query q)
                {
                    switch (expression)
                    {
                        case FieldExpression fe:
                            (string fieldPath, string _) = QueryMetadata.ParseExpressionPath(expression, fe.FieldValue, q.From.Alias);
                            return fieldPath;

                        case ValueExpression ve:
                            (string memberPath, string _) = QueryMetadata.ParseExpressionPath(expression, ve.Token.Value, q.From.Alias);
                            return memberPath;

                        default:
                            throw new InvalidOperationException("Subscription only support include of fields, but got: " + expression);
                    }
                }
            }

            var collectionName = q.From.From.FieldValue;
            if (q.Where == null && q.Select == null && q.SelectFunctionBody.FunctionText == null)
            {
                return new ParsedSubscription
                {
                    Collection = collectionName,
                    Revisions = revisions,
                    Includes = includes?.ToArray(),
                    CounterIncludes = counterIncludes?.ToArray(),
                    TimeSeriesIncludes = timeSeriesIncludes
                };
            }

            var writer = new StringWriter();

            if (q.From.Alias != null)
            {
                writer.Write("var ");
                writer.Write(q.From.Alias);
                writer.WriteLine(" = this;");
            }
            else if (q.Select != null || q.SelectFunctionBody.FunctionText != null || q.Load != null)
            {
                throw new InvalidOperationException("Cannot specify a select or load clauses without an alias on the query");
            }
            if (q.Load != null)
            {
                Debug.Assert(q.From.Alias != null);

                var fromAlias = q.From.Alias.Value;
                foreach (var tuple in q.Load)
                {
                    writer.Write("var ");
                    writer.Write(tuple.Alias);
                    writer.Write(" = loadPath(this,'");
                    var fieldExpression = ((FieldExpression)tuple.Expression);
                    if (fieldExpression.Compound[0] != fromAlias)
                        throw new InvalidOperationException("Load clause can only load paths starting from the from alias: " + fromAlias);
                    writer.Write(fieldExpression.FieldValueWithoutAlias);
                    writer.WriteLine("');");
                }
            }
            if (q.Where != null)
            {
                writer.Write("if (");
                new JavascriptCodeQueryVisitor(writer.GetStringBuilder(), q).VisitExpression(q.Where);
                writer.WriteLine(" )");
                writer.WriteLine("{");
            }

            if (q.SelectFunctionBody.FunctionText != null)
            {
                writer.Write(" return ");
                writer.Write(q.SelectFunctionBody.FunctionText);
                writer.WriteLine(";");
            }
            else if (q.Select != null)
            {
                if (q.Select.Count != 1 || q.Select[0].Expression is MethodExpression == false)
                    throw new NotSupportedException("Subscription select clause must specify an object literal");
                writer.WriteLine();
                writer.Write(" return ");
                new JavascriptCodeQueryVisitor(writer.GetStringBuilder(), q).VisitExpression(q.Select[0].Expression);
                writer.WriteLine(";");
            }
            else
            {
                writer.WriteLine(" return true;");
            }
            writer.WriteLine();

            if (q.Where != null)
                writer.WriteLine("}");

            var script = writer.GetStringBuilder().ToString();

            // verify that the JS code parses
            try
            {
                new JavaScriptParser(script).ParseScript();
            }
            catch (Exception e)
            {
                throw new InvalidDataException("Unable to parse: " + script, e);
            }
            return new ParsedSubscription
            {
                Collection = collectionName,
                Revisions = revisions,
                Script = script,
                Functions = q.DeclaredFunctions?.Values?.Select(x => x.FunctionText).ToArray() ?? Array.Empty<string>(),
                Includes = includes?.ToArray(),
                CounterIncludes = counterIncludes?.ToArray()
            };
        }

        private void AddBatchPerformanceStatsToBatchesHistory(SubscriptionBatchStatsAggregator batchStats)
        {
            _lastBatchesStats.Enqueue(batchStats); // add to batches history

            while (_lastBatchesStats.Count > 25)
                _lastBatchesStats.TryDequeue(out batchStats);
        }
    }

    public class SubscriptionConnectionsDetails
    {
        public List<SubscriptionConnectionDetails> Results;
        public string SubscriptionMode;

        public DynamicJsonValue ToJson()
        {
            return new DynamicJsonValue
            {
                [nameof(Results)] = new DynamicJsonArray(Results.Select(d => d.ToJson())),
                [nameof(SubscriptionMode)] = SubscriptionMode
            };
        }
    }

    public class SubscriptionConnectionDetails
    {
        public string ClientUri { get; set; }
        public string WorkerId { get; set; }
        public SubscriptionOpeningStrategy? Strategy { get; set; }

        public DynamicJsonValue ToJson()
        {
            return new DynamicJsonValue
            {
                [nameof(ClientUri)] = ClientUri,
                [nameof(WorkerId)] = WorkerId,
                [nameof(Strategy)] = Strategy
            };
        }
    }
}<|MERGE_RESOLUTION|>--- conflicted
+++ resolved
@@ -409,7 +409,7 @@
         {
             var errorMessage = $"Failed to process subscription {SubscriptionId} / from client {TcpConnection.TcpClient.Client.RemoteEndPoint}";
             AddToStatusDescription($"{errorMessage}. Sending response to client");
-            if (_logger.IsInfoEnabled)
+            if (_logger.IsInfoEnabled && e is not OperationCanceledException)
             {
                 _logger.Info(errorMessage, e);
             }
@@ -419,7 +419,6 @@
                 ConnectionException = se;
             }
 
-<<<<<<< HEAD
             try
             {
                 await ReportExceptionToClient(_server, this, ConnectionException ?? e);
@@ -429,14 +428,6 @@
                 // ignored
             }
         }
-=======
-                                var errorMessage = $"Failed to process subscription {connection.SubscriptionId} / from client {remoteEndPoint}";
-                                connection.AddToStatusDescription($"{errorMessage}. Sending response to client");
-                                if (connection._logger.IsInfoEnabled && e is not OperationCanceledException)
-                                {
-                                    connection._logger.Info(errorMessage, e);
-                                }
->>>>>>> 580cf7dc
 
         public Task SubscriptionConnectionTask;
 
@@ -570,7 +561,6 @@
                         {
                             connection._logger.Info("Subscription change vector update concurrency error", ex);
                         }
-<<<<<<< HEAD
 
                         await connection.WriteJsonAsync(new DynamicJsonValue
                         {
@@ -593,61 +583,15 @@
                         await ReportExceptionToClient(server, connection, commandExecution.InnerException, recursionDepth - 1);
                         break;
                     default:
-                        connection.AddToStatusDescription("Subscription error");
-=======
-                    });
-                }
-                else if (ex is SubscriptionChangeVectorUpdateConcurrencyException subscriptionConcurrency)
-                {
-                    connection.AddToStatusDescription("Subscription change vector update concurrency error");
-                    if (connection._logger.IsInfoEnabled)
-                    {
-                        connection._logger.Info("Subscription change vector update concurrency error", ex);
-                    }
-                    await connection.WriteJsonAsync(new DynamicJsonValue
-                    {
-                        [nameof(SubscriptionConnectionServerMessage.Type)] = nameof(SubscriptionConnectionServerMessage.MessageType.ConnectionStatus),
-                        [nameof(SubscriptionConnectionServerMessage.Status)] = nameof(SubscriptionConnectionServerMessage.ConnectionStatus.ConcurrencyReconnect),
-                        [nameof(SubscriptionConnectionServerMessage.Message)] = ex.Message,
-                        [nameof(SubscriptionConnectionServerMessage.Exception)] = ex.ToString()
-                    });
-                }
-                else if (ex is RachisApplyException commandExecution && commandExecution.InnerException is SubscriptionException)
-                {
-                    await ReportExceptionToClient(server, connection, commandExecution.InnerException, recursionDepth - 1);
-                }
-                else
-                {
-                    if (ex is not OperationCanceledException)
-                    {
-                        connection.AddToStatusDescription("Subscription error");
-
-                        if (connection._logger.IsInfoEnabled)
-                        {
-                            connection._logger.Info("Subscription error", ex);
+                        if (ex is not OperationCanceledException)
+                        {
+                            connection.AddToStatusDescription("Subscription error");
+
+                            if (connection._logger.IsInfoEnabled)
+                            {
+                                connection._logger.Info("Subscription error", ex);
+                            }
                         }
-                    }
-                    await connection.WriteJsonAsync(new DynamicJsonValue
-                    {
-                        [nameof(SubscriptionConnectionServerMessage.Type)] = nameof(SubscriptionConnectionServerMessage.MessageType.Error),
-                        [nameof(SubscriptionConnectionServerMessage.Status)] = nameof(SubscriptionConnectionServerMessage.ConnectionStatus.None),
-                        [nameof(SubscriptionConnectionServerMessage.Message)] = ex.Message,
-                        [nameof(SubscriptionConnectionServerMessage.Exception)] = ex.ToString()
-                    });
-                }
-            }
-            catch
-            {
-                // ignored
-            }
-        }
->>>>>>> 580cf7dc
-
-                        if (connection._logger.IsInfoEnabled)
-                        {
-                            connection._logger.Info("Subscription error", ex);
-                        }
-
                         await connection.WriteJsonAsync(new DynamicJsonValue
                         {
                             [nameof(SubscriptionConnectionServerMessage.Type)] = nameof(SubscriptionConnectionServerMessage.MessageType.Error),
@@ -1172,7 +1116,7 @@
 
                 var resultingTask = await Task
                     .WhenAny(hasMoreDocsTask, pendingReply, TimeoutManager.WaitFor(TimeSpan.FromMilliseconds(WaitForChangedDocumentsTimeoutInMs))).ConfigureAwait(false);
-              
+
                 TcpConnection.DocumentDatabase.ForTestingPurposes?.Subscription_ActionToCallDuringWaitForChangedDocuments?.Invoke();
 
                 if (CancellationTokenSource.IsCancellationRequested)
