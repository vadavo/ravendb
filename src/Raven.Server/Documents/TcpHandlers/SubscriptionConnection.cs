--- conflicted
+++ resolved
@@ -197,12 +197,8 @@
             }
 
             // first, validate details and make sure subscription exists
-<<<<<<< HEAD
-            SubscriptionState = await TcpConnection.DocumentDatabase.SubscriptionStorage.AssertSubscriptionConnectionDetails(SubscriptionId, _options.SubscriptionName, CancellationTokenSource.Token);
+            SubscriptionState = await TcpConnection.DocumentDatabase.SubscriptionStorage.AssertSubscriptionConnectionDetails(SubscriptionId, _options.SubscriptionName, registerConnectionDurationInTicks: null, CancellationTokenSource.Token);
             Subscription = ParseSubscriptionQuery(SubscriptionState.Query);
-=======
-            SubscriptionState = await TcpConnection.DocumentDatabase.SubscriptionStorage.AssertSubscriptionConnectionDetails(SubscriptionId, _options.SubscriptionName, registerConnectionDurationInTicks: null, CancellationTokenSource.Token);
->>>>>>> 6c5f7163
 
             if (_supportedFeatures.Subscription.Includes == false)
             {
@@ -238,7 +234,6 @@
             {
                 do
                 {
-<<<<<<< HEAD
                     CancellationTokenSource.Token.ThrowIfCancellationRequested();
 
                     try
@@ -248,11 +243,8 @@
                         shouldRetry = false;
                     }
                     catch (TimeoutException)
-=======
-                    if (_logger.IsInfoEnabled)
->>>>>>> 6c5f7163
-                    {
-                        if (timeout == InitialConnectionTimeout && _logger.IsInfoEnabled)
+                    {
+                        if (_logger.IsInfoEnabled)
                         {
                             _logger.Info(
                                 $"A connection from IP {TcpConnection.TcpClient.Client.RemoteEndPoint} is starting to wait until previous connection from " +
@@ -273,16 +265,14 @@
                 _connectionState.PendingConnections.TryRemove(this);
             }
 
+            registerConnectionDuration.Stop();
             _pendingConnectionScope.Dispose();
 
-            registerConnectionDuration.Stop();
             try
             {
-<<<<<<< HEAD
+                TcpConnection.DocumentDatabase.ForTestingPurposes?.Subscription_ActionToCallAfterRegisterSubscriptionConnection?.Invoke(registerConnectionDuration.ElapsedTicks);
+
                 _activeConnectionScope = _connectionScope.For(SubscriptionOperationScope.ConnectionActive);
-=======
-                TcpConnection.DocumentDatabase._forTestingPurposes?.Subscription_ActionToCallAfterRegisterSubscriptionConnection?.Invoke(registerConnectionDuration.ElapsedTicks);
->>>>>>> 6c5f7163
 
                 // refresh subscription data (change vector may have been updated, because in the meanwhile, another subscription could have just completed a batch)
                 SubscriptionState = await TcpConnection.DocumentDatabase.SubscriptionStorage.AssertSubscriptionConnectionDetails(SubscriptionId, _options.SubscriptionName, registerConnectionDuration.ElapsedTicks, CancellationTokenSource.Token);
@@ -797,7 +787,7 @@
                     replyFromClientTask = GetReplyFromClientAsync();
                     break;
                 }
-                
+
                 await SendHeartBeat("Waiting for client ACK");
                 await SendNoopAck();
             }
@@ -1091,7 +1081,7 @@
                 var hasMoreDocsTask = _waitForMoreDocuments.WaitAsync();
                 var resultingTask = await Task.WhenAny(hasMoreDocsTask, pendingReply, TimeoutManager.WaitFor(TimeSpan.FromMilliseconds(WaitForChangedDocumentsTimeoutInMs))).ConfigureAwait(false);
 
-                TcpConnection.DocumentDatabase._forTestingPurposes?.Subscription_ActionToCallDuringWaitForChangedDocuments?.Invoke();
+                TcpConnection.DocumentDatabase.ForTestingPurposes?.Subscription_ActionToCallDuringWaitForChangedDocuments?.Invoke();
 
                 if (CancellationTokenSource.IsCancellationRequested)
                     return false;
