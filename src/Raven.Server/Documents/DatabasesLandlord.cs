﻿using System;
using System.Collections.Concurrent;
using System.Collections.Generic;
using System.Diagnostics;
using System.Linq;
using System.Runtime.CompilerServices;
using System.Threading;
using System.Threading.Tasks;
using Nito.AsyncEx;
using Raven.Client.Exceptions;
using Raven.Client.Exceptions.Database;
using Raven.Client.Extensions;
using Raven.Client.ServerWide;
using Raven.Client.Util;
using Raven.Server.Config;
using Raven.Server.Documents.Sharding;
using Raven.Server.NotificationCenter.Notifications;
using Raven.Server.NotificationCenter.Notifications.Details;
using Raven.Server.NotificationCenter.Notifications.Server;
using Raven.Server.ServerWide;
using Raven.Server.ServerWide.Commands;
using Raven.Server.ServerWide.Commands.PeriodicBackup;
using Raven.Server.ServerWide.Context;
using Raven.Server.Utils;
using Raven.Server.Web.System;
using Sparrow;
using Sparrow.Json;
using Sparrow.Logging;
using Sparrow.Utils;
using Voron.Exceptions;
using Voron.Util.Settings;

namespace Raven.Server.Documents
{
    public class DatabasesLandlord : IDisposable
    {
        public const string DoNotRemove = "DoNotRemove";
        private readonly AsyncReaderWriterLock _disposing = new AsyncReaderWriterLock();

        public readonly ConcurrentDictionary<StringSegment, DateTime> LastRecentlyUsed =
            new ConcurrentDictionary<StringSegment, DateTime>(StringSegmentComparer.OrdinalIgnoreCase);

        private readonly ConcurrentDictionary<string, Timer> _wakeupTimers = new ConcurrentDictionary<string, Timer>();

        public readonly ResourceCache<DocumentDatabase> DatabasesCache = new ResourceCache<DocumentDatabase>();
        private readonly ResourceCache<ShardedContext> _shardedDatabases = new ResourceCache<ShardedContext>();

        private readonly TimeSpan _concurrentDatabaseLoadTimeout;
        private readonly Logger _logger;
        private readonly SemaphoreSlim _databaseSemaphore;
        private readonly ServerStore _serverStore;

        // used in ServerWideBackupStress
        internal bool SkipShouldContinueDisposeCheck = false;
        internal Action<(DocumentDatabase Database, string caller)> AfterDatabaseCreation;

        public DatabasesLandlord(ServerStore serverStore)
        {
            _serverStore = serverStore;
            _databaseSemaphore = new SemaphoreSlim(_serverStore.Configuration.Databases.MaxConcurrentLoads);
            _concurrentDatabaseLoadTimeout = _serverStore.Configuration.Databases.ConcurrentLoadTimeout.AsTimeSpan;
            _logger = LoggingSource.Instance.GetLogger<DatabasesLandlord>("Server");
            CatastrophicFailureHandler = new CatastrophicFailureHandler(this, _serverStore);
        }

        public CatastrophicFailureHandler CatastrophicFailureHandler { get; }

        public Task ClusterOnDatabaseChanged(string databaseName, long index, string type, ClusterDatabaseChangeType changeType, object changeState)
        {
            return HandleClusterDatabaseChanged(databaseName, index, type, changeType, changeState);
        }

        internal TestingStuff ForTestingPurposes;

        internal TestingStuff ForTestingPurposesOnly()
        {
            if (ForTestingPurposes != null)
                return ForTestingPurposes;

            return ForTestingPurposes = new TestingStuff();
        }

        internal class TestingStuff
        {
            internal Action<ServerStore> BeforeHandleClusterDatabaseChanged;
            internal Action<(DocumentDatabase Database, string caller)> AfterDatabaseCreation;
            internal int? HoldDocumentDatabaseCreation = null;
            internal bool PreventedRehabOfIdleDatabase = false;
            internal Action<DocumentDatabase> OnBeforeDocumentDatabaseInitialization;
        }

        private async Task HandleClusterDatabaseChanged(string databaseName, long index, string type, ClusterDatabaseChangeType changeType, object _)
        {
            ForTestingPurposes?.BeforeHandleClusterDatabaseChanged?.Invoke(_serverStore);

            if (PreventWakeUpIdleDatabase(databaseName, type))
                return;

            using (await _disposing.ReaderLockAsync(_serverStore.ServerShutdown))
            {
                try
                {
                    if (_serverStore.ServerShutdown.IsCancellationRequested)
                        return;

                    // response to changed database.
                    // if disabled, unload
                    using (_serverStore.ContextPool.AllocateOperationContext(out TransactionOperationContext context))
                    using (context.OpenReadTransaction())
                    using (var rawRecord = _serverStore.Cluster.ReadRawDatabaseRecord(context, databaseName))
                    {
                        if (rawRecord == null)
                        {
                            // was removed, need to make sure that it isn't loaded
                            UnloadDatabase(databaseName, dbRecordIsNull: true);
                            return;
                        }

                        if (rawRecord.IsSharded())
                        {
                            foreach (var shardRawRecord in rawRecord.GetShardedDatabaseRecords())
                            {
                                await HandleSpecificClusterDatabaseChanged(
                                    shardRawRecord.DatabaseName, index, type, changeType, context, shardRawRecord);
                            }

                            // we need to update this upon any shard topology change
                            // and upon migration completion
                            if (_shardedDatabases.TryGetValue(rawRecord.DatabaseName, out var shardedContextTask))
                            {
                                var shardedContext = shardedContextTask.Result; // this isn't really a task
                                shardedContext.UpdateDatabaseRecord(rawRecord);
                            }
                        }
                        else
                        {
                            await HandleSpecificClusterDatabaseChanged(databaseName, index, type, changeType, context, rawRecord);
                        }
                    }

                    // if deleted, unload / deleted and then notify leader that we removed it
                }
                catch (AggregateException ae) when (nameof(DeleteDatabase).Equals(ae.InnerException.Data["Source"]))
                {
                    // in the process of being deleted
                }
                catch (AggregateException ae) when (ae.InnerException is DatabaseDisabledException)
                {
                    // the db is already disabled when we try to disable it
                }
                catch (DatabaseDisabledException)
                {
                    // the database was disabled while we were trying to execute an action (e.g. PendingClusterTransactions)
                }
                catch (ObjectDisposedException)
                {
                    // the server is disposed when we are trying to access to database
                }
                catch (DatabaseConcurrentLoadTimeoutException e)
                {
                    var title = $"Concurrent load timeout of '{databaseName}' database";

                    var message = $"Failed to load database '{databaseName}' concurrently with other databases within {_serverStore.Configuration.Databases.ConcurrentLoadTimeout.AsTimeSpan}. " +
                                "Database load will be attempted on next request accessing it. If you see this on regular basis you might consider adjusting the following configuration options: " +
                                $"{RavenConfiguration.GetKey(x => x.Databases.ConcurrentLoadTimeout)} and {RavenConfiguration.GetKey(x => x.Databases.MaxConcurrentLoads)}";

                    if (_logger.IsInfoEnabled)
                        _logger.Info(message, e);

                    _serverStore.NotificationCenter.Add(AlertRaised.Create(databaseName, title, message, AlertType.ConcurrentDatabaseLoadTimeout, NotificationSeverity.Warning,
                        details: new ExceptionDetails(e)));

                    throw;
                }
                catch (Exception e)
                {
                    var title = $"Failed to digest change of type '{changeType}' for database '{databaseName}' at index {index}";
                    if (_logger.IsInfoEnabled)
                        _logger.Info(title, e);
                    _serverStore.NotificationCenter.Add(AlertRaised.Create(databaseName, title, e.Message, AlertType.DeletionError, NotificationSeverity.Error,
                        details: new ExceptionDetails(e)));
                    throw;
                }
            }
        }
        
         private async Task HandleSpecificClusterDatabaseChanged(string databaseName, long index, string type, ClusterDatabaseChangeType changeType,
          TransactionOperationContext context,
          RawDatabaseRecord rawRecord)
        {
            if (ShouldDeleteDatabase(context, databaseName, rawRecord))
                return;

            var topology = rawRecord.Topology;
            if (topology.RelevantFor(_serverStore.NodeTag) == false)
                return;

            if (rawRecord.IsDisabled || rawRecord.DatabaseState == DatabaseStateStatus.RestoreInProgress)
            {
                UnloadDatabase(databaseName);
                return;
            }

            if (changeType == ClusterDatabaseChangeType.RecordRestored)
            {
                // - a successful restore operation ends when we successfully restored
                // the database files and saved the updated the database record
                // - this is the first time that the database was loaded so there is no need to call
                // StateChanged after the database was restored
                // - the database will be started on demand
                return;
            }

            if (DatabasesCache.TryGetValue(databaseName, out var task) == false)
            {
                // if the database isn't loaded, but it is relevant for this node, we need to create
                // it. This is important so things like replication will start pumping, and that 
                // configuration changes such as running periodic backup will get a chance to run, which
                // they wouldn't unless the database is loaded / will have a request on it.          
                task = TryGetOrCreateResourceStore(databaseName, ignoreBeenDeleted: true, caller: type);
            }

            if (task.IsCanceled || task.IsFaulted)
                return;

            var database = await task;

            switch (changeType)
            {
                case ClusterDatabaseChangeType.RecordChanged:
                    database.StateChanged(index);
                    if (type == ClusterStateMachine.SnapshotInstalled)
                    {
                        database.NotifyOnPendingClusterTransaction(index, changeType);
                    }
                    break;

                case ClusterDatabaseChangeType.ValueChanged:
                    database.ValueChanged(index);
                    break;

                case ClusterDatabaseChangeType.PendingClusterTransactions:
                case ClusterDatabaseChangeType.ClusterTransactionCompleted:
                    database.SetIds(rawRecord);
                    database.NotifyOnPendingClusterTransaction(index, changeType);
                    break;
                default:
                    ThrowUnknownClusterDatabaseChangeType(changeType);
                    break;
            }
        }

        private bool PreventWakeUpIdleDatabase(string databaseName, string type)
        {
            if (_serverStore.IdleDatabases.ContainsKey(databaseName) == false)
                return false;

            switch (type)
            {
                case nameof(PutServerWideBackupConfigurationCommand):
                case nameof(UpdatePeriodicBackupStatusCommand):
                    return true;

                default:
                    return false;
            }
        }

        private void UnloadDatabase(string databaseName, bool dbRecordIsNull = false)
        {
            if (dbRecordIsNull)
            {
                UnloadDatabaseInternal(databaseName);
                return;
            }

            if (DatabasesCache.TryGetValue(databaseName, out var databaseTask) == false)
            {
                // database was already unloaded or deleted
                return;
            }

            if (databaseTask.IsCompletedSuccessfully)
            {
                UnloadDatabaseInternal(databaseName);
            }
            else if (databaseTask.IsCompleted == false)
            {
                // This case is when an unload was issued prior to the actual loading of a database.
                databaseTask.ContinueWith(t =>
                {
                    if (databaseTask.IsCompletedSuccessfully)
                    {
                        using (_serverStore.ContextPool.AllocateOperationContext(out TransactionOperationContext context))
                        using (context.OpenReadTransaction())
                        using (var databaseRecord = _serverStore.Cluster.ReadRawDatabaseRecord(context, databaseName))
                        {
                            // unload only if DB is still disabled
                            if (IsDatabaseDisabled(databaseRecord.Raw))
                                UnloadDatabaseInternal(databaseName);
                        }
                    }
                });
            }
        }

        public static bool IsDatabaseDisabled(BlittableJsonReaderObject databaseRecord)
        {
            var noDisabled = databaseRecord.TryGet(nameof(DatabaseRecord.Disabled), out bool disabled) == false;
            var noDatabaseState = databaseRecord.TryGet(nameof(DatabaseRecord.DatabaseState), out DatabaseStateStatus dbState) == false;

            if (noDisabled && noDatabaseState)
                return false;

            if (noDatabaseState)
                return disabled;

            var isRestoring = dbState == DatabaseStateStatus.RestoreInProgress;
            if (noDisabled)
                return isRestoring;

            return disabled || isRestoring;
        }

        private void UnloadDatabaseInternal(string databaseName, [CallerMemberName] string caller = null)
        {
            using (DatabasesCache.RemoveLockAndReturn(databaseName, CompleteDatabaseUnloading, out _, caller))
            {

            }
        }

        public bool ShouldDeleteDatabase(TransactionOperationContext context, string dbName, RawDatabaseRecord rawRecord, bool fromReplication = false)
        {
            var index = ShardHelper.TryGetShardIndex(dbName);
            var tag = index == -1 ? _serverStore.NodeTag : $"{_serverStore.NodeTag}${index}";

            var deletionInProgress = DeletionInProgressStatus.No;
            var directDelete = rawRecord.DeletionInProgress?.TryGetValue(tag, out deletionInProgress) == true &&
                               deletionInProgress != DeletionInProgressStatus.No;

            if (directDelete == false)
                return false;

            if (rawRecord.Topology.Rehabs.Contains(_serverStore.NodeTag) && fromReplication == false)
                // If the deletion was issued from the cluster observer to maintain the replication factor we need to make sure
                // that all the documents were replicated from this node, therefore the deletion will be called from the replication code.
                return false;

            // We materialize the values here because we close the read transaction
            var record = rawRecord.MaterializedRecord;
            
            if (index == -1)
                context.CloseTransaction(); // other shards use this context we can't close it

            DeleteDatabase(dbName, deletionInProgress, record);
            return true;
        }

        public void DeleteDatabase(string dbName, DeletionInProgressStatus deletionInProgress, DatabaseRecord record)
        {
            IDisposable removeLockAndReturn = null;
            string databaseId;
            try
            {
                try
                {
                    removeLockAndReturn = DatabasesCache.RemoveLockAndReturn(dbName, CompleteDatabaseUnloading, out var database);
                    databaseId = database?.DbBase64Id;
                }
                catch (AggregateException ae) when (nameof(DeleteDatabase).Equals(ae.InnerException?.Data["Source"]))
                {
                    // this is already in the process of being deleted, we can just exit and let another thread handle it
                    return;
                }
                catch (DatabaseConcurrentLoadTimeoutException e)
                {
                    if (e.Data.Contains(nameof(DeleteDatabase)))
                    {
                        // This case is when a deletion request was issued during the loading of the database.
                        // The DB will be deleted after actually finishing the loading process
                        return;
                    }

                    throw;
                }

                if (deletionInProgress == DeletionInProgressStatus.HardDelete)
                {
                    RavenConfiguration configuration;
                    try
                    {
                        configuration = CreateDatabaseConfiguration(dbName, ignoreDisabledDatabase: true, ignoreBeenDeleted: true, ignoreNotRelevant: true,
                            databaseRecord: record);
                    }
                    catch (Exception ex)
                    {
                        configuration = null;
                        if (_logger.IsInfoEnabled)
                            _logger.Info("Could not create database configuration", ex);
                    }

                    // this can happen if the database record was already deleted
                    if (configuration != null)
                    {
                        CheckDatabasePathsIntersection(dbName, configuration);
                        DatabaseHelper.DeleteDatabaseFiles(configuration);
                    }
                }

                // At this point the db record still exists but the db was effectively deleted
                // from this node so we can also remove its secret key from this node.
                if (record.Encrypted)
                {
                    using (_serverStore.ContextPool.AllocateOperationContext(out TransactionOperationContext context))
                    using (var tx = context.OpenWriteTransaction())
                    {
                        _serverStore.DeleteSecretKey(context, dbName);
                        tx.Commit();
                    }
                }

                // delete the cache info
                DeleteDatabaseCachedInfo(dbName, throwOnError: true);
            }
            finally
            {
                removeLockAndReturn?.Dispose();
            }
            NotifyLeaderAboutRemoval(dbName, databaseId);
        }

        private static void ThrowUnknownClusterDatabaseChangeType(ClusterDatabaseChangeType type)
        {
            throw new InvalidOperationException($"Unknown cluster database change type: {type}");
        }

        private void NotifyLeaderAboutRemoval(string dbName, string databaseId)
        {
            var cmd = new RemoveNodeFromDatabaseCommand(dbName, databaseId, RaftIdGenerator.NewId())
            {
                NodeTag = _serverStore.NodeTag
            };
            _serverStore.SendToLeaderAsync(cmd)
                .ContinueWith(async t =>
                {
                    if (t.IsFaulted)
                    {
                        var ex = t.Exception.ExtractSingleInnerException();
                        if (ex is DatabaseDoesNotExistException)
                            return;
                    }

                    if (_logger.IsInfoEnabled)
                    {
                        try
                        {
                            await t; // throw immediately
                        }
                        catch (Exception e)
                        {
                            _logger.Info($"Failed to notify leader about removal of node {_serverStore.NodeTag} from database '{dbName}', will retry again in 15 seconds.", e);
                        }
                    }

                    try
                    {
                        await Task.Delay(TimeSpan.FromSeconds(15), _serverStore.ServerShutdown);
                    }
                    catch (OperationCanceledException)
                    {
                        return;
                    }

                    try
                    {
                        NotifyLeaderAboutRemoval(dbName, databaseId);
                    }
                    catch (Exception e)
                    {
                        if (_logger.IsOperationsEnabled)
                        {
                            _logger.Operations($"Failed to notify leader about removal of node {_serverStore.NodeTag} from database '{dbName}'", e);
                        }
                    }

                }, TaskContinuationOptions.NotOnRanToCompletion);
        }

        public TimeSpan DatabaseLoadTimeout => _serverStore.Configuration.Server.MaxTimeForTaskToWaitForDatabaseToLoad.AsTimeSpan;

        public void Dispose()
        {
            var release = _disposing.WriterLock();
            try
            {
                var exceptionAggregator = new ExceptionAggregator(_logger, "Failure to dispose landlord");

                try
                {
                    // prevent creating new databases
                    _databaseSemaphore.Dispose();
                }
                catch (Exception e)
                {
                    if (_logger.IsInfoEnabled)
                        _logger.Info("Failed to dispose resource semaphore", e);
                }

                // we don't want to wake up database during dispose.
                var handles = new List<WaitHandle>();
                foreach (var timer in _wakeupTimers.Values)
                {
                    var handle = new ManualResetEvent(false);
                    timer.Dispose(handle);
                    handles.Add(handle);
                }

                if (handles.Count > 0)
                {
                    var count = handles.Count;
                    var batchSize = Math.Min(64, count);

                    var numberOfBatches = count / batchSize;
                    if (count % batchSize != 0)
                    {
                        // if we have a reminder, we need another batch
                        numberOfBatches++;
                    }

                    var batch = new WaitHandle[batchSize];
                    for (var i = 0; i < numberOfBatches; i++)
                    {
                        var toCopy = Math.Min(64, count - i * batchSize);
                        handles.CopyTo(i * batchSize, batch, 0, toCopy);
                        WaitHandle.WaitAll(batch);
                    }
                }

                // shut down all databases in parallel, avoid having to wait for each one
                Parallel.ForEach(DatabasesCache.Values, new ParallelOptions
                {
                    // we limit the number of resources we dispose concurrently to avoid
                    // putting too much pressure on the I/O system if a disposing db need
                    // to flush data to disk
                    MaxDegreeOfParallelism = Math.Max(1, ProcessorInfo.ProcessorCount / 2)
                }, dbTask =>
                {
                    if (dbTask.IsCompleted == false)
                        dbTask.ContinueWith(task =>
                        {
                            if (task.Status != TaskStatus.RanToCompletion)
                                return;

                            try
                            {
                                task.Result.Dispose();
                            }
                            catch (Exception e)
                            {
                                if (_logger.IsInfoEnabled)
                                    _logger.Info("Failure in deferred disposal of a database", e);
                            }
                        });
                    else if (dbTask.Status == TaskStatus.RanToCompletion && dbTask.Result != null)
                        exceptionAggregator.Execute(dbTask.Result.Dispose);
                    // there is no else, the db is probably faulted
                });
                DatabasesCache.Clear();

<<<<<<< HEAD
=======

>>>>>>> fae8ac63

                exceptionAggregator.ThrowIfNeeded();
            }
            finally
            {
                release.Dispose();
            }
        }

        public event Action<string> OnDatabaseLoaded = delegate { };

        public bool IsDatabaseLoaded(StringSegment databaseName)
        {
            if (DatabasesCache.TryGetValue(databaseName, out var task))
                return task != null && task.IsCompletedSuccessfully;

            return false;
        }
        
         public struct DatabaseSearchResult
        {
            public Task<DocumentDatabase> DatabaseTask;
            public ShardedContext ShardedContext;
            public Status DatabaseStatus;
            public enum Status
            {
                None,
                Missing,
                Database,
                Sharded
            }
        }

        public DatabaseSearchResult TryGetOrCreateDatabase(StringSegment databaseName)
        {
            if (DatabasesCache.TryGetValue(databaseName, out var databaseTask))
            {
                return new DatabaseSearchResult
                {
                    DatabaseStatus = DatabaseSearchResult.Status.Database,
                    DatabaseTask = databaseTask
                };
            }

            if (_shardedDatabases.TryGetValue(databaseName, out var database))
            {
                return new DatabaseSearchResult
                {
                    DatabaseStatus = DatabaseSearchResult.Status.Sharded,
                    ShardedContext = database.Result
                };
            }

            using (_serverStore.ContextPool.AllocateOperationContext(out TransactionOperationContext context))
            using (context.OpenReadTransaction())
            {
                var databaseRecord = _serverStore.Cluster.ReadRawDatabaseRecord(context, databaseName.Value);
                if (databaseRecord == null)
                {
                    return new DatabaseSearchResult
                    {
                        DatabaseStatus = DatabaseSearchResult.Status.Missing,
                        DatabaseTask = Task.FromResult((DocumentDatabase)null)
                    };
                }

                if (databaseRecord.Shards?.Length > 0)
                {
                    var shardedContext = new ShardedContext(_serverStore, databaseRecord);
                    shardedContext = _shardedDatabases.GetOrAdd(databaseName, Task.FromResult(shardedContext)).Result;
                    return new DatabaseSearchResult
                    {
                        DatabaseStatus = DatabaseSearchResult.Status.Sharded,
                        ShardedContext = shardedContext
                    };
                }
            }
            
            return new DatabaseSearchResult
            {
                DatabaseStatus = DatabaseSearchResult.Status.Database,
                DatabaseTask = TryGetOrCreateResourceStore(databaseName)
            };
        }

        public IEnumerable<Task<DocumentDatabase>> TryGetOrCreateShardedResourcesStore(StringSegment databaseName, DateTime? wakeup = null, bool ignoreDisabledDatabase = false, bool ignoreBeenDeleted = false, bool ignoreNotRelevant = false)
        {
            // create all database shards on this node
            List<string> relevantDatabases;
            using (_serverStore.ContextPool.AllocateOperationContext(out TransactionOperationContext context))
            using (context.OpenReadTransaction())
            using (var databaseRecord = _serverStore.Cluster.ReadRawDatabaseRecord(context, databaseName.Value))
            {
                relevantDatabases = databaseRecord.Topologies.Where(x => x.Topology.RelevantFor(_serverStore.NodeTag)).Select(x => x.Name).ToList();
            }

            return relevantDatabases.Select(db => TryGetOrCreateResourceStore(db, wakeup, ignoreDisabledDatabase, ignoreBeenDeleted, ignoreNotRelevant));
        }

        public Task<DocumentDatabase> TryGetOrCreateResourceStore(StringSegment databaseName, DateTime? wakeup = null, bool ignoreDisabledDatabase = false, bool ignoreBeenDeleted = false, bool ignoreNotRelevant = false, [CallerMemberName] string caller = null)
        {
            IDisposable release = null;
            try
            {
                if (_wakeupTimers.TryRemove(databaseName.Value, out var timer))
                {
                    timer.Dispose();
                }
                release = EnterReadLockImmediately(databaseName);

                if (DatabasesCache.TryGetValue(databaseName, out var database))
                {
                    if (database.IsFaulted)
                    {
                        // If a database was unloaded, this is what we get from DatabasesCache.
                        // We want to keep the exception there until UnloadAndLockDatabase is disposed.
                        var extractSingleInnerException = database.Exception.ExtractSingleInnerException();
                        if (Equals(extractSingleInnerException.Data[DoNotRemove], true))
                            return database;
                    }

                    if (database.IsFaulted || database.IsCanceled)
                    {
                        DatabasesCache.TryRemove(databaseName, out database);
                        LastRecentlyUsed.TryRemove(databaseName, out var _);
                        // and now we will try creating it again
                    }
                    else
                    {
                        if (database.IsCompletedSuccessfully)
                            database.Result.LastAccessTime = database.Result.Time.GetUtcNow();

                        return database;
                    }
                }
                return CreateDatabase(databaseName, wakeup, ignoreDisabledDatabase, ignoreBeenDeleted, ignoreNotRelevant, caller);
            }
            finally
            {
                release?.Dispose();
            }
        }

        private IDisposable EnterReadLockImmediately(StringSegment databaseName)
        {
            using (var cts = new CancellationTokenSource())
            {
                var awaiter = _disposing.ReaderLockAsync(cts.Token).GetAwaiter();
                if (awaiter.IsCompleted == false)
                {
                    cts.Cancel();
                    try
                    {
                        ThrowServerIsBeingDisposed(databaseName);
                    }
                    finally
                    {
                        try
                        {
                            awaiter.GetResult()?.Dispose();
                        }
                        catch
                        {
                            // nothing to do here
                        }
                    }
                }

                return awaiter.GetResult();
            }
        }

        private static void ThrowServerIsBeingDisposed(StringSegment databaseName)
        {
            throw new ObjectDisposedException("The server is being disposed, cannot load database " + databaseName);
        }

        private Task<DocumentDatabase> CreateDatabase(StringSegment databaseName, DateTime? wakeup, bool ignoreDisabledDatabase, bool ignoreBeenDeleted, bool ignoreNotRelevant, string caller)
        {
            var config = CreateDatabaseConfiguration(databaseName, ignoreDisabledDatabase, ignoreBeenDeleted, ignoreNotRelevant);
            if (config == null)
                return Task.FromResult<DocumentDatabase>(null);

            if (!_databaseSemaphore.Wait(0))
                return UnlikelyCreateDatabaseUnderContention(databaseName, config, wakeup, caller);

            return CreateDatabaseUnderResourceSemaphore(databaseName, config, wakeup, caller);
        }

        private async Task<DocumentDatabase> UnlikelyCreateDatabaseUnderContention(StringSegment databaseName, RavenConfiguration config, DateTime? wakeup = null, string caller = null)
        {
            if (await _databaseSemaphore.WaitAsync(_concurrentDatabaseLoadTimeout) == false)
                throw new DatabaseConcurrentLoadTimeoutException("Too many databases loading concurrently, timed out waiting for them to load.");

            return await CreateDatabaseUnderResourceSemaphore(databaseName, config, wakeup);
        }

        private Task<DocumentDatabase> CreateDatabaseUnderResourceSemaphore(StringSegment databaseName, RavenConfiguration config, DateTime? wakeup = null, string caller = null)
        {
            try
            {
                var task = new Task<DocumentDatabase>(() => ActuallyCreateDatabase(databaseName, config, wakeup), TaskCreationOptions.RunContinuationsAsynchronously);
                var database = DatabasesCache.GetOrAdd(databaseName, task);
                if (database == task)
                {
                    // This is in case when an deletion request was issued prior to the actual loading of the database.
                    task.ContinueWith(t =>
                    {
                        DeleteIfNeeded(databaseName);
                    });
                    task.Start(); // the semaphore will be released here at the end of the task
                    task.ContinueWith(t =>
                    {
                        ForTestingPurposes?.AfterDatabaseCreation?.Invoke((t.GetAwaiter().GetResult(), caller));

                        _serverStore.IdleDatabases.TryRemove(databaseName.Value, out _);
                    }, TaskContinuationOptions.OnlyOnRanToCompletion | TaskContinuationOptions.ExecuteSynchronously);
                }
                else
                    _databaseSemaphore.Release();

                return database;
            }
            catch (Exception)
            {
                _databaseSemaphore.Release();
                throw;
            }
        }

        private DocumentDatabase ActuallyCreateDatabase(StringSegment databaseName, RavenConfiguration config, DateTime? wakeup = null)
        {
            IDisposable release = null;
            try
            {
                if (_serverStore.Disposed)
                    ThrowServerIsBeingDisposed(databaseName);

                //if false, this means we have started disposing, so we shouldn't create a database now
                release = EnterReadLockImmediately(databaseName);

                var db = CreateDocumentsStorage(databaseName, config, wakeup);
                _serverStore.NotificationCenter.Add(
                    DatabaseChanged.Create(databaseName.Value, DatabaseChangeType.Load));

                return db;
            }
            catch (Exception e)
            {
                if (_logger.IsInfoEnabled && e.InnerException is UnauthorizedAccessException)
                {
                    _logger.Info("Failed to load database because couldn't access certain file. Please check permissions, and make sure that nothing locks that file (an antivirus is a good example of something that can lock the file)", e);
                }

                throw;
            }
            finally
            {
                try
                {
                    _databaseSemaphore.Release();
                }
                catch (ObjectDisposedException)
                {
                    // nothing to do
                }

                release?.Dispose();
            }
        }

        public void DeleteIfNeeded(StringSegment databaseName, bool fromReplication = false)
        {
                try
                {
                    using (_disposing.ReaderLock(_serverStore.ServerShutdown))
                    {
                        if (_serverStore.ServerShutdown.IsCancellationRequested)
                            return;

                        using (_serverStore.ContextPool.AllocateOperationContext(out TransactionOperationContext context))
                        using (context.OpenReadTransaction())
                        using (var rawRecord = _serverStore.Cluster.ReadRawDatabaseRecord(context, databaseName.Value))
                        {
                            if (rawRecord == null)
                                return;

                        ShouldDeleteDatabase(context, databaseName.Value, rawRecord, fromReplication);
                        }
                    }
                }
                catch
                {
                    // nothing we can do here
                }
        }

        public ConcurrentDictionary<string, ConcurrentQueue<string>> InitLog =
            new ConcurrentDictionary<string, ConcurrentQueue<string>>(StringComparer.OrdinalIgnoreCase);

        private DocumentDatabase CreateDocumentsStorage(StringSegment databaseName, RavenConfiguration config, DateTime? wakeup = null)
        {
            void AddToInitLog(string txt)
            {
                string msg = txt;
                msg = $"[Load Database] {DateTime.UtcNow} :: Database '{databaseName}' : {msg}";
                if (InitLog.TryGetValue(databaseName.Value, out var q))
                    q.Enqueue(msg);
                if (_logger.IsInfoEnabled)
                    _logger.Info(msg);
            }

            DocumentDatabase documentDatabase = null;

            try
            {
                // force this to have a new value if one already exists
                InitLog.AddOrUpdate(databaseName.Value,
                    s => new ConcurrentQueue<string>(),
                    (s, existing) => new ConcurrentQueue<string>());

                AddToInitLog("Starting database initialization");

                var sp = Stopwatch.StartNew();
                documentDatabase = new DocumentDatabase(config.ResourceName, config, _serverStore, AddToInitLog);

                if (ForTestingPurposes?.HoldDocumentDatabaseCreation != null)
                    Thread.Sleep(ForTestingPurposes.HoldDocumentDatabaseCreation.Value);

                ForTestingPurposes?.OnBeforeDocumentDatabaseInitialization?.Invoke(documentDatabase);

                documentDatabase.Initialize(InitializeOptions.None, wakeup);

                AddToInitLog("Finish database initialization");
                DeleteDatabaseCachedInfo(documentDatabase.Name, throwOnError: false);
                if (_logger.IsInfoEnabled)
                    _logger.Info($"Started database {config.ResourceName} in {sp.ElapsedMilliseconds:#,#;;0}ms");

                OnDatabaseLoaded(config.ResourceName);

                // if we have a very long init process, make sure that we reset the last idle time for this db.
                LastRecentlyUsed.AddOrUpdate(databaseName, SystemTime.UtcNow, (_, time) => SystemTime.UtcNow);

                return documentDatabase;
            }
            catch (Exception e)
            {
                documentDatabase?.Dispose();

                if (_logger.IsInfoEnabled)
                    _logger.Info($"Failed to start database {config.ResourceName}", e);

                if (e is SchemaErrorException)
                {
                    throw new DatabaseSchemaErrorException($"Failed to start database {config.ResourceName}" + Environment.NewLine +
                                                           $"At {config.Core.DataDirectory}", e);
                }
                throw new DatabaseLoadFailureException($"Failed to start database {config.ResourceName}" + Environment.NewLine +
                                                       $"At {config.Core.DataDirectory}", e);
            }
            finally
            {
                InitLog.TryRemove(databaseName.Value, out var _);
            }
        }

        [MethodImpl(MethodImplOptions.AggressiveInlining)]
        private void DeleteDatabaseCachedInfo(string databaseName, bool throwOnError)
        {
            try
            {
                _serverStore.DatabaseInfoCache.Delete(databaseName);
            }
            catch (Exception e)
            {
                if (throwOnError)
                    throw;

                if (_logger.IsInfoEnabled)
                    _logger.Info($"Failed to delete database info for '{databaseName}' database.", e);
            }
        }

        public RavenConfiguration CreateDatabaseConfiguration(StringSegment databaseName, bool ignoreDisabledDatabase = false, bool ignoreBeenDeleted = false, bool ignoreNotRelevant = false)
        {
            if (databaseName.Trim().Length == 0)
                throw new ArgumentNullException(nameof(databaseName), "Database name cannot be empty");
            if (databaseName.Equals("<system>")) // This is here to guard against old ravendb tests
                throw new ArgumentNullException(nameof(databaseName),
                    "Database name cannot be <system>. Using of <system> database indicates outdated code that was targeted RavenDB 3.5.");

            Debug.Assert(_serverStore.Disposed == false);

            using (_serverStore.ContextPool.AllocateOperationContext(out TransactionOperationContext context))
            using (context.OpenReadTransaction())
            using (var databaseRecord = _serverStore.Cluster.ReadRawDatabaseRecord(context, databaseName.Value))
            {
                if (databaseRecord == null)
                    return null;

                var record = databaseRecord.MaterializedRecord;
                if (record.Encrypted)
                {
                    if (_serverStore.Server.WebUrl?.StartsWith("https:", StringComparison.OrdinalIgnoreCase) == false)
                    {
                        throw new DatabaseDisabledException(
                            $"The database {databaseName.Value} is encrypted, and must be accessed only via HTTPS, but the web url used is {_serverStore.Server.WebUrl}");
                    }
                }

                if (record.IsSharded)
                    throw new InvalidOperationException($"The database '{databaseName}' is sharded, can't call this method directly");

                return CreateDatabaseConfiguration(databaseRecord.DatabaseName, ignoreDisabledDatabase, ignoreBeenDeleted, ignoreNotRelevant, record);
            }
        }

        public RavenConfiguration CreateDatabaseConfiguration(StringSegment databaseName, bool ignoreDisabledDatabase, bool ignoreBeenDeleted, bool ignoreNotRelevant, DatabaseRecord databaseRecord)
        {
            if (databaseRecord.DatabaseState == DatabaseStateStatus.RestoreInProgress)
                throw new DatabaseRestoringException(databaseName + " is currently being restored");

            if (databaseRecord.Disabled && ignoreDisabledDatabase == false)
                throw new DatabaseDisabledException(databaseName + " has been disabled");

            var databaseIsBeenDeleted = databaseRecord.DeletionInProgress != null &&
                            databaseRecord.DeletionInProgress.TryGetValue(_serverStore.NodeTag, out DeletionInProgressStatus deletionInProgress) &&
                            deletionInProgress != DeletionInProgressStatus.No;
            if (ignoreBeenDeleted == false && databaseIsBeenDeleted)
                throw new DatabaseDisabledException(databaseName + " is currently being deleted on " + _serverStore.NodeTag);

            if (ignoreNotRelevant == false && databaseRecord.Topology.RelevantFor(_serverStore.NodeTag) == false &&
                databaseIsBeenDeleted == false)
                throw new DatabaseNotRelevantException(databaseName + " is not relevant for " + _serverStore.NodeTag);
            return CreateConfiguration(databaseRecord);
        }

        public RavenConfiguration CreateConfiguration(DatabaseRecord record)
        {
            Debug.Assert(_serverStore.Disposed == false, "_serverStore.Disposed == false");
            var config = RavenConfiguration.CreateForDatabase(_serverStore.Configuration, record.DatabaseName);

            foreach (var setting in record.Settings)
                config.SetSetting(setting.Key, setting.Value);

            config.Initialize();

            return config;
        }

        public DateTime LastWork(DocumentDatabase resource)
        {
            // This allows us to increase the time large databases will be held in memory
            // Using this method, we'll add 0.5 ms per KB, or roughly half a second of idle time per MB.

            var envs = resource.GetAllStoragesEnvironment();

            long dbSize = 0;
            var maxLastWork = resource.LastAccessTime;

            foreach (var env in envs)
            {
                dbSize += env.Environment.Stats().AllocatedDataFileSizeInBytes;

                if (env.Environment.LastWorkTime > maxLastWork)
                    maxLastWork = env.Environment.LastWorkTime;
            }

            return maxLastWork.AddMilliseconds(dbSize / 1024L);
        }

        public async Task<IDisposable> UnloadAndLockDatabase(string dbName, string reason)
        {
            var tcs = Task.FromException<DocumentDatabase>(new DatabaseDisabledException($"The database {dbName} is currently locked because {reason}")
            {
                Data =
                {
                    [DoNotRemove] = true
                }
            });

            var t = tcs.IgnoreUnobservedExceptions();

            try
            {
                var existing = DatabasesCache.Replace(dbName, tcs);
                if (existing != null)
                    (await existing)?.Dispose();

                return new DisposableAction(() =>
                {
                    DatabasesCache.TryRemove(dbName, out var _);
                });
            }
            catch (Exception)
            {
                DatabasesCache.TryRemove(dbName, out var _);
                throw;
            }
        }

        public enum ClusterDatabaseChangeType
        {
            RecordChanged,
            RecordRestored,
            ValueChanged,
            PendingClusterTransactions,
            ClusterTransactionCompleted
        }

        public bool UnloadDirectly(StringSegment databaseName, DateTime? wakeup = null, [CallerMemberName] string caller = null)
        {
            if (ShouldContinueDispose(databaseName.Value, wakeup, out var dueTime) == false)
            {
                LogUnloadFailureReason(databaseName, $"{nameof(dueTime)} is {dueTime} ms which is less than {TimeSpan.FromMinutes(5).TotalMilliseconds} ms.");
                return false;
            }

            if (DatabasesCache.TryGetValue(databaseName, out var databaseTask) == false)
            {
                LogUnloadFailureReason(databaseName, "database was already unloaded or deleted.");
                return false;
            }

            if (databaseTask.IsCompleted == false)
            {
                LogUnloadFailureReason(databaseName, "database is loading.");
                return false;
            }

            if (databaseTask.IsCompletedSuccessfully == false)
            {
                LogUnloadFailureReason(databaseName, "database task is faulted or canceled.");
                return false;
            }

            try
            {
                UnloadDatabaseInternal(databaseName.Value, caller);
                LastRecentlyUsed.TryRemove(databaseName, out _);

                if (dueTime > 0)
                    _wakeupTimers.TryAdd(databaseName.Value, new Timer(_ => StartDatabaseOnTimer(databaseName.Value, wakeup), null, dueTime, Timeout.Infinite));

                if (_logger.IsOperationsEnabled)
                {
                    var msg = dueTime > 0 ? $"wakeup timer set to: {wakeup}, which will happen in {dueTime} ms." : "without setting a wakeup timer.";
                    _logger.Operations($"Unloading directly database '{databaseName}', {msg}");
                }

                return true;
            }
            catch (AggregateException ae) when (nameof(DeleteDatabase).Equals(ae.InnerException.Data["Source"]))
            {
                LogUnloadFailureReason(databaseName, "database is in the process of being deleted.");
                return false;
            }
            catch (AggregateException ae) when (ae.InnerException is DatabaseDisabledException)
            {
                LogUnloadFailureReason(databaseName, "database is already disabled when we try to unload it.");
                return false;
            }
            catch (DatabaseDisabledException)
            {
                LogUnloadFailureReason(databaseName, "database is already disabled when we try to unload it.");
                return false;
            }
            catch (ObjectDisposedException)
            {
                LogUnloadFailureReason(databaseName, "the server is disposed when we are trying to access to database.");
                return false;
            }
        }

        private void LogUnloadFailureReason(StringSegment databaseName, string reason)
        {
            if (_logger.IsOperationsEnabled)
                _logger.Operations($"Could not unload database '{databaseName}', reason: {reason}");
        }

        public void RescheduleDatabaseWakeup(string name, long milliseconds, DateTime? wakeup = null)
        {
            if (_wakeupTimers.TryGetValue(name, out var oldTimer))
            {
                oldTimer.Dispose();
            }

            var newTimer = new Timer(_ => StartDatabaseOnTimer(name, wakeup), null, milliseconds, Timeout.Infinite);
            _wakeupTimers.AddOrUpdate(name, _ => newTimer, (_, __) => newTimer);
        }

        private void StartDatabaseOnTimer(string name, DateTime? wakeup = null)
        {
            try
            {
                using (_disposing.ReaderLock(_serverStore.ServerShutdown))
                {
                    if (_serverStore.ServerShutdown.IsCancellationRequested)
                        return;

                    TryGetOrCreateResourceStore(name, wakeup);
                }
            }
            catch
            {
                // we have to swallow any exception here.
            }
        }

        private bool ShouldContinueDispose(string name, DateTime? wakeupUtc, out int dueTime)
        {
            dueTime = 0;

            if (name == null)
                return true;

            if (_wakeupTimers.TryRemove(name, out var timer))
            {
                timer.Dispose();
            }

            if (wakeupUtc.HasValue == false)
                return true;

            // if we have a small value or even a negative one, simply don't dispose the database.
            dueTime = (int)(wakeupUtc - DateTime.UtcNow).Value.TotalMilliseconds;

            if (SkipShouldContinueDisposeCheck)
                return true;

            return dueTime > TimeSpan.FromMinutes(5).TotalMilliseconds;
        }

        private void CompleteDatabaseUnloading(DocumentDatabase database)
        {
            if (database == null)
                return;

            try
            {
                database.Dispose();
            }
            catch (Exception e)
            {
                if (_logger.IsInfoEnabled)
                    _logger.Info("Could not dispose database: " + database.Name, e);
            }

            database.DatabaseShutdownCompleted.Set();
        }

        public bool IsShardedDatabase(StringSegment databaseName)
        {
            if (IsDatabaseLoaded(databaseName))
                return false;

            if (_shardedDatabases.TryGetValue(databaseName, out _))
                return true;

            using (_serverStore.ContextPool.AllocateOperationContext(out TransactionOperationContext context))
            using (context.OpenReadTransaction())
            {
                var rawRecord = _serverStore.Cluster.ReadRawDatabaseRecord(context, databaseName.Value);
                if (rawRecord.IsSharded())
                {
                    var shardedContext = new ShardedContext(_serverStore, rawRecord);
                    _shardedDatabases.GetOrAdd(databaseName, Task.FromResult(shardedContext));
                    return true;
                }

                return false;
            }
        }

        private void CheckDatabasePathsIntersection(string databaseName, RavenConfiguration configuration)
        {
            using (_serverStore.ContextPool.AllocateOperationContext(out TransactionOperationContext context))
            using (context.OpenReadTransaction())
            {
                var allDatabasesRecords = _serverStore.Cluster.GetAllRawDatabases(context).SelectMany(r => r.AsShardsOrNormal());

                foreach (var currRecord in allDatabasesRecords)
                {
                    if (currRecord.DatabaseName.Equals(databaseName))
                        continue;

                    RavenConfiguration currentConfiguration;
                    try
                    {
                        currentConfiguration = CreateDatabaseConfiguration(currRecord.DatabaseName, ignoreDisabledDatabase: true, 
                            ignoreBeenDeleted: true, ignoreNotRelevant: true, databaseRecord: currRecord);
                    }
                    catch (Exception e)
                    {
                        if (_logger.IsInfoEnabled)
                            _logger.Info("Could not create database configuration", e);
                        continue;
                    }

                    CheckConfigurationPaths(configuration, currentConfiguration, databaseName, currRecord.DatabaseName);
                }
            }
        }

        private void CheckConfigurationPaths(RavenConfiguration parentConfiguration, RavenConfiguration currentConfiguration, string databaseName, string currentDatabaseName)
        {
            if (PathUtil.IsSubDirectory(currentConfiguration.Core.DataDirectory.FullPath, parentConfiguration.Core.DataDirectory.FullPath))
            {
                throw new InvalidOperationException($"Cannot delete database {databaseName} from {parentConfiguration.Core.DataDirectory.FullPath}. " +
                                                    $"There is an intersection with database {currentDatabaseName} located in {currentConfiguration.Core.DataDirectory.FullPath}.");
            }
            if (currentConfiguration.Storage.TempPath != null && parentConfiguration.Storage.TempPath != null
                                                           && PathUtil.IsSubDirectory(currentConfiguration.Storage.TempPath.FullPath, parentConfiguration.Storage.TempPath.FullPath))
            {
                throw new InvalidOperationException($"Cannot delete database {databaseName} from {parentConfiguration.Storage.TempPath.FullPath}. " +
                                                    $"There is an intersection with database {currentDatabaseName} Temp file located in {currentConfiguration.Storage.TempPath.FullPath}.");
            }
            if (currentConfiguration.Indexing.StoragePath != null && parentConfiguration.Indexing.StoragePath != null
                                                               && PathUtil.IsSubDirectory(currentConfiguration.Indexing.StoragePath.FullPath, parentConfiguration.Indexing.StoragePath.FullPath))
            {
                throw new InvalidOperationException($"Cannot delete database {databaseName} from {parentConfiguration.Indexing.StoragePath.FullPath}. " +
                                                    $"There is an intersection with database {currentDatabaseName} located in {currentConfiguration.Indexing.StoragePath.FullPath}.");
            }
            if (currentConfiguration.Indexing.TempPath != null && parentConfiguration.Indexing.TempPath != null
                                                            && PathUtil.IsSubDirectory(currentConfiguration.Indexing.TempPath.FullPath, parentConfiguration.Indexing.TempPath.FullPath))
            {
                throw new InvalidOperationException($"Cannot delete database {databaseName} from {parentConfiguration.Indexing.TempPath.FullPath}. " +
                                                    $"There is an intersection with database {currentDatabaseName} Temp file located in {currentConfiguration.Indexing.TempPath.FullPath}.");
            }
        }
    }
}<|MERGE_RESOLUTION|>--- conflicted
+++ resolved
@@ -568,11 +568,6 @@
                 });
                 DatabasesCache.Clear();
 
-<<<<<<< HEAD
-=======
-
->>>>>>> fae8ac63
-
                 exceptionAggregator.ThrowIfNeeded();
             }
             finally
