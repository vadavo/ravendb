using System;
using System.Collections.Generic;
using System.Diagnostics;
using System.Linq;
using System.Runtime.CompilerServices;
using Raven.Client;
using Raven.Client.Documents.Attachments;
using Raven.Client.Documents.Replication.Messages;
using Raven.Server.Documents.Replication;
using Raven.Server.Json;
using Raven.Server.ServerWide;
using Raven.Server.ServerWide.Context;
using Sparrow;
using Sparrow.Binary;
using Sparrow.Json;
using Sparrow.Logging;
using Sparrow.Utils;
using Voron;
using Voron.Data.Tables;

namespace Raven.Server.Documents.Versioning
{
    public unsafe class VersioningStorage
    {
        private static readonly Slice KeyAndChangeVectorSlice;
        public static readonly Slice KeyAndEtagSlice;
        public static readonly Slice RevisionsEtagsSlice;
        public static readonly Slice RevisionDocumentsSlice;
        public static readonly Slice RevisionsCountSlice;
        private static Logger _logger;

        private static readonly TableSchema DocsSchema;

        private readonly DocumentDatabase _database;
        private readonly DocumentsStorage _documentsStorage;
        private readonly VersioningConfiguration _versioningConfiguration;

        internal VersioningConfiguration VersioningConfiguration => _versioningConfiguration;
        
        // The documents schema is as follows
        // (lowered key, recored separator, etag, lowered key, recored separator, change vector, lazy string key, document)
        // We are you using the record separator in order to avoid loading another documents that has the same key prefix, 
        //      e.g. fitz(record-separator)01234567 and fitz0(record-separator)01234567, without the record separator we would have to load also fitz0 and filter it.
        // format of lazy string key is detailed in GetLowerKeySliceAndStorageKey

        // We have to fetch versions based on it's change vector as well as by it's insert order.
        // To do so, we duplicate the key and indexing both (key,etag) and (key,cv)
        private enum Columns
        {
            ChangeVector = 0,
            LoweredKey = 1,
            RecordSeparator = 2,
            Etag = 3, // etag to keep the insertion order
            Key = 4,
            Document = 5,
            Flags = 6,
            LastModified = 7,
        }

        private readonly VersioningConfigurationCollection _emptyConfiguration = new VersioningConfigurationCollection();

        private VersioningStorage(DocumentDatabase database, VersioningConfiguration versioningConfiguration)
        {
            _database = database;
            _documentsStorage = _database.DocumentsStorage;
            _versioningConfiguration = versioningConfiguration;

            _logger = LoggingSource.Instance.GetLogger<VersioningStorage>(database.Name);

            using (var tx = database.DocumentsStorage.Environment.WriteTransaction())
            {
                DocsSchema.Create(tx, RevisionDocumentsSlice, 16);

                tx.CreateTree(RevisionsCountSlice);

                tx.Commit();
            }
        }

        static VersioningStorage()
        {
            Slice.From(StorageEnvironment.LabelsContext, "KeyAndChangeVector", ByteStringType.Immutable, out KeyAndChangeVectorSlice);
            Slice.From(StorageEnvironment.LabelsContext, "KeyAndEtag", ByteStringType.Immutable, out KeyAndEtagSlice);
            Slice.From(StorageEnvironment.LabelsContext, "RevisionsEtags", ByteStringType.Immutable, out RevisionsEtagsSlice);
            Slice.From(StorageEnvironment.LabelsContext, "RevisionDocuments", ByteStringType.Immutable, out RevisionDocumentsSlice);
            Slice.From(StorageEnvironment.LabelsContext, "RevisionsCount", ByteStringType.Immutable, out RevisionsCountSlice);

            DocsSchema = new TableSchema();
            DocsSchema.DefineKey(new TableSchema.SchemaIndexDef
            {
                StartIndex = (int)Columns.ChangeVector,
                Count = 1,
                Name = KeyAndChangeVectorSlice
            });
            DocsSchema.DefineIndex(new TableSchema.SchemaIndexDef
            {
                StartIndex = (int)Columns.LoweredKey,
                Count = 3,
                Name = KeyAndEtagSlice
            });
            DocsSchema.DefineFixedSizeIndex(new TableSchema.FixedSizeSchemaIndexDef
            {
                StartIndex = (int)Columns.Etag,
                Name = RevisionsEtagsSlice
            });
        }

        public static VersioningStorage LoadConfigurations(DocumentDatabase database, ServerStore serverStore, VersioningStorage versioningStorage)
        {
            TransactionOperationContext context;
            using (serverStore.ContextPool.AllocateOperationContext(out context))
            {
                context.OpenReadTransaction();
                var dbDoc = serverStore.Cluster.ReadDatabase(context, database.Name);
                if (dbDoc == null)
                    return null;
                try
                {
                    var versioningConfiguration = dbDoc.VersioningConfiguration;
                    if (versioningConfiguration == null)
                        return null;
                    if (versioningConfiguration.Equals(versioningStorage?.VersioningConfiguration))
                        return versioningStorage;                    
                    var config = new VersioningStorage(database, versioningConfiguration);
                    if (_logger.IsInfoEnabled)
                        _logger.Info("Versioning configuration changed");
                    return config;
                }
                catch (Exception e)
                {
                    //TODO: This should generate an alert, so admin will know that something is very bad
                    //TODO: Or this should throw and we should have a config flag to ignore the error
                    if (_logger.IsOperationsEnabled)
                        _logger.Operations(
                            $"Cannot enable versioning for documents as the versioning configuration in the database record is missing or not valid: {dbDoc}",
                            e);
                    return null;
                }
            }
        }

        private VersioningConfigurationCollection GetVersioningConfiguration(CollectionName collectionName)
        {
            VersioningConfigurationCollection configuration;
            if (_versioningConfiguration.Collections != null && _versioningConfiguration.Collections.TryGetValue(collectionName.Name, out configuration))
            {
                return configuration;
            }

            if (_versioningConfiguration.Default != null)
            {
                return _versioningConfiguration.Default;
            }

            return _emptyConfiguration;
        }

<<<<<<< HEAD
        public bool ShouldVersionDocument(CollectionName collectionName,
            NonPersistentDocumentFlags nonPersistentFlags,
            BlittableJsonReaderObject existingDocument,
            BlittableJsonReaderObject document,
            ref DocumentFlags documentFlags,
            out VersioningConfigurationCollection configuration)
=======
        public bool ShouldVersionDocument(CollectionName collectionName, NonPersistentDocumentFlags nonPersistentFlags, BlittableJsonReaderObject existingDocument, BlittableJsonReaderObject document, ref DocumentFlags documentFlags, out VersioningConfigurationCollection configuration, DocumentsOperationContext context, string key)
>>>>>>> 961c1281
        {
            configuration = GetVersioningConfiguration(collectionName);
            if (configuration.Active == false)
                return false;

            try
            {
                if ((nonPersistentFlags & NonPersistentDocumentFlags.FromSmuggler) != NonPersistentDocumentFlags.FromSmuggler)
                    return true;
                if (existingDocument == null)
                {
                    // we are not going to create a revision if it's an import from v3
                    // (since this import is going to import revisions as well)
                    return (nonPersistentFlags & NonPersistentDocumentFlags.LegacyVersioned) != NonPersistentDocumentFlags.LegacyVersioned;
                }

                // compare the contents of the existing and the new document
                if (Document.IsEqualTo(existingDocument, document, false) != DocumentCompareResult.NotEqual)
                {
                    // no need to create a new revision, both documents have identical content
                    return false;
                }

                return true;
            }
            finally
            {
                documentFlags |= DocumentFlags.Versioned;
            }
        }

        public void PutFromDocument(DocumentsOperationContext context, string key, BlittableJsonReaderObject document, 
            DocumentFlags flags, ChangeVectorEntry[] changeVector, long lastModifiedTicks, VersioningConfigurationCollection configuration = null)
        {
            var table = context.Transaction.InnerTransaction.OpenTable(DocsSchema, RevisionDocumentsSlice);

            byte* lowerKey;
            int lowerKeySize;
            PutInternal(context, key, document, flags, lastModifiedTicks, table, changeVector, out lowerKey, out lowerKeySize);

            if ((flags & DocumentFlags.HasAttachments) == DocumentFlags.HasAttachments)
            {
                _documentsStorage.AttachmentsStorage.RevisionAttachments(context, lowerKey, lowerKeySize, changeVector);
            }

            if (configuration == null)
            {
                var collectionName = _database.DocumentsStorage.ExtractCollectionName(context, key, document);
                configuration = GetVersioningConfiguration(collectionName);
            }

            Slice prefixSlice;
            using (GetKeyPrefix(context, lowerKey, lowerKeySize, out prefixSlice))
            {
                // We delete the old revisions after we put the current one, 
                // because in case that MaxRevisions is 3 or lower we may get a revision document from replication
                // which is old. But becasue we put it first, we make sure to clean this document, becuase of the order to the revisions.
                var revisionsCount = IncrementCountOfRevisions(context, prefixSlice, 1);
                DeleteOldRevisions(context, table, prefixSlice, configuration.MaxRevisions, revisionsCount);
            }
        }

        public void PutDirect(DocumentsOperationContext context, string key, BlittableJsonReaderObject document, DocumentFlags flags, 
            ChangeVectorEntry[] changeVector, long lastModifiedTicks)
        {
            var table = context.Transaction.InnerTransaction.OpenTable(DocsSchema, RevisionDocumentsSlice);
            byte* lowerKey;
            int lowerKeySize;
            PutInternal(context, key, document, flags, lastModifiedTicks, table, changeVector, out lowerKey, out lowerKeySize);
        }

        private void PutInternal(DocumentsOperationContext context, string key, BlittableJsonReaderObject document, 
            DocumentFlags flags, long lastModifiedTicks, Table table, ChangeVectorEntry[] changeVector, out byte* lowerKey, out int lowerSize)
        {
            BlittableJsonReaderObject.AssertNoModifications(document, key, assertChildren: true);

            flags |= DocumentFlags.Revision;

            byte* keyPtr;
            int keySize;
            DocumentKeyWorker.GetLowerKeySliceAndStorageKey(context, key, out lowerKey, out lowerSize, out keyPtr, out keySize);

            var data = context.ReadObject(document, key);

            var newEtag = _database.DocumentsStorage.GenerateNextEtag();

            if (changeVector == null)
            {
                changeVector = new[]
                {
                    new ChangeVectorEntry
                    {
                        DbId = _database.DbId,
                        Etag = newEtag
                    }
                };
            }

            fixed (ChangeVectorEntry* pChangeVector = changeVector)
            {
                TableValueBuilder tbv;
                using (table.Allocate(out tbv))
                {
                    tbv.Add((byte*)pChangeVector, sizeof(ChangeVectorEntry) * changeVector.Length);
                    tbv.Add(lowerKey, lowerSize);
                    tbv.Add(SpecialChars.RecordSeperator);
                    tbv.Add(Bits.SwapBytes(newEtag));
                    tbv.Add(keyPtr, keySize);
                    tbv.Add(data.BasePointer, data.Size);
                    tbv.Add((int)flags);
                    tbv.Add(lastModifiedTicks);
                    table.Set(tbv);
                }
            }
        }

        private void DeleteOldRevisions(DocumentsOperationContext context, Table table, Slice prefixSlice, long? maxRevisions, long revisionsCount)
        {
            if (maxRevisions.HasValue == false || maxRevisions.Value == int.MaxValue)
                return;

            var numberOfRevisionsToDelete = revisionsCount - maxRevisions.Value;
            if (numberOfRevisionsToDelete <= 0)
                return;

            var deletedRevisionsCount = DeleteRevisions(context, table, prefixSlice, numberOfRevisionsToDelete);
            Debug.Assert(numberOfRevisionsToDelete == deletedRevisionsCount);
            IncrementCountOfRevisions(context, prefixSlice, -deletedRevisionsCount);
        }

        private long DeleteRevisions(DocumentsOperationContext context, Table table, Slice prefixSlice, long numberOfRevisionsToDelete)
        {
            long maxEtagDeleted = 0;

            var deletedRevisionsCount = table.DeleteForwardFrom(DocsSchema.Indexes[KeyAndEtagSlice], prefixSlice, true,
                numberOfRevisionsToDelete,
                deleted =>
                {
                    var revision = TableValueToRevision(context, ref deleted.Reader);
                    maxEtagDeleted = Math.Max(maxEtagDeleted, revision.Etag);
                    if ((revision.Flags & DocumentFlags.HasAttachments) == DocumentFlags.HasAttachments)
                    {
                        _documentsStorage.AttachmentsStorage.DeleteRevisionAttachments(context, revision);
                    }
                });
            _database.DocumentsStorage.EnsureLastEtagIsPersisted(context, maxEtagDeleted);
            return deletedRevisionsCount;
        }

        private long IncrementCountOfRevisions(DocumentsOperationContext context, Slice prefixedLoweredKey, long delta)
        {
            var numbers = context.Transaction.InnerTransaction.ReadTree(RevisionsCountSlice);
            return numbers.Increment(prefixedLoweredKey, delta);
        }

        private void DeleteCountOfRevisions(DocumentsOperationContext context, Slice prefixedLoweredKey)
        {
            var numbers = context.Transaction.InnerTransaction.ReadTree(RevisionsCountSlice);
            numbers.Delete(prefixedLoweredKey);
        }

        public void Delete(DocumentsOperationContext context, CollectionName collectionName, Slice loweredKey)
        {
            var configuration = GetVersioningConfiguration(collectionName);
            if (configuration.Active == false)
                return;

            if (configuration.PurgeOnDelete == false)
                return;

            var table = context.Transaction.InnerTransaction.OpenTable(DocsSchema, RevisionDocumentsSlice);
            Slice prefixSlice;
            using (GetKeyPrefix(context, loweredKey, out prefixSlice))
            {
                DeleteRevisions(context, table, prefixSlice, long.MaxValue);
                DeleteCountOfRevisions(context, prefixSlice);
            }
        }

        [MethodImpl(MethodImplOptions.AggressiveInlining)]
        private ReleaseMemory GetKeyPrefix(DocumentsOperationContext context, Slice loweredKey, out Slice prefixSlice)
        {
            return GetKeyPrefix(context, loweredKey.Content.Ptr, loweredKey.Size, out prefixSlice);
        }

        [MethodImpl(MethodImplOptions.AggressiveInlining)]
        private ReleaseMemory GetKeyPrefix(DocumentsOperationContext context, byte* lowerKey, int lowerKeySize, out Slice prefixSlice)
        {
            var keyMem = context.Allocator.Allocate(lowerKeySize + 1);

            Memory.Copy(keyMem.Ptr, lowerKey, lowerKeySize);
            keyMem.Ptr[lowerKeySize] = SpecialChars.RecordSeperator;

            prefixSlice = new Slice(SliceOptions.Key, keyMem);
            return new ReleaseMemory(keyMem, context);
        }

        [MethodImpl(MethodImplOptions.AggressiveInlining)]
        private ReleaseMemory GetLastKey(DocumentsOperationContext context, Slice lowerKey, out Slice prefixSlice)
        {
            var keyMem = context.Allocator.Allocate(lowerKey.Size + 1 + sizeof(long));

            Memory.Copy(keyMem.Ptr, lowerKey.Content.Ptr, lowerKey.Size);
            keyMem.Ptr[lowerKey.Size] = SpecialChars.RecordSeperator;

            var maxValue = Bits.SwapBytes(long.MaxValue);
            Memory.Copy(keyMem.Ptr + lowerKey.Size + 1, (byte*)&maxValue, sizeof(long));

            prefixSlice = new Slice(SliceOptions.Key, keyMem);
            return new ReleaseMemory(keyMem, context);
        }

        private long CountOfRevisions(DocumentsOperationContext context, Slice prefix)
        {
            var numbers = context.Transaction.InnerTransaction.ReadTree(RevisionsCountSlice);
            return numbers.Read(prefix)?.Reader.ReadLittleEndianInt64() ?? 0;
        }

        public (Document[] Revisions, long Count) GetRevisions(DocumentsOperationContext context, string key, int start, int take)
        {
            Slice lowerKey, prefixSlice, lastKey;
            using (DocumentKeyWorker.GetSliceFromKey(context, key, out lowerKey))
            using (GetKeyPrefix(context, lowerKey, out prefixSlice))
            using (GetLastKey(context, lowerKey, out lastKey))
            {
                var revisions = GetRevisions(context, prefixSlice, lastKey, start, take).ToArray();
                var count = CountOfRevisions(context, prefixSlice);
                return (revisions, count);
            }
        }

        private IEnumerable<Document> GetRevisions(DocumentsOperationContext context, Slice prefixSlice, Slice lastKey, int start, int take)
        {
            var table = context.Transaction.InnerTransaction.OpenTable(DocsSchema, RevisionDocumentsSlice);
            foreach (var tvr in table.SeekBackwardFrom(DocsSchema.Indexes[KeyAndEtagSlice], prefixSlice, lastKey, start))
            {
                if (take-- <= 0)
                    yield break;

                var document = TableValueToRevision(context, ref tvr.Result.Reader);
                yield return document;
            }
        }

        public IEnumerable<Document> GetRevisionsFrom(DocumentsOperationContext context, long etag, int take)
        {
            var table = context.Transaction.InnerTransaction.OpenTable(DocsSchema, RevisionDocumentsSlice);

            foreach (var tvr in table.SeekForwardFrom(DocsSchema.FixedSizeIndexes[RevisionsEtagsSlice], etag, 0))
            {
                var document = TableValueToRevision(context, ref tvr.Reader);
                yield return document;

                if (take-- <= 0)
                    yield break;
            }
        }

        public IEnumerable<ReplicationBatchItem> GetRevisionsAfter(DocumentsOperationContext context, long etag)
        {
            var table = context.Transaction.InnerTransaction.OpenTable(DocsSchema, RevisionDocumentsSlice);

            foreach (var tvr in table.SeekForwardFrom(DocsSchema.FixedSizeIndexes[RevisionsEtagsSlice], etag, 0))
            {
                yield return ReplicationBatchItem.From(TableValueToRevision(context, ref tvr.Reader));
            }
        }

        private Document TableValueToRevision(DocumentsOperationContext context, ref TableValueReader tvr)
        {
            var result = new Document
            {
                StorageId = tvr.Id,
                LoweredKey = DocumentsStorage.TableValueToString(context, (int)Columns.LoweredKey, ref tvr),
                Key = DocumentsStorage.TableValueToKey(context, (int)Columns.Key, ref tvr),
                Etag = DocumentsStorage.TableValueToEtag((int)Columns.Etag, ref tvr)
            };

            int size;
            result.Data = new BlittableJsonReaderObject(tvr.Read((int)Columns.Document, out size), size, context);
            result.LastModified = new DateTime(*(long*)tvr.Read((int)Columns.LastModified, out size));

            var ptr = tvr.Read((int)Columns.ChangeVector, out size);
            int changeVecotorCount = size / sizeof(ChangeVectorEntry);
            result.ChangeVector = new ChangeVectorEntry[changeVecotorCount];
            for (var i = 0; i < changeVecotorCount; i++)
            {
                result.ChangeVector[i] = ((ChangeVectorEntry*)ptr)[i];
            }

            result.Flags = *(DocumentFlags*)tvr.Read((int)Columns.Flags, out size);

            return result;
        }

        public long GetNumberOfRevisionDocuments(DocumentsOperationContext context)
        {
            var table = context.Transaction.InnerTransaction.OpenTable(DocsSchema, RevisionDocumentsSlice);
            return table.GetNumberEntriesFor(DocsSchema.FixedSizeIndexes[RevisionsEtagsSlice]);
        }
    }
}<|MERGE_RESOLUTION|>--- conflicted
+++ resolved
@@ -155,16 +155,7 @@
             return _emptyConfiguration;
         }
 
-<<<<<<< HEAD
-        public bool ShouldVersionDocument(CollectionName collectionName,
-            NonPersistentDocumentFlags nonPersistentFlags,
-            BlittableJsonReaderObject existingDocument,
-            BlittableJsonReaderObject document,
-            ref DocumentFlags documentFlags,
-            out VersioningConfigurationCollection configuration)
-=======
         public bool ShouldVersionDocument(CollectionName collectionName, NonPersistentDocumentFlags nonPersistentFlags, BlittableJsonReaderObject existingDocument, BlittableJsonReaderObject document, ref DocumentFlags documentFlags, out VersioningConfigurationCollection configuration, DocumentsOperationContext context, string key)
->>>>>>> 961c1281
         {
             configuration = GetVersioningConfiguration(collectionName);
             if (configuration.Active == false)
