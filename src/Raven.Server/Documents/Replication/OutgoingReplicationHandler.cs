--- conflicted
+++ resolved
@@ -104,7 +104,7 @@
             _external = external;
             _log = LoggingSource.Instance.GetLogger<OutgoingReplicationHandler>(_database.Name);
             _tcpConnectionOptions = tcpConnectionOptions ??
-                                    new TcpConnectionOptions {DocumentDatabase = database, Operation = TcpConnectionHeaderMessage.OperationTypes.Replication};
+                                    new TcpConnectionOptions { DocumentDatabase = database, Operation = TcpConnectionHeaderMessage.OperationTypes.Replication };
             _connectionInfo = connectionInfo;
             _database.Changes.OnDocumentChange += OnDocumentChange;
             _database.Changes.OnCounterChange += OnCounterChange;
@@ -119,9 +119,12 @@
 
         public override bool Equals(object obj)
         {
-            if (ReferenceEquals(null, obj)) return false;
-            if (ReferenceEquals(this, obj)) return true;
-            if (obj.GetType() != GetType()) return false;
+            if (ReferenceEquals(null, obj))
+                return false;
+            if (ReferenceEquals(this, obj))
+                return true;
+            if (obj.GetType() != GetType())
+                return false;
             return Equals((OutgoingReplicationHandler)obj);
         }
 
@@ -302,15 +305,10 @@
                 Certificate = certificate
             };
 
-<<<<<<< HEAD
-            using (_parent._server.Server._tcpContextPool.AllocateOperationContext(out var ctx))
-            using (ctx.GetMemoryBuffer(out _buffer))
-=======
             try
->>>>>>> 418710c9
             {
                 using (_parent._server.Server._tcpContextPool.AllocateOperationContext(out var ctx))
-                using (ctx.GetManagedBuffer(out _buffer))
+                using (ctx.GetMemoryBuffer(out _buffer))
                 {
                     _parent.RunPullReplicationAsSink(tcpOptions, _buffer, Destination as PullReplicationAsSink, this);
                 }
