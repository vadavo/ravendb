--- conflicted
+++ resolved
@@ -229,23 +229,10 @@
                         foreach (var item in GetReplicationItems(_parent._database, documentsContext, _lastEtag, _stats, _parent.SupportedFeatures.Replication.CaseInsensitiveCounters))
                         {
                             _parent.CancellationToken.ThrowIfCancellationRequested();
-<<<<<<< HEAD
-
-                            if (lastTransactionMarker != item.TransactionMarker)
+
+                            if (replicationState.LastTransactionMarker != item.TransactionMarker)
                             {
-                                if (delay.Ticks > 0)
-                                {
-                                    var nextReplication = item.LastModifiedTicks + delay.Ticks;
-                                    if (_parent._database.Time.GetUtcNow().Ticks < nextReplication)
-                                    {
-                                        if (Interlocked.CompareExchange(ref next, nextReplication, currentNext) == currentNext)
-                                        {
-                                            wasInterrupted = true;
-                                            break;
-                                        }
-                                    }
-                                }
-                                lastTransactionMarker = item.TransactionMarker;
+                                replicationState.Item = item;
 
                                 if (_parent.SupportedFeatures.Replication.TimeSeries == false)
                                 {
@@ -268,21 +255,13 @@
 
                                 if (maxSizeToSend.HasValue && totalSize > maxSizeToSend.Value.GetValue(SizeUnit.Bytes) ||
                                     batchSize.HasValue && numberOfItemsSent > batchSize.Value)
-=======
-                            
-                            if (replicationState.LastTransactionMarker != item.TransactionMarker)
-                            {
-                                replicationState.Item = item;
-
-                                if (CanContinueBatch(replicationState, ref next) == false)
->>>>>>> 3ffdd80d
                                 {
                                     wasInterrupted = true;
                                     break;
                                 }
 
                                 replicationState.LastTransactionMarker = item.TransactionMarker;
-                            }
+                                    }
 
                             _stats.Storage.RecordInputAttempt();
 
@@ -306,14 +285,9 @@
 
                                     var stream = _parent._database.DocumentsStorage.AttachmentsStorage.GetAttachmentStream(documentsContext, attachment.Base64Hash);
                                     attachment.Stream = stream;
-<<<<<<< HEAD
                                     var attachmentItem = AttachmentReplicationItem.From(documentsContext, attachment);
                                     AddReplicationItemToBatch(attachmentItem, _stats.Storage, skippedReplicationItemsInfo);
                                     size += attachmentItem.Size;
-=======
-                                    AddReplicationItemToBatch(ReplicationBatchItem.From(attachment), _stats.Storage, skippedReplicationItemsInfo);
-                                    replicationState.Size += attachment.Stream.Length;
->>>>>>> 3ffdd80d
                                 }
                             }
 
@@ -326,24 +300,7 @@
                                 continue;
                             }
 
-<<<<<<< HEAD
                             size += item.Size;
-=======
-                            switch (item.Type)
-                            {
-                                case ReplicationBatchItem.ReplicationItemType.Attachment:
-                                    replicationState.Size += item.Stream.Length;
-                                    break;
-
-                                case ReplicationBatchItem.ReplicationItemType.CounterGroup:
-                                    replicationState.Size += item.Values.Size;
-                                    break;
-
-                                default:
-                                    replicationState.Size += item.Data?.Size ?? 0;
-                                    break;
-                            }
->>>>>>> 3ffdd80d
 
                             replicationState.NumberOfItemsSent++;
                         }
@@ -427,67 +384,7 @@
             }
         }
 
-<<<<<<< HEAD
         private void AssertNotTimeSeriesForLegacyReplication(ReplicationBatchItem item)
-=======
-        private bool CanContinueBatch(ReplicationState state, ref long next)
-        {
-            if (MissingAttachmentsInLastBatch)
-            {
-                state.MissingTxMarkers.Remove(state.LastTransactionMarker);
-
-                if (state.MissingTxMarkers.Count != 0)
-                {
-                    return true;
-                }
-            }
-
-            if (state.Delay.Ticks > 0)
-            {
-                var nextReplication = state.Item.LastModifiedTicks + state.Delay.Ticks;
-                if (_parent._database.Time.GetUtcNow().Ticks < nextReplication)
-                {
-                    if (Interlocked.CompareExchange(ref next, nextReplication, state.CurrentNext) == state.CurrentNext)
-                    {
-                        return false;
-                    }
-                }
-            }
-
-            if (_parent.SupportedFeatures.Replication.CountersBatch == false)
-            {
-                AssertNotCounterForLegacyReplication(state.Item);
-            }
-
-            if (_parent.SupportedFeatures.Replication.ClusterTransaction == false)
-            {
-                AssertNotClusterTransactionDocumentForLegacyReplication(state.Item);
-            }
-
-            // We want to limit batch sizes to reasonable limits.
-            var totalSize =
-                state.Size + state.Context.Transaction.InnerTransaction.LowLevelTransaction.TotalEncryptionBufferSize.GetValue(SizeUnit.Bytes);
-
-            if (state.MaxSizeToSend.HasValue && totalSize > state.MaxSizeToSend.Value.GetValue(SizeUnit.Bytes) ||
-                state.BatchSize.HasValue && state.NumberOfItemsSent > state.BatchSize.Value)
-            {
-                return false;
-            }
-
-            if (_stats.Storage.CurrentStats.InputCount % 16384 == 0)
-            {
-                // ReSharper disable once PossibleLossOfFraction
-                if ((_parent._parent.MinimalHeartbeatInterval / 2) < _stats.Storage.Duration.TotalMilliseconds)
-                {
-                    return false;
-                }
-            }
-
-            return true;
-        }
-
-        private void DisposeReplicationItem(ReplicationBatchItem item)
->>>>>>> 3ffdd80d
         {
             if (item.Type == ReplicationBatchItem.ReplicationItemType.TimeSeriesSegment || item.Type == ReplicationBatchItem.ReplicationItemType.DeletedTimeSeriesRange)
             {
@@ -613,38 +510,7 @@
         private bool AddReplicationItemToBatch(ReplicationBatchItem item, OutgoingReplicationStatsScope stats,
             SkippedReplicationItemsInfo skippedReplicationItemsInfo)
         {
-<<<<<<< HEAD
             if (ShouldSkip(item, stats, skippedReplicationItemsInfo))
-=======
-            if (item.Type == ReplicationBatchItem.ReplicationItemType.Document ||
-                item.Type == ReplicationBatchItem.ReplicationItemType.DocumentTombstone)
-            {
-                if ((item.Flags & DocumentFlags.Artificial) == DocumentFlags.Artificial)
-                {
-                    stats.RecordArtificialDocumentSkip();
-                    skippedReplicationItemsInfo.Update(item, isArtificial: true);
-                    return false;
-                }
-            }
-
-            if (item.Flags.Contain(DocumentFlags.Revision) || item.Flags.Contain(DocumentFlags.DeleteRevision))
-            {
-                // we let pass all the conflicted/resolved revisions, since we keep them with their original change vector which might be `AlreadyMerged` at the destination.
-                if (item.Flags.Contain(DocumentFlags.Conflicted) || 
-                    item.Flags.Contain(DocumentFlags.Resolved))
-                {
-                    _orderedReplicaItems.Add(item.Etag, item);
-                    return true;
-                }
-            }
-
-            // destination already has it
-            if ( (MissingAttachmentsInLastBatch == false || item.Type != ReplicationBatchItem.ReplicationItemType.Attachment) && 
-                 _parent._database.DocumentsStorage.GetConflictStatus( item.ChangeVector, _parent.LastAcceptedChangeVector) == ConflictStatus.AlreadyMerged)
-            {
-                stats.RecordChangeVectorSkip();
-                skippedReplicationItemsInfo.Update(item);
->>>>>>> 3ffdd80d
                 return false;
 
             if (skippedReplicationItemsInfo.SkippedItems > 0)
@@ -800,6 +666,6 @@
             public short LastTransactionMarker;
             public int? BatchSize;
             public Size? MaxSizeToSend;
-        }
     }
+}
 }