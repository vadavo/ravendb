﻿using System;
using System.Collections;
using System.Collections.Generic;
using System.Diagnostics;
using System.IO;
using System.Linq;
using System.Runtime.CompilerServices;
using Raven.Client.Documents.Replication.Messages;
using Raven.Client.Extensions;
using Sparrow;
using Sparrow.Json;
using Sparrow.Json.Parsing;
using Sparrow.Logging;
using Raven.Server.ServerWide.Context;
using Voron;

namespace Raven.Server.Documents.Replication
{
    public class ReplicationDocumentSender
    {
        private readonly Logger _log;
        private long _lastEtag;

        private readonly SortedList<long, ReplicationBatchItem> _orderedReplicaItems = new SortedList<long, ReplicationBatchItem>();
        private readonly Dictionary<Slice, ReplicationBatchItem> _replicaAttachmentStreams = new Dictionary<Slice, ReplicationBatchItem>();
        private readonly byte[] _tempBuffer = new byte[32 * 1024];
        private readonly Stream _stream;
        private readonly OutgoingReplicationHandler _parent;
        private OutgoingReplicationStatsScope _statsInstance;
        private readonly ReplicationStats _stats = new ReplicationStats();

        public ReplicationDocumentSender(Stream stream, OutgoingReplicationHandler parent, Logger log)
        {
            _log = log;
            _stream = stream;
            _parent = parent;
        }

        public class MergedReplicationBatchEnumerator : IEnumerator<ReplicationBatchItem>
        {
            private readonly List<IEnumerator<ReplicationBatchItem>> _workEnumerators = new List<IEnumerator<ReplicationBatchItem>>();
            private ReplicationBatchItem _currentItem;
            private readonly OutgoingReplicationStatsScope _documentRead;
            private readonly OutgoingReplicationStatsScope _attachmentRead;
            private readonly OutgoingReplicationStatsScope _tombstoneRead;

            public MergedReplicationBatchEnumerator(OutgoingReplicationStatsScope documentRead, OutgoingReplicationStatsScope attachmentRead, OutgoingReplicationStatsScope tombstoneRead)
            {
                _documentRead = documentRead;
                _attachmentRead = attachmentRead;
                _tombstoneRead = tombstoneRead;
            }

            public void AddEnumerator(ReplicationBatchItem.ReplicationItemType type, IEnumerator<ReplicationBatchItem> enumerator)
            {
                if (enumerator == null)
                    return;

                if (enumerator.MoveNext())
                {
                    using (GetStatsFor(type).Start())
                    {
                        _workEnumerators.Add(enumerator);
                    }
                }
            }

            [MethodImpl(MethodImplOptions.AggressiveInlining)]
            private OutgoingReplicationStatsScope GetStatsFor(ReplicationBatchItem.ReplicationItemType type)
            {
                switch (type)
                {
                    case ReplicationBatchItem.ReplicationItemType.Document:
                        return _documentRead;
                    case ReplicationBatchItem.ReplicationItemType.Attachment:
                        return _attachmentRead;
                    case ReplicationBatchItem.ReplicationItemType.DocumentTombstone:
                    case ReplicationBatchItem.ReplicationItemType.AttachmentTombstone:
                        return _tombstoneRead;
                    default:
                        throw new ArgumentOutOfRangeException();
                }
            }

            public bool MoveNext()
            {
                if (_workEnumerators.Count == 0)
                    return false;

                var current = _workEnumerators[0];
                for (var index = 1; index < _workEnumerators.Count; index++)
                {
                    if (_workEnumerators[index].Current.Etag < current.Current.Etag)
                    {
                        current = _workEnumerators[index];
                    }
                }

                _currentItem = current.Current;
                using (GetStatsFor(_currentItem.Type).Start())
                {
                    if (current.MoveNext() == false)
                    {
                        _workEnumerators.Remove(current);
                    }

                    return true;
                }
            }

            public void Reset()
            {
                throw new NotSupportedException();
            }

            public ReplicationBatchItem Current => _currentItem;

            object IEnumerator.Current => Current;

            public void Dispose()
            {
                foreach (var workEnumerator in _workEnumerators)
                {
                    workEnumerator.Dispose();
                }
                _workEnumerators.Clear();
            }
        }

        private IEnumerable<ReplicationBatchItem> GetDocsConflictsTombstonesRevisionsAndAttachmentsAfter(DocumentsOperationContext ctx, long etag, ReplicationStats stats)
        {
            var docs = _parent._database.DocumentsStorage.GetDocumentsFrom(ctx, etag + 1);
            var tombs = _parent._database.DocumentsStorage.GetTombstonesFrom(ctx, etag + 1);
            var conflicts = _parent._database.DocumentsStorage.ConflictsStorage.GetConflictsFrom(ctx, etag + 1);
<<<<<<< HEAD
            var revisions = _parent._database.BundleLoader?.VersioningStorage?.GetRevisionsFrom(ctx, etag + 1, int.MaxValue).Select(ReplicationBatchItem.From);
=======
            var revisions = _parent._database.VersioningStorage?.GetRevisionsAfter(ctx, etag + 1);
>>>>>>> 8d2f5e95
            var attachments = _parent._database.DocumentsStorage.AttachmentsStorage.GetAttachmentsFrom(ctx, etag + 1);

            using (var docsIt = docs.GetEnumerator())
            using (var tombsIt = tombs.GetEnumerator())
            using (var conflictsIt = conflicts.GetEnumerator())
            using (var versionsIt = revisions?.GetEnumerator())
            using (var attachmentsIt = attachments.GetEnumerator())
            using (var mergedInEnumerator = new MergedReplicationBatchEnumerator(stats.DocumentRead, stats.AttachmentRead, stats.TombstoneRead))
            {
                mergedInEnumerator.AddEnumerator(ReplicationBatchItem.ReplicationItemType.Document, docsIt);
                mergedInEnumerator.AddEnumerator(ReplicationBatchItem.ReplicationItemType.DocumentTombstone, tombsIt);
                mergedInEnumerator.AddEnumerator(ReplicationBatchItem.ReplicationItemType.Document, conflictsIt);
                mergedInEnumerator.AddEnumerator(ReplicationBatchItem.ReplicationItemType.Document, versionsIt);
                mergedInEnumerator.AddEnumerator(ReplicationBatchItem.ReplicationItemType.Attachment, attachmentsIt);

                while (mergedInEnumerator.MoveNext())
                {
                    yield return mergedInEnumerator.Current;
                }
            }
        }

        public bool ExecuteReplicationOnce(OutgoingReplicationStatsScope stats)
        {
            EnsureValidStats(stats);

            DocumentsOperationContext documentsContext;
            using (_parent._database.DocumentsStorage.ContextPool.AllocateOperationContext(out documentsContext))
            using (documentsContext.OpenReadTransaction())
            {
                try
                {
                    // we scan through the documents to send to the other side, we need to be careful about
                    // filtering a lot of documents, because we need to let the other side know about this, and 
                    // at the same time, we need to send a heartbeat to keep the tcp connection alive
                    _lastEtag = _parent._lastSentDocumentEtag;
                    _parent.CancellationToken.ThrowIfCancellationRequested();

                    var batchSize = _parent._database.Configuration.Replication.MaxItemsCount;
                    var maxSizeToSend = _parent._database.Configuration.Replication.MaxSizeToSend;
                    long size = 0;
                    int numberOfItemsSent = 0;
                    short lastTransactionMarker = -1;
                    using (_stats.Storage.Start())
                    {
                        foreach (var item in GetDocsConflictsTombstonesRevisionsAndAttachmentsAfter(documentsContext, _lastEtag, _stats))
                        {
                            if (lastTransactionMarker != item.TransactionMarker)
                            {
                                lastTransactionMarker = item.TransactionMarker;

                                // Include the attachment's document which is right after its latest attachment.
                                if ((item.Type == ReplicationBatchItem.ReplicationItemType.Document ||
                                     item.Type == ReplicationBatchItem.ReplicationItemType.DocumentTombstone) &&
                                    // We want to limit batch sizes to reasonable limits.
                                    ((maxSizeToSend.HasValue && size > maxSizeToSend.Value) ||
                                     (batchSize.HasValue && numberOfItemsSent > batchSize.Value)))
                                    break;
                            }

                            _stats.Storage.RecordInputAttempt();

                            _lastEtag = item.Etag;

                            if (item.Data != null)
                                size += item.Data.Size;
                            else if (item.Type == ReplicationBatchItem.ReplicationItemType.Attachment)
                                size += item.Stream.Length;

                            if (AddReplicationItemToBatch(item, _stats.Storage))
                                numberOfItemsSent++;
                        }
                    }

                    if (_log.IsInfoEnabled)
                        _log.Info($"Found {_orderedReplicaItems.Count:#,#;;0} documents and {_replicaAttachmentStreams.Count} attachment's streams to replicate to {_parent.Node.NodeTag} @ {_parent.Node.Url}.");

                    if (_orderedReplicaItems.Count == 0)
                    {
                        var hasModification = _lastEtag != _parent._lastSentDocumentEtag;

                        // ensure that the other server is aware that we skipped 
                        // on (potentially a lot of) documents to send, and we update
                        // the last etag they have from us on the other side
                        _parent._lastSentDocumentEtag = _lastEtag;
                        _parent._lastDocumentSentTime = DateTime.UtcNow;
                        _parent.SendHeartbeat();
                        return hasModification;
                    }

                    _parent.CancellationToken.ThrowIfCancellationRequested();

                    try
                    {
                        using (_stats.Network.Start())
                        {
                            SendDocumentsBatch(documentsContext, _stats.Network);
                        }
                    }
                    catch (Exception e)
                    {
                        if (_log.IsInfoEnabled)
                            _log.Info("Failed to send document replication batch", e);
                        throw;
                    }
                    return true;
                }
                finally
                {
                    foreach (var item in _orderedReplicaItems)
                    {
                        var value = item.Value;
                        if (value.Type == ReplicationBatchItem.ReplicationItemType.Attachment)
                        {
                            // TODO: Why are we disposing here?
                            // Shouldn't the all context be disposed here?
                            // If not, should we dispose all strings here?
                            value.Stream.Dispose();
                        }
                        else
                        {
                            value.Data?.Dispose(); //item.Value.Data is null if tombstone
                        }
                    }
                    _orderedReplicaItems.Clear();
                    _replicaAttachmentStreams.Clear();
                }
            }
        }

        private unsafe bool AddReplicationItemToBatch(ReplicationBatchItem item, OutgoingReplicationStatsScope stats)
        {
            if (item.Type == ReplicationBatchItem.ReplicationItemType.Attachment)
            {
                _replicaAttachmentStreams[item.Base64Hash] = item;
            }
            else if (item.Type == ReplicationBatchItem.ReplicationItemType.Document ||
                     item.Type == ReplicationBatchItem.ReplicationItemType.DocumentTombstone)
            {
                if ((item.Flags & DocumentFlags.Artificial) == DocumentFlags.Artificial)
                {
                    stats.RecordArtificialDocumentSkip();

                    if (_log.IsInfoEnabled)
                        _log.Info($"Skipping replication of {item.Id} because it is an artificial document");
                    return false;
                }

                bool isHiLo;
                if (CollectionName.IsSystemDocument(item.Id.Buffer, item.Id.Size, out isHiLo) && isHiLo == false)
                {
                    stats.RecordSystemDocumentSkip();

                    if (_log.IsInfoEnabled)
                        _log.Info($"Skipping replication of {item.Id} because it is a system document");
                    return false;
                }

                // destination already has it
                if (item.ChangeVector.GreaterThan(_parent._destinationLastKnownDocumentChangeVector) == false)
                {
                    stats.RecordDocumentChangeVectorSkip();

                    if (_log.IsInfoEnabled)
                        _log.Info($"Skipping replication of {item.Id} because destination has a higher change vector. Doc: {item.ChangeVector.Format()} < Dest: {_parent._destinationLastKnownDocumentChangeVectorAsString} ");
                    return false;
                }
            }

            Debug.Assert(item.Flags.HasFlag(DocumentFlags.Artificial) == false);
            _orderedReplicaItems.Add(item.Etag, item);
            return true;
        }

        private void SendDocumentsBatch(DocumentsOperationContext documentsContext, OutgoingReplicationStatsScope stats)
        {
            if (_log.IsInfoEnabled)
                _log.Info($"Starting sending replication batch ({_parent._database.Name}) with {_orderedReplicaItems.Count:#,#;;0} docs, and last etag {_lastEtag}");

            var sw = Stopwatch.StartNew();
            var headerJson = new DynamicJsonValue
            {
                [nameof(ReplicationMessageHeader.Type)] = ReplicationMessageType.Documents,
                [nameof(ReplicationMessageHeader.LastDocumentEtag)] = _lastEtag,
                [nameof(ReplicationMessageHeader.ItemsCount)] = _orderedReplicaItems.Count,
                [nameof(ReplicationMessageHeader.AttachmentStreamsCount)] = _replicaAttachmentStreams.Count
            };

            stats.RecordLastEtag(_lastEtag);

            _parent.WriteToServer(headerJson);
            foreach (var item in _orderedReplicaItems)
            {
                var value = item.Value;
                WriteItemToServer(value, stats);
            }

            foreach (var item in _replicaAttachmentStreams)
            {
                var value = item.Value;
                WriteAttachmentStreamToServer(value);

                stats.RecordAttachmentOutput(value.Stream.Length);
            }

            // close the transaction as early as possible, and before we wait for reply
            // from other side
            documentsContext.Transaction.Dispose();
            _stream.Flush();
            sw.Stop();

            _parent._lastSentDocumentEtag = _lastEtag;

            if (_log.IsInfoEnabled && _orderedReplicaItems.Count > 0)
                _log.Info($"Finished sending replication batch. Sent {_orderedReplicaItems.Count:#,#;;0} documents and {_replicaAttachmentStreams.Count:#,#;;0} attachment streams in {sw.ElapsedMilliseconds:#,#;;0} ms. Last sent etag = {_lastEtag}");

            _parent._lastDocumentSentTime = DateTime.UtcNow;
            _parent.HandleServerResponse();

        }

        private void WriteItemToServer(ReplicationBatchItem item, OutgoingReplicationStatsScope stats)
        {
            if (item.Type == ReplicationBatchItem.ReplicationItemType.Attachment)
            {
                WriteAttachmentToServer(item);
                return;
            }

            if (item.Type == ReplicationBatchItem.ReplicationItemType.AttachmentTombstone)
            {
                WriteAttachmentTombstoneToServer(item);
                stats.RecordAttachmentTombstoneOutput();
                return;
            }

            if (item.Type == ReplicationBatchItem.ReplicationItemType.DocumentTombstone)
            {
                WriteDocumentToServer(item);
                stats.RecordDocumentTombstoneOutput();
                return;
            }

            WriteDocumentToServer(item);
            stats.RecordDocumentOutput(item.Data?.Size ?? 0);
        }

        private unsafe void WriteDocumentToServer(ReplicationBatchItem item)
        {
            var changeVectorSize = item.ChangeVector.Length * sizeof(ChangeVectorEntry);
            var requiredSize = sizeof(byte) + // type
                               sizeof(int) + // # of change vectors
                               changeVectorSize +
                               sizeof(short) + // transaction marker
                               sizeof(long) + // Last modified ticks
                               sizeof(DocumentFlags) +
                               sizeof(int) + // size of document ID
                               item.Id.Size +
                               sizeof(int); // size of document

            if (requiredSize > _tempBuffer.Length)
                ThrowTooManyChangeVectorEntries(item.Id, item.ChangeVector);

            fixed (byte* pTemp = _tempBuffer)
            {
                int tempBufferPos = 0;
                pTemp[tempBufferPos++] = (byte)item.Type;

                fixed (ChangeVectorEntry* pChangeVectorEntries = item.ChangeVector)
                {
                    *(int*)(pTemp + tempBufferPos) = item.ChangeVector.Length;
                    tempBufferPos += sizeof(int);
                    Memory.Copy(pTemp + tempBufferPos, (byte*)pChangeVectorEntries, changeVectorSize);
                    tempBufferPos += changeVectorSize;
                }

                *(short*)(pTemp + tempBufferPos) = item.TransactionMarker;
                tempBufferPos += sizeof(short);

                *(long*)(pTemp + tempBufferPos) = item.LastModifiedTicks;
                tempBufferPos += sizeof(long);

                *(DocumentFlags*)(pTemp + tempBufferPos) = item.Flags;
                tempBufferPos += sizeof(DocumentFlags);

                *(int*)(pTemp + tempBufferPos) = item.Id.Size;
                tempBufferPos += sizeof(int);

                Memory.Copy(pTemp + tempBufferPos, item.Id.Buffer, item.Id.Size);
                tempBufferPos += item.Id.Size;

                //if data == null --> this is a tombstone, and a document otherwise
                if (item.Data != null)
                {
                    *(int*)(pTemp + tempBufferPos) = item.Data.Size;
                    tempBufferPos += sizeof(int);

                    var docReadPos = 0;
                    while (docReadPos < item.Data.Size)
                    {
                        var sizeToCopy = Math.Min(item.Data.Size - docReadPos, _tempBuffer.Length - tempBufferPos);
                        if (sizeToCopy == 0) // buffer is full, need to flush it
                        {
                            _stream.Write(_tempBuffer, 0, tempBufferPos);
                            tempBufferPos = 0;
                            continue;
                        }
                        Memory.Copy(pTemp + tempBufferPos, item.Data.BasePointer + docReadPos, sizeToCopy);
                        tempBufferPos += sizeToCopy;
                        docReadPos += sizeToCopy;
                    }
                }
                else
                {
                    //tombstone have size == -1
                    *(int*)(pTemp + tempBufferPos) = -1;
                    tempBufferPos += sizeof(int);

                    if (item.Collection == null) //precaution
                    {
                        throw new InvalidDataException("Cannot write tombstone with empty collection name...");
                    }

                    *(int*)(pTemp + tempBufferPos) = item.Collection.Size;
                    tempBufferPos += sizeof(int);
                    Memory.Copy(pTemp + tempBufferPos, item.Collection.Buffer, item.Collection.Size);
                    tempBufferPos += item.Collection.Size;
                }

                _stream.Write(_tempBuffer, 0, tempBufferPos);
            }
        }

        private unsafe void WriteAttachmentToServer(ReplicationBatchItem item)
        {
            var requiredSize = sizeof(byte) + // type
                               sizeof(short) + // transaction marker
                               sizeof(int) + // size of ID
                               item.Id.Size +
                               sizeof(int) + // size of name
                               item.Name.Size +
                               sizeof(int) + // size of ContentType
                               item.ContentType.Size +
                               sizeof(byte) + // size of Base64Hash
                               item.Base64Hash.Size;

            if (requiredSize > _tempBuffer.Length)
                throw new ArgumentOutOfRangeException(nameof(item),
                    $"Attachment name {item.Name} or content type {item.ContentType} or the key ({item.Id.Size} - {item.Id}) " +
                    $"(which might include the change vector for revisions or conflicts) is too big.");

            fixed (byte* pTemp = _tempBuffer)
            {
                int tempBufferPos = 0;
                pTemp[tempBufferPos++] = (byte)item.Type;

                *(short*)(pTemp + tempBufferPos) = item.TransactionMarker;
                tempBufferPos += sizeof(short);

                *(int*)(pTemp + tempBufferPos) = item.Id.Size;
                tempBufferPos += sizeof(int);
                Memory.Copy(pTemp + tempBufferPos, item.Id.Buffer, item.Id.Size);
                tempBufferPos += item.Id.Size;

                *(int*)(pTemp + tempBufferPos) = item.Name.Size;
                tempBufferPos += sizeof(int);
                Memory.Copy(pTemp + tempBufferPos, item.Name.Buffer, item.Name.Size);
                tempBufferPos += item.Name.Size;

                *(int*)(pTemp + tempBufferPos) = item.ContentType.Size;
                tempBufferPos += sizeof(int);
                Memory.Copy(pTemp + tempBufferPos, item.ContentType.Buffer, item.ContentType.Size);
                tempBufferPos += item.ContentType.Size;

                pTemp[tempBufferPos++] = (byte)item.Base64Hash.Size;
                item.Base64Hash.CopyTo(pTemp + tempBufferPos);
                tempBufferPos += item.Base64Hash.Size;

                _stream.Write(_tempBuffer, 0, tempBufferPos);
            }
        }

        private unsafe void WriteAttachmentTombstoneToServer(ReplicationBatchItem item)
        {
            var requiredSize = sizeof(byte) + // type
                               sizeof(short) + // transaction marker
                               sizeof(int) + // size of key
                               item.Id.Size;

            if (requiredSize > _tempBuffer.Length)
                throw new ArgumentOutOfRangeException(nameof(item), $"Attachment key ({item.Id.Size} - {item.Id}) " +
                                                              "(which might include the change vector for revisions or conflicts) is too big.");

            fixed (byte* pTemp = _tempBuffer)
            {
                int tempBufferPos = 0;
                pTemp[tempBufferPos++] = (byte)item.Type;

                *(short*)(pTemp + tempBufferPos) = item.TransactionMarker;
                tempBufferPos += sizeof(short);

                *(int*)(pTemp + tempBufferPos) = item.Id.Size;
                tempBufferPos += sizeof(int);
                Memory.Copy(pTemp + tempBufferPos, item.Id.Buffer, item.Id.Size);
                tempBufferPos += item.Id.Size;

                _stream.Write(_tempBuffer, 0, tempBufferPos);
            }
        }

        private unsafe void WriteAttachmentStreamToServer(ReplicationBatchItem item)
        {
            fixed (byte* pTemp = _tempBuffer)
            {
                int tempBufferPos = 0;
                pTemp[tempBufferPos++] = (byte)ReplicationBatchItem.ReplicationItemType.AttachmentStream;

                // Hash size is 32, but it might be changed in the future
                pTemp[tempBufferPos++] = (byte)item.Base64Hash.Size;
                item.Base64Hash.CopyTo(pTemp + tempBufferPos);
                tempBufferPos += item.Base64Hash.Size;

                *(long*)(pTemp + tempBufferPos) = item.Stream.Length;
                tempBufferPos += sizeof(long);

                long readPos = 0;
                while (readPos < item.Stream.Length)
                {
                    var sizeToCopy = (int)Math.Min(item.Stream.Length - readPos, _tempBuffer.Length - tempBufferPos);
                    if (sizeToCopy == 0) // buffer is full, need to flush it
                    {
                        _stream.Write(_tempBuffer, 0, tempBufferPos);
                        tempBufferPos = 0;
                        continue;
                    }
                    var readCount = item.Stream.Read(_tempBuffer, tempBufferPos, sizeToCopy);
                    tempBufferPos += readCount;
                    readPos += readCount;
                }

                _stream.Write(_tempBuffer, 0, tempBufferPos);
            }
        }


        [MethodImpl(MethodImplOptions.AggressiveInlining)]
        private static void ThrowTooManyChangeVectorEntries(LazyStringValue id, ChangeVectorEntry[] changeVector)
        {
            throw new ArgumentOutOfRangeException("doc",
                "Document " + id + " has too many change vector entries to replicate: " +
                changeVector.Length);
        }

        [MethodImpl(MethodImplOptions.AggressiveInlining)]
        private void EnsureValidStats(OutgoingReplicationStatsScope stats)
        {
            if (_statsInstance == stats)
                return;

            _statsInstance = stats;
            _stats.Storage = stats.For(ReplicationOperation.Outgoing.Storage, start: false);
            _stats.Network = stats.For(ReplicationOperation.Outgoing.Network, start: false);

            _stats.DocumentRead = _stats.Storage.For(ReplicationOperation.Outgoing.DocumentRead, start: false);
            _stats.TombstoneRead = _stats.Storage.For(ReplicationOperation.Outgoing.TombstoneRead, start: false);
            _stats.AttachmentRead = _stats.Storage.For(ReplicationOperation.Outgoing.AttachmentRead, start: false);
        }

        private class ReplicationStats
        {
            public OutgoingReplicationStatsScope Network;
            public OutgoingReplicationStatsScope Storage;
            public OutgoingReplicationStatsScope DocumentRead;
            public OutgoingReplicationStatsScope TombstoneRead;
            public OutgoingReplicationStatsScope AttachmentRead;
        }
    }
}<|MERGE_RESOLUTION|>--- conflicted
+++ resolved
@@ -132,11 +132,7 @@
             var docs = _parent._database.DocumentsStorage.GetDocumentsFrom(ctx, etag + 1);
             var tombs = _parent._database.DocumentsStorage.GetTombstonesFrom(ctx, etag + 1);
             var conflicts = _parent._database.DocumentsStorage.ConflictsStorage.GetConflictsFrom(ctx, etag + 1);
-<<<<<<< HEAD
-            var revisions = _parent._database.BundleLoader?.VersioningStorage?.GetRevisionsFrom(ctx, etag + 1, int.MaxValue).Select(ReplicationBatchItem.From);
-=======
-            var revisions = _parent._database.VersioningStorage?.GetRevisionsAfter(ctx, etag + 1);
->>>>>>> 8d2f5e95
+            var revisions = _parent._database.VersioningStorage?.GetRevisionsFrom(ctx, etag + 1, int.MaxValue).Select(ReplicationBatchItem.From);
             var attachments = _parent._database.DocumentsStorage.AttachmentsStorage.GetAttachmentsFrom(ctx, etag + 1);
 
             using (var docsIt = docs.GetEnumerator())
