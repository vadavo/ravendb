﻿using System;
using System.Collections.Concurrent;
using System.Collections.Generic;
using System.Diagnostics;
using System.IO;
using System.Linq;
using System.Net;
using System.Net.Sockets;
using System.Threading;
using System.Threading.Tasks;
using Raven.Client;
using Raven.Client.Documents.Attachments;
using Raven.Client.Documents.Operations.Attachments;
using Raven.Client.Documents.Operations.Replication;
using Raven.Client.Documents.Replication;
using Raven.Client.Documents.Replication.Messages;
using Raven.Client.Exceptions;
using Raven.Client.Exceptions.Documents;
using Raven.Client.Extensions;
using Raven.Client.ServerWide.Tcp;
using Raven.Client.Util;
using Raven.Server.Documents.Handlers;
using Raven.Server.Documents.Replication.ReplicationItems;
using Raven.Server.Documents.TcpHandlers;
using Raven.Server.Documents.TimeSeries;
using Raven.Server.Exceptions;
using Raven.Server.NotificationCenter.Notifications;
using Raven.Server.ServerWide.Context;
using Raven.Server.Utils;
using Sparrow;
using Sparrow.Json;
using Sparrow.Json.Parsing;
using Sparrow.Json.Sync;
using Sparrow.Logging;
using Sparrow.Platform;
using Sparrow.Server;
using Sparrow.Server.Json.Sync;
using Sparrow.Threading;
using Sparrow.Utils;
using Voron;
using Reader = Raven.Server.Documents.Replication.ReplicationItems.Reader;
using Size = Sparrow.Size;

namespace Raven.Server.Documents.Replication
{
    public class IncomingReplicationHandler : IDisposable
    {
        private readonly DocumentDatabase _database;
        private readonly TcpClient _tcpClient;
        private readonly Stream _stream;
        private readonly ReplicationLoader _parent;
        private PoolOfThreads.LongRunningWork _incomingWork;
        private readonly CancellationTokenSource _cts;
        private readonly Logger _log;

        public event Action<IncomingReplicationHandler, Exception> Failed;

        public event Action<IncomingReplicationHandler> DocumentsReceived;
        
        public event Action<IncomingReplicationHandler,int> AttachmentStreamsReceived;

        public event Action<LiveReplicationPulsesCollector.ReplicationPulse> HandleReplicationPulse;

        public void ClearEvents()
        {
            Failed = null;
            DocumentsReceived = null;
            HandleReplicationPulse = null;
        }

        public long LastDocumentEtag => _lastDocumentEtag;
        public long LastHeartbeatTicks;

        private readonly ConcurrentQueue<IncomingReplicationStatsAggregator> _lastReplicationStats = new ConcurrentQueue<IncomingReplicationStatsAggregator>();

        private IncomingReplicationStatsAggregator _lastStats;

        public readonly ReplicationLoader.PullReplicationParams _incomingPullReplicationParams;

        private readonly bool _preventIncomingSinkDeletions;
        public bool PullReplication => _incomingPullReplicationParams.Name != null;

        private readonly DisposeOnce<SingleAttempt> _disposeOnce;

        public readonly ReplicationLatestEtagRequest.ReplicationType ReplicationType;

        public IncomingReplicationHandler(
            TcpConnectionOptions options,
            ReplicationLatestEtagRequest replicatedLastEtag,
            ReplicationLoader parent,
            JsonOperationContext.MemoryBuffer bufferToCopy,
            ReplicationLatestEtagRequest.ReplicationType replicationType,
            ReplicationLoader.PullReplicationParams pullReplicationParams = null)
        {
            if (pullReplicationParams?.AllowedPaths != null && pullReplicationParams.AllowedPaths.Length > 0)
                _allowedPathsValidator = new AllowedPathsValidator(pullReplicationParams.AllowedPaths);

            _disposeOnce = new DisposeOnce<SingleAttempt>(DisposeInternal);

            _connectionOptions = options;
            ConnectionInfo = IncomingConnectionInfo.FromGetLatestEtag(replicatedLastEtag);

            _database = options.DocumentDatabase;

            _replicationFromAnotherSource = new AsyncManualResetEvent(_database.DatabaseShutdown);

            _tcpClient = options.TcpClient;
            _stream = options.Stream;
            SupportedFeatures = TcpConnectionHeaderMessage.GetSupportedFeaturesFor(options.Operation, options.ProtocolVersion);
            ConnectionInfo.RemoteIp = ((IPEndPoint)_tcpClient.Client.RemoteEndPoint).Address.ToString();
            _parent = parent;

            ReplicationType = replicationType;

            _incomingPullReplicationParams = new ReplicationLoader.PullReplicationParams
            {
                AllowedPaths = pullReplicationParams?.AllowedPaths,
                Mode = pullReplicationParams?.Mode ?? PullReplicationMode.None,
                Name = pullReplicationParams?.Name,
                PreventDeletionsMode = pullReplicationParams?.PreventDeletionsMode,
                Type = ReplicationLoader.PullReplicationParams.ConnectionType.Incoming
            };

            _preventIncomingSinkDeletions = _incomingPullReplicationParams.PreventDeletionsMode?.HasFlag(PreventDeletionsMode.PreventSinkToHubDeletions) == true &&
                                                _incomingPullReplicationParams.Mode == PullReplicationMode.SinkToHub;


            CertificateThumbprint = options.Certificate?.Thumbprint;

            _log = LoggingSource.Instance.GetLogger<IncomingReplicationHandler>(_database.Name);
            _cts = CancellationTokenSource.CreateLinkedTokenSource(_database.DatabaseShutdown);

            _conflictManager = new ConflictManager(_database, _parent.ConflictResolver);

            _attachmentStreamsTempFile = _database.DocumentsStorage.AttachmentsStorage.GetTempFile("replication");
            _copiedBuffer = bufferToCopy.Clone(_connectionOptions.ContextPool);

            LastHeartbeatTicks = _database.Time.GetUtcNow().Ticks;
        }

        public IncomingReplicationPerformanceStats[] GetReplicationPerformance()
        {
            var lastStats = _lastStats;

            return _lastReplicationStats
                .Select(x => x == lastStats ? x.ToReplicationPerformanceLiveStatsWithDetails() : x.ToReplicationPerformanceStats())
                .ToArray();
        }

        public IncomingReplicationStatsAggregator GetLatestReplicationPerformance()
        {
            return _lastStats;
        }

        private string IncomingReplicationThreadName => $"Incoming replication {FromToString}";

        public void Start()
        {
            if (_incomingWork != null)
                return;

            lock (this)
            {
                if (_incomingWork != null)
                    return; // already set by someone else, they can start it

                _incomingWork = PoolOfThreads.GlobalRavenThreadPool.LongRunning(x => { DoIncomingReplication(); }, null, IncomingReplicationThreadName);
            }

            if (_log.IsInfoEnabled)
                _log.Info($"Incoming replication thread started ({FromToString})");
        }

        public void DoIncomingReplication()
        {
            try
            {
                ReceiveReplicationBatches();
            }
            catch (Exception e)
            {
                if (_log.IsInfoEnabled)
                    _log.Info($"Error in accepting replication request ({FromToString})", e);
            }
        }

        [ThreadStatic]
        public static bool IsIncomingReplication;

        static IncomingReplicationHandler()
        {
            ThreadLocalCleanup.ReleaseThreadLocalState += () => IsIncomingReplication = false;
        }

        private readonly AsyncManualResetEvent _replicationFromAnotherSource;

        public void OnReplicationFromAnotherSource()
        {
            _replicationFromAnotherSource.Set();
        }

        private void ReceiveReplicationBatches()
        {
            NativeMemory.EnsureRegistered();
            try
            {
                using (_connectionOptionsDisposable = _connectionOptions.ConnectionProcessingInProgress("Replication"))
                using (_stream)
                using (var interruptibleRead = new InterruptibleRead(_database.DocumentsStorage.ContextPool, _stream))
                {
                    while (_cts.IsCancellationRequested == false)
                    {
                        try
                        {
                            AddReplicationPulse(ReplicationPulseDirection.IncomingInitiate);

                            using (var msg = interruptibleRead.ParseToMemory(
                                _replicationFromAnotherSource,
                                "IncomingReplication/read-message",
                                Timeout.Infinite,
                                _copiedBuffer.Buffer,
                                _database.DatabaseShutdown))
                            {
                                if (msg.Document != null)
                                {
                                    _parent.EnsureNotDeleted(_parent._server.NodeTag);

                                    using (var writer = new BlittableJsonTextWriter(msg.Context, _stream))
                                    {
                                        HandleSingleReplicationBatch(msg.Context,
                                            msg.Document,
                                            writer);
                                    }
                                }
                                else // notify peer about new change vector
                                {
                                    using (_database.DocumentsStorage.ContextPool.AllocateOperationContext(
                                            out DocumentsOperationContext documentsContext))
                                    using (var writer = new BlittableJsonTextWriter(documentsContext, _stream))
                                    {
                                        SendHeartbeatStatusToSource(
                                            documentsContext,
                                            writer,
                                            _lastDocumentEtag,
                                            "Notify");
                                    }
                                }
                                // we reset it after every time we send to the remote server
                                // because that is when we know that it is up to date with our
                                // status, so no need to send again
                                _replicationFromAnotherSource.Reset();
                            }
                        }
                        catch (Exception e)
                        {
                            AddReplicationPulse(ReplicationPulseDirection.IncomingInitiateError, e.Message);

                            if (_log.IsInfoEnabled)
                            {
                                if (e is AggregateException ae &&
                                    ae.InnerExceptions.Count == 1 &&
                                    ae.InnerException is SocketException ase)
                                {
                                    HandleSocketException(ase);
                                }
                                else if (e.InnerException is SocketException se)
                                {
                                    HandleSocketException(se);
                                }
                                else
                                {
                                    //if we are disposing, do not notify about failure (not relevant)
                                    if (_cts.IsCancellationRequested == false)
                                        if (_log.IsInfoEnabled)
                                            _log.Info("Received unexpected exception while receiving replication batch.", e);
                                }
                            }

                            throw;
                        }

                        void HandleSocketException(SocketException e)
                        {
                            if (_log.IsInfoEnabled)
                                _log.Info("Failed to read data from incoming connection. The incoming connection will be closed and re-created.", e);
                        }
                    }
                }
            }
            catch (Exception e)
            {
                //if we are disposing, do not notify about failure (not relevant)
                if (_cts.IsCancellationRequested == false)
                {
                    if (_log.IsInfoEnabled)
                        _log.Info($"Connection error {FromToString}: an exception was thrown during receiving incoming document replication batch.", e);

                    OnFailed(e, this);
                }
            }
        }

        private Task _prevChangeVectorUpdate;

        private void HandleSingleReplicationBatch(
            DocumentsOperationContext documentsContext,
            BlittableJsonReaderObject message,
            BlittableJsonTextWriter writer)
        {
            message.BlittableValidation();
            //note: at this point, the valid messages are heartbeat and replication batch.
            _cts.Token.ThrowIfCancellationRequested();
            string messageType = null;
            try
            {
                if (!message.TryGet(nameof(ReplicationMessageHeader.Type), out messageType))
                    throw new InvalidDataException("Expected the message to have a 'Type' field. The property was not found");

                if (!message.TryGet(nameof(ReplicationMessageHeader.LastDocumentEtag), out _lastDocumentEtag))
                    throw new InvalidOperationException("Expected LastDocumentEtag property in the replication message, " +
                                                        "but didn't find it..");

                switch (messageType)
                {
                    case ReplicationMessageType.Documents:
                        AddReplicationPulse(ReplicationPulseDirection.IncomingBegin);

                        var stats = _lastStats = new IncomingReplicationStatsAggregator(_parent.GetNextReplicationStatsId(), _lastStats);
                        AddReplicationPerformance(stats);

                        try
                        {
                            using (var scope = stats.CreateScope())
                            {
                                try
                                {
                                    scope.RecordLastEtag(_lastDocumentEtag);

                                    HandleReceivedDocumentsAndAttachmentsBatch(documentsContext, message, _lastDocumentEtag, scope);
                                    break;
                                }
                                catch (Exception e)
                                {
                                    AddReplicationPulse(ReplicationPulseDirection.IncomingError, e.Message);
                                    scope.AddError(e);
                                    throw;
                                }
                            }
                        }
                        finally
                        {
                            AddReplicationPulse(ReplicationPulseDirection.IncomingEnd);
                            stats.Complete();
                        }
                    case ReplicationMessageType.Heartbeat:
                        AddReplicationPulse(ReplicationPulseDirection.IncomingHeartbeat);
                        if (message.TryGet(nameof(ReplicationMessageHeader.DatabaseChangeVector), out string changeVector))
                        {
                            // saving the change vector and the last received document etag
                            long lastEtag;
                            string lastChangeVector;
                            using (documentsContext.OpenReadTransaction())
                            {
                                lastEtag = DocumentsStorage.GetLastReplicatedEtagFrom(documentsContext, ConnectionInfo.SourceDatabaseId);
                                lastChangeVector = DocumentsStorage.GetDatabaseChangeVector(documentsContext);
                            }

                            var status = ChangeVectorUtils.GetConflictStatus(changeVector, lastChangeVector);
                            if (status == ConflictStatus.Update || _lastDocumentEtag > lastEtag)
                            {
                                if (_log.IsInfoEnabled)
                                {
                                    _log.Info(
                                        $"Try to update the current database change vector ({lastChangeVector}) with {changeVector} in status {status}" +
                                        $"with etag: {_lastDocumentEtag} (new) > {lastEtag} (old)");
                                }

                                var cmd = new MergedUpdateDatabaseChangeVectorCommand(changeVector, _lastDocumentEtag, ConnectionInfo.SourceDatabaseId,
                                    _replicationFromAnotherSource, _incomingPullReplicationParams.Mode == PullReplicationMode.SinkToHub);

                                if (_prevChangeVectorUpdate != null && _prevChangeVectorUpdate.IsCompleted == false)
                                {
                                    if (_log.IsInfoEnabled)
                                    {
                                        _log.Info(
                                            $"The previous task of updating the database change vector was not completed and has the status of {_prevChangeVectorUpdate.Status}, " +
                                            "nevertheless we create an additional task.");
                                    }
                                }
                                else
                                {
                                    _prevChangeVectorUpdate = _database.TxMerger.Enqueue(cmd);
                                }
                            }
                        }

                        break;

                    default:
                        throw new ArgumentOutOfRangeException("Unknown message type: " + messageType);
                }

                SendHeartbeatStatusToSource(documentsContext, writer, _lastDocumentEtag, messageType);
            }
            catch (ObjectDisposedException)
            {
                //we are shutting down replication, this is ok
            }
            catch (EndOfStreamException e)
            {
                if (_log.IsInfoEnabled)
                    _log.Info("Received unexpected end of stream while receiving replication batches. " +
                              "This might indicate an issue with network.", e);
                throw;
            }
            catch (Exception e)
            {
                //if we are disposing, ignore errors
                if (_cts.IsCancellationRequested)
                    return;

                DynamicJsonValue returnValue;

                if (e.ExtractSingleInnerException() is MissingAttachmentException mae)
                {
                    returnValue = new DynamicJsonValue
                    {
                        [nameof(ReplicationMessageReply.Type)] = ReplicationMessageReply.ReplyType.MissingAttachments.ToString(),
                        [nameof(ReplicationMessageReply.MessageType)] = messageType,
                        [nameof(ReplicationMessageReply.LastEtagAccepted)] = -1,
                        [nameof(ReplicationMessageReply.Exception)] = mae.ToString()
                    };

                    documentsContext.Write(writer, returnValue);
                    writer.Flush();

                    return;
                }

                if (_log.IsInfoEnabled)
                    _log.Info($"Failed replicating documents {FromToString}.", e);

                //return negative ack
                returnValue = new DynamicJsonValue
                {
                    [nameof(ReplicationMessageReply.Type)] = ReplicationMessageReply.ReplyType.Error.ToString(),
                    [nameof(ReplicationMessageReply.MessageType)] = messageType,
                    [nameof(ReplicationMessageReply.LastEtagAccepted)] = -1,
                    [nameof(ReplicationMessageReply.Exception)] = e.ToString()
                };

                documentsContext.Write(writer, returnValue);
                writer.Flush();

                throw;
            }
        }

        private void HandleReceivedDocumentsAndAttachmentsBatch(DocumentsOperationContext documentsContext, BlittableJsonReaderObject message, long lastDocumentEtag, IncomingReplicationStatsScope stats)
        {
            if (!message.TryGet(nameof(ReplicationMessageHeader.ItemsCount), out int itemsCount))
                throw new InvalidDataException($"Expected the '{nameof(ReplicationMessageHeader.ItemsCount)}' field, " +
                                               $"but had no numeric field of this value, this is likely a bug");

            if (!message.TryGet(nameof(ReplicationMessageHeader.AttachmentStreamsCount), out int attachmentStreamCount))
                throw new InvalidDataException($"Expected the '{nameof(ReplicationMessageHeader.AttachmentStreamsCount)}' field, " +
                                               $"but had no numeric field of this value, this is likely a bug");

            ReceiveSingleDocumentsBatch(documentsContext, itemsCount, attachmentStreamCount, lastDocumentEtag, stats);

            AttachmentStreamsReceived?.Invoke(this, attachmentStreamCount);

            OnDocumentsReceived(this);
        }

        public class DataForReplicationCommand : IDisposable
        {
            internal DocumentDatabase DocumentDatabase { get; set; }

            internal ConflictManager ConflictManager { get; set; }

            internal string SourceDatabaseId { get; set; }

            internal ReplicationBatchItem[] ReplicatedItems { get; set; }

            internal Dictionary<Slice, AttachmentReplicationItem> ReplicatedAttachmentStreams { get; set; }

            public TcpConnectionHeaderMessage.SupportedFeatures SupportedFeatures { get; set; }

            public Logger Logger { get; set; }

            public void Dispose()
            {
                if (ReplicatedAttachmentStreams != null)
                {
                    foreach (var item in ReplicatedAttachmentStreams.Values)
                    {
                        item?.Dispose();
                    }

                    ReplicatedAttachmentStreams?.Clear();
                }

                if (ReplicatedItems != null)
                {
                    foreach (var item in ReplicatedItems)
                    {
                        item?.Dispose();
                    }
                }

                ReplicatedItems = null;
            }
        }

        private void ReceiveSingleDocumentsBatch(DocumentsOperationContext documentsContext, int replicatedItemsCount, int attachmentStreamCount, long lastEtag, IncomingReplicationStatsScope stats)
        {
            if (_log.IsInfoEnabled)
            {
                _log.Info($"Receiving replication batch with {replicatedItemsCount} documents starting with {lastEtag} from {ConnectionInfo}");
            }

            var sw = Stopwatch.StartNew();
            Task task = null;

            using (_attachmentStreamsTempFile.Scope())
            using (var incomingReplicationAllocator = new IncomingReplicationAllocator(documentsContext, _database))
            using (var dataForReplicationCommand = new DataForReplicationCommand
            {
                DocumentDatabase = _database,
                ConflictManager = _conflictManager,
                SourceDatabaseId = ConnectionInfo.SourceDatabaseId,
                SupportedFeatures = SupportedFeatures,
                Logger = _log
            })
            {
                try
                {
                    using (var networkStats = stats.For(ReplicationOperation.Incoming.Network))
                    {
                        // this will read the documents to memory from the network
                        // without holding the write tx open
                        var reader = new Reader(_stream, _copiedBuffer, incomingReplicationAllocator);

                        ReadItemsFromSource(replicatedItemsCount, documentsContext, dataForReplicationCommand, reader, networkStats);
                        ReadAttachmentStreamsFromSource(attachmentStreamCount, documentsContext, dataForReplicationCommand, reader, networkStats);
                    }

                    _parent._server.DatabasesLandlord.ForTestingPurposes?.DelayIncomingReplication?.Invoke(_cts.Token);

                    if (_allowedPathsValidator != null || _preventIncomingSinkDeletions)
                    {
                        // if the other side sends us any information that we shouldn't get from them,
                        // we abort the connection and send an error back
                        ValidateIncomingReplicationItemsPaths(dataForReplicationCommand);
                    }

                    if (_log.IsInfoEnabled)
                    {
                        _log.Info(
                            $"Replication connection {FromToString}: " +
                            $"received {replicatedItemsCount:#,#;;0} items, " +
                            $"{attachmentStreamCount:#,#;;0} attachment streams, " +
                            $"total size: {new Size(incomingReplicationAllocator.TotalDocumentsSizeInBytes, SizeUnit.Bytes)}, " +
                            $"took: {sw.ElapsedMilliseconds:#,#;;0}ms");
                    }

                    _connectionOptions._lastEtagReceived = _lastDocumentEtag;
                    _connectionOptions.RegisterBytesReceived(incomingReplicationAllocator.TotalDocumentsSizeInBytes);

                    using (stats.For(ReplicationOperation.Incoming.Storage))
                    {
                        var replicationCommand = new MergedDocumentReplicationCommand(dataForReplicationCommand, lastEtag, _incomingPullReplicationParams.Mode);
                        replicationCommand.BeforeSendingToTxMerger(_incomingPullReplicationParams?.PreventDeletionsMode, documentsContext);
                        task = _database.TxMerger.Enqueue(replicationCommand);
                        //We need a new context here
                        using (_database.DocumentsStorage.ContextPool.AllocateOperationContext(out DocumentsOperationContext msgContext))
                        using (var writer = new BlittableJsonTextWriter(msgContext, _stream))
                        using (var msg = msgContext.ReadObject(new DynamicJsonValue
                        {
                            [nameof(ReplicationMessageReply.MessageType)] = "Processing"
                        }, "heartbeat message"))
                        {
                            while (task.Wait(Math.Min(3000, (int)(_database.Configuration.Replication.ActiveConnectionTimeout.AsTimeSpan.TotalMilliseconds * 2 / 3))) ==
                                   false)
                            {
                                // send heartbeats while batch is processed in TxMerger. We wait until merger finishes with this command without timeouts
                                msgContext.Write(writer, msg);
                                writer.Flush();
                            }

                            task = null;
                        }
                    }

                    sw.Stop();

                    if (_log.IsInfoEnabled)
                        _log.Info($"Replication connection {FromToString}: " +
                                  $"received and written {replicatedItemsCount:#,#;;0} items to database in {sw.ElapsedMilliseconds:#,#;;0}ms, " +
                                  $"with last etag = {lastEtag}.");
                }
                catch (Exception e)
                {
                    if (_log.IsInfoEnabled)
                    {
                        //This is the case where we had a missing attachment, it is rare but expected.
                        if (e.ExtractSingleInnerException() is MissingAttachmentException mae)
                        {
                            _log.Info("Replication batch contained missing attachments will request the batch to be re-sent with those attachments.", mae);
                        }
                        else
                        {
                            _log.Info("Failed to receive documents replication batch. This is not supposed to happen, and is likely a bug.", e);
                        }
                    }
                    throw;
                }
                finally
                {
                    // before we dispose the buffer we must ensure it is not being processed in TxMerger, so we wait for it
                    try
                    {
                        task?.Wait();
                    }
                    catch (Exception)
                    {
                        // ignore this failure, if this failed, we are already
                        // in a bad state and likely in the process of shutting
                        // down
                    }
                }
            }
        }

        private void ValidateIncomingReplicationItemsPaths(DataForReplicationCommand dataForReplicationCommand)
        {
            HashSet<Slice> expectedAttachmentStreams = null;

            foreach (var item in dataForReplicationCommand.ReplicatedItems)
            {
                if (_allowedPathsValidator != null)
                {
                if (_allowedPathsValidator.ShouldAllow(item) == false)
                {
                    throw new InvalidOperationException("Attempted to replicate " + _allowedPathsValidator.GetItemInformation(item) +
                                                        ", which is not allowed, according to the allowed paths policy. Replication aborted");
                }

                switch (item)
                {
                    case AttachmentReplicationItem a:
                        expectedAttachmentStreams ??= new HashSet<Slice>(SliceComparer.Instance);
                        expectedAttachmentStreams.Add(a.Key);
                        break;
                }
            }

                if (_preventIncomingSinkDeletions)
                {
                    if (ReplicationLoader.IsOfTypePreventDeletions(item))
                    {
                        using (var infoHelper = new DocumentInfoHelper())
                        {
                            throw new InvalidOperationException(
                                $"This hub does not allow for tombstone replication via pull replication '{_incomingPullReplicationParams.Name}'." +
                                $" Replication of item '{infoHelper.GetItemInformation(item)}' has been aborted for sink connection: '{this.ConnectionInfo.ToString()}'.");
                        }
                    }
                }
            }

            if (dataForReplicationCommand.ReplicatedAttachmentStreams != null)
            {
                foreach (var kvp in dataForReplicationCommand.ReplicatedAttachmentStreams)
                {
                    if (expectedAttachmentStreams == null || expectedAttachmentStreams.Contains(kvp.Key))
                    {
                        throw new InvalidOperationException("Attempted to attachment with hash: " + kvp.Key +
                                                            ", but without a matching attachment key.");
                    }
                }
            }
        }

        private void SendHeartbeatStatusToSource(DocumentsOperationContext documentsContext, BlittableJsonTextWriter writer, long lastDocumentEtag, string handledMessageType)
        {
            AddReplicationPulse(ReplicationPulseDirection.IncomingHeartbeatAcknowledge);

            string databaseChangeVector;
            long currentLastEtagMatchingChangeVector;

            using (documentsContext.OpenReadTransaction())
            {
                // we need to get both of them in a transaction, the other side will check if its known change vector
                // is the same or higher then ours, and if so, we'll update the change vector on the sibling to reflect
                // our own latest etag. This allows us to have effective synchronization points, since each change will
                // be able to tell (roughly) where it is at on the entire cluster.
                databaseChangeVector = DocumentsStorage.GetDatabaseChangeVector(documentsContext);
                currentLastEtagMatchingChangeVector = DocumentsStorage.ReadLastEtag(documentsContext.Transaction.InnerTransaction);
            }
            if (_log.IsInfoEnabled)
            {
                _log.Info($"Sending heartbeat ok => {FromToString} with last document etag = {lastDocumentEtag}, " +
                          $"last document change vector: {databaseChangeVector}");
            }
            var heartbeat = new DynamicJsonValue
            {
                [nameof(ReplicationMessageReply.Type)] = "Ok",
                [nameof(ReplicationMessageReply.MessageType)] = handledMessageType,
                [nameof(ReplicationMessageReply.LastEtagAccepted)] = lastDocumentEtag,
                [nameof(ReplicationMessageReply.CurrentEtag)] = currentLastEtagMatchingChangeVector,
                [nameof(ReplicationMessageReply.Exception)] = null,
                [nameof(ReplicationMessageReply.DatabaseChangeVector)] = databaseChangeVector,
                [nameof(ReplicationMessageReply.DatabaseId)] = _database.DbId.ToString(),
                [nameof(ReplicationMessageReply.NodeTag)] = _parent._server.NodeTag
            };

            documentsContext.Write(writer, heartbeat);

            writer.Flush();
            LastHeartbeatTicks = _database.Time.GetUtcNow().Ticks;
        }

        public string SourceFormatted => $"{ConnectionInfo.SourceUrl}/databases/{ConnectionInfo.SourceDatabaseName} ({ConnectionInfo.SourceDatabaseId})";

        public string FromToString => $"In database {_database.ServerStore.NodeTag}-{_database.Name} @ {_database.ServerStore.GetNodeTcpServerUrl()} " +
                                      $"from {ConnectionInfo.SourceTag}-{ConnectionInfo.SourceDatabaseName} @ {ConnectionInfo.SourceUrl}" +
                                      $"{(_incomingPullReplicationParams?.Name == null ? null : $"(pull definition: {_incomingPullReplicationParams?.Name})")}";

        public IncomingConnectionInfo ConnectionInfo { get; }

        private readonly StreamsTempFile _attachmentStreamsTempFile;
        private long _lastDocumentEtag;
        private readonly TcpConnectionOptions _connectionOptions;
        private readonly ConflictManager _conflictManager;
        private IDisposable _connectionOptionsDisposable;
        private (IDisposable ReleaseBuffer, JsonOperationContext.MemoryBuffer Buffer) _copiedBuffer;
        private AllowedPathsValidator _allowedPathsValidator;
        public string CertificateThumbprint;
        public TcpConnectionHeaderMessage.SupportedFeatures SupportedFeatures { get; set; }

        private void ReadItemsFromSource(int replicatedDocs, DocumentsOperationContext context, DataForReplicationCommand data, Reader reader,
            IncomingReplicationStatsScope stats)
        {
            if (data.ReplicatedItems == null)
                data.ReplicatedItems = new ReplicationBatchItem[replicatedDocs];

            for (var i = 0; i < replicatedDocs; i++)
            {
                stats.RecordInputAttempt();

                var item = ReplicationBatchItem.ReadTypeAndInstantiate(reader);
                item.ReadChangeVectorAndMarker();
                item.Read(context, stats);
                data.ReplicatedItems[i] = item;
            }
        }

        public unsafe class IncomingReplicationAllocator : IDisposable
        {
            private readonly DocumentsOperationContext _context;
            private readonly long _maxSizeForContextUseInBytes;
            private readonly long _minSizeToAllocateNonContextUseInBytes;
            public long TotalDocumentsSizeInBytes { get; private set; }

            private List<Allocation> _nativeAllocationList;
            private Allocation _currentAllocation;

            public IncomingReplicationAllocator(DocumentsOperationContext context, DocumentDatabase database)
            {
                _context = context;

                var maxSizeForContextUse = database.Configuration.Replication.MaxSizeToSend * 2 ??
                              new Size(128, SizeUnit.Megabytes);

                _maxSizeForContextUseInBytes = maxSizeForContextUse.GetValue(SizeUnit.Bytes);
                var minSizeToNonContextAllocationInMb = PlatformDetails.Is32Bits ? 4 : 16;
                _minSizeToAllocateNonContextUseInBytes = new Size(minSizeToNonContextAllocationInMb, SizeUnit.Megabytes).GetValue(SizeUnit.Bytes);
            }

            public byte* AllocateMemory(int size)
            {
                TotalDocumentsSizeInBytes += size;
                if (TotalDocumentsSizeInBytes <= _maxSizeForContextUseInBytes)
                {
                    _context.Allocator.Allocate(size, out var output);
                    return output.Ptr;
                }

                if (_currentAllocation == null || _currentAllocation.Free < size)
                {
                    // first allocation or we don't have enough space on the currently allocated chunk

                    // there can be a document that is larger than the minimum
                    var sizeToAllocate = Math.Max(size, _minSizeToAllocateNonContextUseInBytes);

                    var allocation = new Allocation(sizeToAllocate);
                    if (_nativeAllocationList == null)
                        _nativeAllocationList = new List<Allocation>();

                    _nativeAllocationList.Add(allocation);
                    _currentAllocation = allocation;
                }

                return _currentAllocation.GetMemory(size);
            }

            public void Dispose()
            {
                if (_nativeAllocationList == null)
                    return;

                foreach (var allocation in _nativeAllocationList)
                {
                    allocation.Dispose();
                }
            }

            private class Allocation : IDisposable
            {
                private readonly byte* _ptr;
                private readonly long _allocationSize;
                private readonly NativeMemory.ThreadStats _threadStats;
                private long _used;
                public long Free => _allocationSize - _used;

                public Allocation(long allocationSize)
                {
                    _ptr = NativeMemory.AllocateMemory(allocationSize, out var threadStats);
                    _allocationSize = allocationSize;
                    _threadStats = threadStats;
                }

                public byte* GetMemory(long size)
                {
                    ThrowOnPointerOutOfRange(size);

                    var mem = _ptr + _used;
                    _used += size;
                    return mem;
                }

                [Conditional("DEBUG")]
                private void ThrowOnPointerOutOfRange(long size)
                {
                    if (_used + size > _allocationSize)
                        throw new InvalidOperationException(
                            $"Not enough space to allocate the requested size: {new Size(size, SizeUnit.Bytes)}, " +
                            $"used: {new Size(_used, SizeUnit.Bytes)}, " +
                            $"total allocation size: {new Size(_allocationSize, SizeUnit.Bytes)}");
                }

                public void Dispose()
                {
                    NativeMemory.Free(_ptr, _allocationSize, _threadStats);
                }
            }
        }

        private void ReadAttachmentStreamsFromSource(int attachmentStreamCount,
            DocumentsOperationContext context, DataForReplicationCommand dataForReplicationCommand, Reader reader, IncomingReplicationStatsScope stats)
        {
            if (attachmentStreamCount == 0)
                return;

            var replicatedAttachmentStreams = new Dictionary<Slice, AttachmentReplicationItem>(SliceComparer.Instance);

            for (var i = 0; i < attachmentStreamCount; i++)
            {
                var attachment = (AttachmentReplicationItem)ReplicationBatchItem.ReadTypeAndInstantiate(reader);
                Debug.Assert(attachment.Type == ReplicationBatchItem.ReplicationItemType.AttachmentStream);

                using (stats.For(ReplicationOperation.Incoming.AttachmentRead))
                {
                    attachment.ReadStream(context, _attachmentStreamsTempFile);
                    replicatedAttachmentStreams[attachment.Base64Hash] = attachment;
                }
            }

            dataForReplicationCommand.ReplicatedAttachmentStreams = replicatedAttachmentStreams;
        }

        private void AddReplicationPulse(ReplicationPulseDirection direction, string exceptionMessage = null)
        {
            HandleReplicationPulse?.Invoke(new LiveReplicationPulsesCollector.ReplicationPulse
            {
                OccurredAt = SystemTime.UtcNow,
                Direction = direction,
                From = ConnectionInfo,
                ExceptionMessage = exceptionMessage
            });
        }

        private void AddReplicationPerformance(IncomingReplicationStatsAggregator stats)
        {
            _lastReplicationStats.Enqueue(stats);

            while (_lastReplicationStats.Count > 25)
                _lastReplicationStats.TryDequeue(out stats);
        }

        public LiveReplicationPerformanceCollector.ReplicationPerformanceType GetReplicationPerformanceType()
        {
            return ReplicationType == ReplicationLatestEtagRequest.ReplicationType.Internal
                ? LiveReplicationPerformanceCollector.ReplicationPerformanceType.IncomingInternal
                : LiveReplicationPerformanceCollector.ReplicationPerformanceType.IncomingExternal;
        }

        public bool IsDisposed => _disposeOnce.Disposed;

        public void Dispose()
        {
            _disposeOnce.Dispose();
        }

        private void DisposeInternal()
        {
            var releaser = _copiedBuffer.ReleaseBuffer;
            try
            {
                if (_log.IsInfoEnabled)
                    _log.Info($"Disposing IncomingReplicationHandler ({FromToString})");
                _cts.Cancel();
                try
                {
                    _connectionOptionsDisposable?.Dispose();
                }
                catch (Exception)
                {
                }
                try
                {
                    _stream.Dispose();
                }
                catch (Exception)
                {
                }
                try
                {
                    _tcpClient.Dispose();
                }
                catch (Exception)
                {
                }

                try
                {
                    _connectionOptions.Dispose();
                }
                catch
                {
                    // do nothing
                }

                _replicationFromAnotherSource.Set();

                if (_incomingWork != PoolOfThreads.LongRunningWork.Current)
                {
                    try
                    {
                        _incomingWork?.Join(int.MaxValue);
                    }
                    catch (ThreadStateException)
                    {
                        // expected if the thread hasn't been started yet
                    }
                }
                _incomingWork = null;

                try
                {
                    _allowedPathsValidator?.Dispose();
                }
                catch
                {
                    // nothing to do
                }
                _cts.Dispose();

                _attachmentStreamsTempFile.Dispose();
                _replicationFromAnotherSource.Dispose();
            }
            finally
            {
                try
                {
                    releaser?.Dispose();
                }
                catch (Exception)
                {
                    // can't do anything about it...
                }
            }
        }

        protected void OnFailed(Exception exception, IncomingReplicationHandler instance) => Failed?.Invoke(instance, exception);

        protected void OnDocumentsReceived(IncomingReplicationHandler instance) => DocumentsReceived?.Invoke(instance);

        internal class MergedUpdateDatabaseChangeVectorCommand : TransactionOperationsMerger.MergedTransactionCommand
        {
            private readonly string _changeVector;
            private readonly long _lastDocumentEtag;
            private readonly string _sourceDatabaseId;
            private readonly AsyncManualResetEvent _trigger;
            private readonly bool _isHub;

            public MergedUpdateDatabaseChangeVectorCommand(string changeVector, long lastDocumentEtag, string sourceDatabaseId, AsyncManualResetEvent trigger, bool isHub)
            {
                _changeVector = changeVector;
                _lastDocumentEtag = lastDocumentEtag;
                _sourceDatabaseId = sourceDatabaseId;
                _trigger = trigger;
                _isHub = isHub;
            }

            protected override long ExecuteCmd(DocumentsOperationContext context)
            {
                var operationsCount = 0;
                var lastReplicatedEtag = DocumentsStorage.GetLastReplicatedEtagFrom(context, _sourceDatabaseId);
                if (_lastDocumentEtag > lastReplicatedEtag)
                {
                    DocumentsStorage.SetLastReplicatedEtagFrom(context, _sourceDatabaseId, _lastDocumentEtag);
                    operationsCount++;
                }

                if (_isHub)
                    return operationsCount;

                var current = context.LastDatabaseChangeVector ?? DocumentsStorage.GetDatabaseChangeVector(context);
                var conflictStatus = ChangeVectorUtils.GetConflictStatus(_changeVector, current);
                if (conflictStatus != ConflictStatus.Update)
                    return operationsCount;

                operationsCount++;

                context.LastDatabaseChangeVector = ChangeVectorUtils.MergeVectors(current, _changeVector);
                context.Transaction.InnerTransaction.LowLevelTransaction.OnDispose += _ =>
                {
                    try
                    {
                        _trigger.Set();
                    }
                    catch
                    {
                        //
                    }
                };

                return operationsCount;
            }

            public override TransactionOperationsMerger.IReplayableCommandDto<TransactionOperationsMerger.MergedTransactionCommand> ToDto(JsonOperationContext context)
            {
                return new MergedUpdateDatabaseChangeVectorCommandDto
                {
                    ChangeVector = _changeVector,
                    LastDocumentEtag = _lastDocumentEtag,
                    SourceDatabaseId = _sourceDatabaseId,
                    IsHub = _isHub
                };
            }
        }

        internal class MergedDocumentReplicationCommand : TransactionOperationsMerger.MergedTransactionCommand
        {
            private readonly long _lastEtag;
            private readonly PullReplicationMode _mode;
            private readonly DataForReplicationCommand _replicationInfo;
            private readonly bool _isHub;
            private readonly bool _isSink;

            public MergedDocumentReplicationCommand(DataForReplicationCommand replicationInfo, long lastEtag, PullReplicationMode mode)
            {
                _replicationInfo = replicationInfo;
                _lastEtag = lastEtag;
                _mode = mode;
                _isHub = mode == PullReplicationMode.SinkToHub;
                _isSink = mode == PullReplicationMode.HubToSink;
            }

            public void BeforeSendingToTxMerger(PreventDeletionsMode? preventDeletionsMode, DocumentsOperationContext ctx)
            {
                if (preventDeletionsMode?.HasFlag(PreventDeletionsMode.PreventSinkToHubDeletions) == false ||
                                      _mode != PullReplicationMode.SinkToHub)
                    return;

                foreach (var item in _replicationInfo.ReplicatedItems)
                {
                    if (item is DocumentReplicationItem doc)
                    {
                        if (doc.Data == null)
                            continue;

                        RemoveExpiresFromSinkBatchItem(doc, ctx);
                    }
                }
            }

            protected override long ExecuteCmd(DocumentsOperationContext context)
            {
                var toDispose = new List<IDisposable>();

                try
                {
                    IsIncomingReplication = true;

                    var operationsCount = 0;

                    var database = _replicationInfo.DocumentDatabase;
                    var lastTransactionMarker = 0;
                    HashSet<LazyStringValue> docCountersToRecreate = null;
                    var handledAttachmentStreams = new HashSet<Slice>(SliceComparer.Instance);
                    context.LastDatabaseChangeVector ??= DocumentsStorage.GetDatabaseChangeVector(context);

                    foreach (var item in _replicationInfo.ReplicatedItems)
                    {
                        if (lastTransactionMarker != item.TransactionMarker)
                        {
                            context.TransactionMarkerOffset++;
                            lastTransactionMarker = item.TransactionMarker;
                        }

                        operationsCount++;

                        if (_isSink)
                            ReplaceKnownSinkEntries(context, ref item.ChangeVector);

                        var changeVectorToMerge = item.ChangeVector;

                        if (_isHub)
                            changeVectorToMerge = ReplaceUnknownEntriesWithSinkTag(context, ref item.ChangeVector);

                        var rcvdChangeVector = item.ChangeVector;

                        context.LastDatabaseChangeVector = ChangeVectorUtils.MergeVectors(changeVectorToMerge, context.LastDatabaseChangeVector);

                        TimeSeriesStorage tss;
                        LazyStringValue docId;
                        LazyStringValue name;

                        switch (item)
                        {
                            case AttachmentReplicationItem attachment:

                                var localAttachment = database.DocumentsStorage.AttachmentsStorage.GetAttachmentByKey(context, attachment.Key);
<<<<<<< HEAD
                                if (_replicationInfo.ReplicatedAttachmentStreams?.TryGetValue(attachment.Base64Hash, out var attachmentStream) == true)
=======
                                if (_replicationInfo.ReplicatedAttachmentStreams != null && _replicationInfo.ReplicatedAttachmentStreams.TryGetValue(attachment.Base64Hash, out var attachmentStream))
>>>>>>> cb90e25b
                                {
                                    if (database.DocumentsStorage.AttachmentsStorage.AttachmentExists(context, attachment.Base64Hash) == false)
                                    {
                                        Debug.Assert(localAttachment == null || AttachmentsStorage.GetAttachmentTypeByKey(attachment.Key) != AttachmentType.Revision,
                                            "the stream should have been written when the revision was added by the document");
                                        database.DocumentsStorage.AttachmentsStorage.PutAttachmentStream(context, attachment.Key, attachmentStream.Base64Hash, attachmentStream.Stream);
                                    }

                                    handledAttachmentStreams.Add(attachment.Base64Hash);
                                }

                                toDispose.Add(DocumentIdWorker.GetLowerIdSliceAndStorageKey(context, attachment.Name, out _, out Slice attachmentName));
                                toDispose.Add(DocumentIdWorker.GetLowerIdSliceAndStorageKey(context, attachment.ContentType, out _, out Slice contentType));

                                if (localAttachment == null || ChangeVectorUtils.GetConflictStatus(attachment.ChangeVector, localAttachment.ChangeVector) !=
                                    ConflictStatus.AlreadyMerged)
                                {
                                    database.DocumentsStorage.AttachmentsStorage.PutDirect(context, attachment.Key, attachmentName,
                                        contentType, attachment.Base64Hash, attachment.ChangeVector);
                                }

                                break;

                            case AttachmentTombstoneReplicationItem attachmentTombstone:

                                var tombstone = AttachmentsStorage.GetAttachmentTombstoneByKey(context, attachmentTombstone.Key);
                                if (tombstone != null && ChangeVectorUtils.GetConflictStatus(item.ChangeVector, tombstone.ChangeVector) == ConflictStatus.AlreadyMerged)
                                    continue;

                                database.DocumentsStorage.AttachmentsStorage.DeleteAttachmentDirect(context, attachmentTombstone.Key, false, "$fromReplication", null,
                                    rcvdChangeVector,
                                    attachmentTombstone.LastModifiedTicks);
                                break;

                            case RevisionTombstoneReplicationItem revisionTombstone:

                                Slice id;
                                if (_isSink)
                                {
                                    var currentId = revisionTombstone.Id.ToString();
                                    ReplaceKnownSinkEntries(context, ref currentId);
                                    toDispose.Add(Slice.From(context.Allocator, currentId, out id));
                                }
                                else
                                {
                                    toDispose.Add(Slice.From(context.Allocator, revisionTombstone.Id, out id));
                                }

                                database.DocumentsStorage.RevisionsStorage.DeleteRevision(context, id, revisionTombstone.Collection,
                                    rcvdChangeVector, revisionTombstone.LastModifiedTicks);
                                break;

                            case CounterReplicationItem counter:
                                var changed = database.DocumentsStorage.CountersStorage.PutCounters(context, counter.Id, counter.Collection, counter.ChangeVector,
                                    counter.Values);
                                if (changed && _replicationInfo.SupportedFeatures.Replication.CaseInsensitiveCounters == false)
                                {
                                    // 4.2 counters
                                    docCountersToRecreate ??= new HashSet<LazyStringValue>(LazyStringValueComparer.Instance);
                                    docCountersToRecreate.Add(counter.Id);
                                }

                                break;

                            case TimeSeriesDeletedRangeItem deletedRange:
                                tss = database.DocumentsStorage.TimeSeriesStorage;

                                TimeSeriesValuesSegment.ParseTimeSeriesKey(deletedRange.Key, context, out docId, out name);

                                var deletionRangeRequest = new TimeSeriesStorage.DeletionRangeRequest
                                {
                                    DocumentId = docId,
                                    Collection = deletedRange.Collection,
                                    Name = name,
                                    From = deletedRange.From,
                                    To = deletedRange.To
                                };
                                var removedChangeVector = tss.DeleteTimestampRange(context, deletionRangeRequest, rcvdChangeVector);
                                if (removedChangeVector != null)
                                    context.LastDatabaseChangeVector = ChangeVectorUtils.MergeVectors(removedChangeVector, rcvdChangeVector);

                                break;

                            case TimeSeriesReplicationItem segment:
                                tss = database.DocumentsStorage.TimeSeriesStorage;
                                TimeSeriesValuesSegment.ParseTimeSeriesKey(segment.Key, context, out docId, out _, out var baseline);
                                if (_replicationInfo.SupportedFeatures.Replication.IncrementalTimeSeries == false &&
                                    TimeSeriesHandler.CheckIfIncrementalTs(segment.Name))
                                {
                                    var msg = $"Detected an item of type Incremental-TimeSeries : '{segment.Name}' on document '{docId}', " +
                                              $"while replication protocol version '{_replicationInfo.SupportedFeatures.ProtocolVersion}' does not support Incremental-TimeSeries feature.";
                                    
                                    database.NotificationCenter.Add(AlertRaised.Create(
                                        database.Name,
                                        "Incoming Replication",
                                        msg,
                                        AlertType.Replication,
                                        NotificationSeverity.Error));

                                    throw new LegacyReplicationViolationException(msg);
                                }
                                UpdateTimeSeriesNameIfNeeded(context, docId, segment, tss);

                                if (tss.TryAppendEntireSegment(context, segment, docId, segment.Name, baseline))
                                {
                                    var databaseChangeVector = context.LastDatabaseChangeVector ?? DocumentsStorage.GetDatabaseChangeVector(context);
                                    context.LastDatabaseChangeVector = ChangeVectorUtils.MergeVectors(databaseChangeVector, segment.ChangeVector);
                                    continue;
                                }
                                
                                var options = new TimeSeriesStorage.AppendOptions
                                {
                                    VerifyName = false,
                                    ChangeVectorFromReplication = segment.ChangeVector
                                };

                                var values = segment.Segment.YieldAllValues(context, context.Allocator, baseline);
                                var changeVector = tss.AppendTimestamp(context, docId, segment.Collection, segment.Name, values, options);
                                context.LastDatabaseChangeVector = ChangeVectorUtils.MergeVectors(changeVector, segment.ChangeVector);

                                break;

                            case DocumentReplicationItem doc:
                                Debug.Assert(doc.Flags.Contain(DocumentFlags.Artificial) == false);

                                BlittableJsonReaderObject document = doc.Data;

                                if (doc.Data != null)
                                {
                                    // if something throws at this point, this means something is really wrong and we should stop receiving documents.
                                    // the other side will receive negative ack and will retry sending again.
                                    try
                                    {
                                        AssertAttachmentsFromReplication(context, doc.Id, document);
                                    }
                                    catch (MissingAttachmentException)
                                    {
                                        if (_replicationInfo.SupportedFeatures.Replication.MissingAttachments)
                                        {
                                            throw;
                                        }

                                        database.NotificationCenter.Add(AlertRaised.Create(
                                            database.Name,
                                            "Incoming Replication",
                                            $"Detected missing attachments for document '{doc.Id}'. Existing attachments in metadata:" +
                                            $" ({string.Join(',', GetAttachmentsNameAndHash(document).Select(x => $"name: {x.Name}, hash: {x.Hash}"))}).",
                                            AlertType.ReplicationMissingAttachments,
                                            NotificationSeverity.Warning));
                                    }
                                }

                                var nonPersistentFlags = NonPersistentDocumentFlags.FromReplication;
                                if (doc.Flags.Contain(DocumentFlags.Revision))
                                {
                                    database.DocumentsStorage.RevisionsStorage.Put(
                                        context,
                                        doc.Id,
                                        document,
                                        doc.Flags,
                                        nonPersistentFlags,
                                        rcvdChangeVector,
                                        doc.LastModifiedTicks);
                                    continue;
                                }

                                if (doc.Flags.Contain(DocumentFlags.DeleteRevision))
                                {
                                    database.DocumentsStorage.RevisionsStorage.Delete(
                                        context,
                                        doc.Id,
                                        document,
                                        doc.Flags,
                                        nonPersistentFlags,
                                        rcvdChangeVector,
                                        doc.LastModifiedTicks);
                                    continue;
                                }

                                var hasRemoteClusterTx = doc.Flags.Contain(DocumentFlags.FromClusterTransaction);
                                var conflictStatus = ConflictsStorage.GetConflictStatusForDocument(context, doc.Id, doc.ChangeVector, out var hasLocalClusterTx);
                                var flags = doc.Flags;
                                var resolvedDocument = document;

                                switch (conflictStatus)
                                {
                                    case ConflictStatus.Update:

                                        if (resolvedDocument != null)
                                        {
                                            if (flags.Contain(DocumentFlags.HasCounters) &&
                                                _replicationInfo.SupportedFeatures.Replication.CaseInsensitiveCounters == false)
                                            {
                                                var oldDoc = context.DocumentDatabase.DocumentsStorage.Get(context, doc.Id);
                                                if (oldDoc == null)
                                                {
                                                    // 4.2 documents might have counter names in metadata which don't exist in storage
                                                    // we need to replace metadata counters with the counter names from storage

                                                    nonPersistentFlags |= NonPersistentDocumentFlags.ResolveCountersConflict;
                                                }
                                            }

                                            try
                                            {
                                                database.DocumentsStorage.Put(context, doc.Id, null, resolvedDocument, doc.LastModifiedTicks,
                                                    rcvdChangeVector, null, flags, nonPersistentFlags);
                                            }
                                            catch (DocumentCollectionMismatchException)
                                            {
                                                goto case ConflictStatus.Conflict;
                                            }
                                        }
                                        else
                                        {
                                            using (DocumentIdWorker.GetSliceFromId(context, doc.Id, out Slice keySlice))
                                            {
                                                database.DocumentsStorage.Delete(
                                                    context, keySlice, doc.Id, null,
                                                    doc.LastModifiedTicks,
                                                    rcvdChangeVector,
                                                    new CollectionName(doc.Collection),
                                                    nonPersistentFlags,
                                                    flags);
                                            }
                                        }

                                        break;

                                    case ConflictStatus.Conflict:
                                        if (_replicationInfo.Logger.IsInfoEnabled)
                                            _replicationInfo.Logger.Info(
                                                $"Conflict check resolved to Conflict operation, resolving conflict for doc = {doc.Id}, with change vector = {doc.ChangeVector}");

                                        if (hasLocalClusterTx == hasRemoteClusterTx)
                                        {
                                            // when hasLocalClusterTx and hasRemoteClusterTx both 'true'
                                            // it is a case of a conflict between documents which were modified in a cluster transaction
                                            // in two _different clusters_, so we will treat it as a "normal" conflict

                                            IsIncomingReplication = false;
                                            _replicationInfo.ConflictManager.HandleConflictForDocument(context, doc.Id, doc.Collection, doc.LastModifiedTicks,
                                                document, rcvdChangeVector, doc.Flags);
                                            continue;
                                        }

                                        // cluster tx has precedence over regular tx

                                        if (hasLocalClusterTx)
                                            goto case ConflictStatus.AlreadyMerged;

                                        if (hasRemoteClusterTx)
                                            goto case ConflictStatus.Update;

                                        break;

                                    case ConflictStatus.AlreadyMerged:
                                        // we have to do nothing here
                                        break;

                                    default:
                                        throw new ArgumentOutOfRangeException(nameof(conflictStatus),
                                            "Invalid ConflictStatus: " + conflictStatus);
                                }

                                break;

                            default:
                                throw new ArgumentOutOfRangeException(item.GetType().ToString());
                        }
                    }

                    if (docCountersToRecreate != null)
                    {
                        foreach (var id in docCountersToRecreate)
                        {
                            context.DocumentDatabase.DocumentsStorage.DocumentPut.Recreate<DocumentPutAction.RecreateCounters>(context, id);
                        }
                    }

                    Debug.Assert(_replicationInfo.ReplicatedAttachmentStreams == null ||
                                 _replicationInfo.ReplicatedAttachmentStreams.Count == handledAttachmentStreams.Count,
                        "We should handle all attachment streams during WriteAttachment.");

                    //context.LastDatabaseChangeVector being an empty string is valid in the case of receiving docs into
                    //an empty database via filtered pull replication, since it does not modify the db's change vector
                    Debug.Assert(context.LastDatabaseChangeVector != null, $"database: {context.DocumentDatabase.Name};");

                    // instead of : SetLastReplicatedEtagFrom -> _incoming.ConnectionInfo.SourceDatabaseId, _lastEtag , we will store in context and write once right before commit (one time instead of repeating on all docs in the same Tx)
                    if (context.LastReplicationEtagFrom == null)
                        context.LastReplicationEtagFrom = new Dictionary<string, long>();
                    context.LastReplicationEtagFrom[_replicationInfo.SourceDatabaseId] = _lastEtag;
                    return operationsCount;
                }
                finally
                {
                    foreach (var item in toDispose)
                    {
                        item.Dispose();
                    }

                    IsIncomingReplication = false;
                }
            }

            private static void RemoveExpiresFromSinkBatchItem(DocumentReplicationItem doc, JsonOperationContext context)
            {
                if (doc.Data.TryGet(Constants.Documents.Metadata.Key, out BlittableJsonReaderObject metadata) == false)
                    return;

                if (metadata.TryGet(Constants.Documents.Metadata.Expires, out string _) == false)
                    return;
                metadata.Modifications ??= new DynamicJsonValue(metadata);
                metadata.Modifications.Remove(Constants.Documents.Metadata.Expires);
                using (var old = doc.Data)
                {
                    doc.Data = context.ReadObject(doc.Data, doc.Id, BlittableJsonDocumentBuilder.UsageMode.ToDisk);
                }
            }

            private static string ReplaceUnknownEntriesWithSinkTag(DocumentsOperationContext context, ref string changeVector)
            {
                var globalDbIds = context.LastDatabaseChangeVector?.ToChangeVectorList()?.Select(x => x.DbId).ToList();
                var incoming = changeVector.ToChangeVectorList();
                var knownEntries = new List<ChangeVectorEntry>();
                var newIncoming = new List<ChangeVectorEntry>();

                foreach (var entry in incoming)
                {
                    if (globalDbIds?.Contains(entry.DbId) == true)
                    {
                        newIncoming.Add(entry);
                        knownEntries.Add(entry);
                    }
                    else
                    {
                        newIncoming.Add(new ChangeVectorEntry
                        {
                            DbId = entry.DbId,
                            Etag = entry.Etag,
                            NodeTag = ChangeVectorParser.SinkInt
                        });

                        context.DbIdsToIgnore ??= new HashSet<string>();
                        context.DbIdsToIgnore.Add(entry.DbId);
                    }
                }

                changeVector = newIncoming.SerializeVector();

                return knownEntries.Count > 0 ?
                    knownEntries.SerializeVector() :
                    null;
            }

            private static void ReplaceKnownSinkEntries(DocumentsOperationContext context, ref string changeVector)
            {
                if (changeVector.Contains("SINK", StringComparison.OrdinalIgnoreCase) == false)
                    return;

                var global = context.LastDatabaseChangeVector?.ToChangeVectorList();
                var incoming = changeVector.ToChangeVectorList();
                var newIncoming = new List<ChangeVectorEntry>();

                foreach (var entry in incoming)
                {
                    if (entry.NodeTag == ChangeVectorParser.SinkInt)
                    {
                        var found = global?.Find(x => x.DbId == entry.DbId) ?? default;
                        if (found.Etag > 0)
                        {
                            newIncoming.Add(new ChangeVectorEntry
                            {
                                DbId = entry.DbId,
                                Etag = entry.Etag,
                                NodeTag = found.NodeTag
                            });
                            continue;
                        }
                    }

                    newIncoming.Add(entry);
                }

                changeVector = newIncoming.SerializeVector();
            }

            private static void UpdateTimeSeriesNameIfNeeded(DocumentsOperationContext context, LazyStringValue docId, TimeSeriesReplicationItem segment, TimeSeriesStorage tss)
            {
                using (var slicer = new TimeSeriesSliceHolder(context, docId, segment.Name))
                {
                    var localName = tss.Stats.GetTimeSeriesNameOriginalCasing(context, slicer.StatsKey);
                    if (localName == null || localName.CompareTo(segment.Name) <= 0)
                        return;

                    // the incoming ts-segment name exists locally but under a different casing
                    // lexical value of local name > lexical value of remote name =>
                    // need to replace the local name by the remote name, in TimeSeriesStats and in document's metadata

                    var collectionName = new CollectionName(segment.Collection);
                    tss.Stats.UpdateTimeSeriesName(context, collectionName, slicer);
                    tss.ReplaceTimeSeriesNameInMetadata(context, docId, localName, segment.Name);
                }
            }

            public void AssertAttachmentsFromReplication(DocumentsOperationContext context, string id, BlittableJsonReaderObject document)
            {
                foreach (var attachment in AttachmentsStorage.GetAttachmentsFromDocumentMetadata(document))
                {
                    if (attachment.TryGet(nameof(AttachmentName.Hash), out LazyStringValue hash) == false)
                        continue;

                    if (_replicationInfo.DocumentDatabase.DocumentsStorage.AttachmentsStorage.AttachmentExists(context, hash))
                        continue;

                    using (Slice.From(context.Allocator, hash, out var hashSlice))
                    {
                        if (_replicationInfo.ReplicatedAttachmentStreams != null && _replicationInfo.ReplicatedAttachmentStreams.TryGetValue(hashSlice, out _))
                        {
                            // attachment exists but not in the correct order of items (RavenDB-13341)
                            continue;
                        }

                        attachment.TryGet(nameof(AttachmentName.Name), out LazyStringValue attachmentName);

                        var msg = $"Document '{id}' has attachment " +
                                  $"named: '{attachmentName?.ToString() ?? "unknown"}', hash: '{hash?.ToString() ?? "unknown"}' " +
                                  $"listed as one of its attachments but it doesn't exist in the attachment storage";

                        throw new MissingAttachmentException(msg);
                    }
                }
            }

            private IEnumerable<(string Name, string Hash)> GetAttachmentsNameAndHash(BlittableJsonReaderObject document)
            {
                foreach (var attachment in AttachmentsStorage.GetAttachmentsFromDocumentMetadata(document))
                {
                    attachment.TryGet(nameof(AttachmentName.Name), out LazyStringValue name);
                    attachment.TryGet(nameof(AttachmentName.Hash), out LazyStringValue hash);

                    yield return (Name: name, Hash: hash);
                }
            }

            public override TransactionOperationsMerger.IReplayableCommandDto<TransactionOperationsMerger.MergedTransactionCommand> ToDto(JsonOperationContext context)
            {
                var replicatedAttachmentStreams = _replicationInfo.ReplicatedAttachmentStreams?
                    .Select(kv => KeyValuePair.Create(kv.Key.ToString(), kv.Value.Stream))
                    .ToArray();

                return new MergedDocumentReplicationCommandDto
                {
                    Mode = _mode,
                    LastEtag = _lastEtag,
                    SupportedFeatures = _replicationInfo.SupportedFeatures,
                    ReplicatedItemDtos = _replicationInfo.ReplicatedItems.Select(i => i.Clone(context)).ToArray(),
                    SourceDatabaseId = _replicationInfo.SourceDatabaseId,
                    ReplicatedAttachmentStreams = replicatedAttachmentStreams
                };
            }
        }
    }

    internal class MergedUpdateDatabaseChangeVectorCommandDto : TransactionOperationsMerger.IReplayableCommandDto<IncomingReplicationHandler.MergedUpdateDatabaseChangeVectorCommand>
    {
        public string ChangeVector;
        public long LastDocumentEtag;
        public string SourceDatabaseId;
        public bool IsHub;

        public IncomingReplicationHandler.MergedUpdateDatabaseChangeVectorCommand ToCommand(DocumentsOperationContext context, DocumentDatabase database)
        {
            var command = new IncomingReplicationHandler.MergedUpdateDatabaseChangeVectorCommand(ChangeVector, LastDocumentEtag, SourceDatabaseId,
                new AsyncManualResetEvent(), IsHub);
            return command;
        }
    }

    internal class MergedDocumentReplicationCommandDto : TransactionOperationsMerger.IReplayableCommandDto<IncomingReplicationHandler.MergedDocumentReplicationCommand>
    {
        public ReplicationBatchItem[] ReplicatedItemDtos;
        public long LastEtag;
        public PullReplicationMode Mode;
        public TcpConnectionHeaderMessage.SupportedFeatures SupportedFeatures;
        public string SourceDatabaseId;
        public KeyValuePair<string, Stream>[] ReplicatedAttachmentStreams;

        public IncomingReplicationHandler.MergedDocumentReplicationCommand ToCommand(DocumentsOperationContext context, DocumentDatabase database)
        {
            var replicatedItemsCount = ReplicatedItemDtos.Length;
            var replicationItems = new ReplicationBatchItem[replicatedItemsCount];
            for (var i = 0; i < replicatedItemsCount; i++)
            {
                replicationItems[i] = ReplicatedItemDtos[i].Clone(context);
            }

            Dictionary<Slice, AttachmentReplicationItem> replicatedAttachmentStreams = null;
            if (ReplicatedAttachmentStreams != null)
            {
                replicatedAttachmentStreams = new Dictionary<Slice, AttachmentReplicationItem>(SliceComparer.Instance);
                var attachmentStreamsCount = ReplicatedAttachmentStreams.Length;
                for (var i = 0; i < attachmentStreamsCount; i++)
                {
                    var replicationAttachmentStream = ReplicatedAttachmentStreams[i];
                    var item = CreateReplicationAttachmentStream(context, replicationAttachmentStream);
                    replicatedAttachmentStreams[item.Base64Hash] = item;
                }
            }

            var dataForReplicationCommand = new IncomingReplicationHandler.DataForReplicationCommand
            {
                DocumentDatabase = database,
                ConflictManager = new ConflictManager(database, database.ReplicationLoader.ConflictResolver),
                SourceDatabaseId = SourceDatabaseId,
                ReplicatedItems = replicationItems,
                ReplicatedAttachmentStreams = replicatedAttachmentStreams,
                SupportedFeatures = SupportedFeatures,
                Logger = LoggingSource.Instance.GetLogger<IncomingReplicationHandler>(database.Name)
            };

            return new IncomingReplicationHandler.MergedDocumentReplicationCommand(dataForReplicationCommand, LastEtag, Mode);
        }

        private AttachmentReplicationItem CreateReplicationAttachmentStream(DocumentsOperationContext context, KeyValuePair<string, Stream> arg)
        {
            var attachmentStream = new AttachmentReplicationItem
            {
                Type = ReplicationBatchItem.ReplicationItemType.AttachmentStream,
                Stream = arg.Value
            };
            attachmentStream.ToDispose(Slice.From(context.Allocator, arg.Key, ByteStringType.Immutable, out attachmentStream.Base64Hash));
            return attachmentStream;
        }
    }
}<|MERGE_RESOLUTION|>--- conflicted
+++ resolved
@@ -1145,11 +1145,7 @@
                             case AttachmentReplicationItem attachment:
 
                                 var localAttachment = database.DocumentsStorage.AttachmentsStorage.GetAttachmentByKey(context, attachment.Key);
-<<<<<<< HEAD
-                                if (_replicationInfo.ReplicatedAttachmentStreams?.TryGetValue(attachment.Base64Hash, out var attachmentStream) == true)
-=======
                                 if (_replicationInfo.ReplicatedAttachmentStreams != null && _replicationInfo.ReplicatedAttachmentStreams.TryGetValue(attachment.Base64Hash, out var attachmentStream))
->>>>>>> cb90e25b
                                 {
                                     if (database.DocumentsStorage.AttachmentsStorage.AttachmentExists(context, attachment.Base64Hash) == false)
                                     {
