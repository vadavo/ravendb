﻿using System;
using System.Buffers;
using System.Collections.Concurrent;
using System.Collections.Generic;
using System.Diagnostics;
using System.IO;
using System.Linq;
using System.Net;
using System.Net.Sockets;
using System.Text;
using System.Threading;
using System.Threading.Tasks;
using NetTopologySuite.Utilities;
using Raven.Client;
using Raven.Client.Documents.Operations.Attachments;
using Raven.Client.Documents.Replication;
using Raven.Client.Documents.Replication.Messages;
using Raven.Client.ServerWide.Tcp;
using Raven.Client.Util;
using Raven.Server.Documents.TcpHandlers;
using Raven.Server.Exceptions;
using Raven.Server.NotificationCenter.Notifications;
using Raven.Server.ServerWide.Context;
using Raven.Server.Utils;
using Sparrow;
using Sparrow.Json;
using Sparrow.Json.Parsing;
using Sparrow.Logging;
using Sparrow.Platform;
using Sparrow.Utils;
using Voron;
using Raven.Server.ServerWide;
using Sparrow.Server;
using Size = Sparrow.Size;
using Raven.Client.Extensions;
using Raven.Server.Documents.Replication.ReplicationItems;
using Raven.Server.Documents.TimeSeries;
using Sparrow.Binary;
using Sparrow.Threading;

namespace Raven.Server.Documents.Replication
{
    public class IncomingReplicationHandler : IDisposable
    {
        private readonly DocumentDatabase _database;
        private readonly TcpClient _tcpClient;
        private readonly Stream _stream;
        private readonly ReplicationLoader _parent;
        private PoolOfThreads.LongRunningWork _incomingWork;
        private readonly CancellationTokenSource _cts;
        private readonly Logger _log;
        public event Action<IncomingReplicationHandler, Exception> Failed;
        public event Action<IncomingReplicationHandler> DocumentsReceived;
        public event Action<LiveReplicationPulsesCollector.ReplicationPulse> HandleReplicationPulse;

        public void ClearEvents()
        {
            Failed = null;
            DocumentsReceived = null;
            HandleReplicationPulse = null;
        }

        public long LastDocumentEtag;
        public long LastHeartbeatTicks;

        private readonly ConcurrentQueue<IncomingReplicationStatsAggregator> _lastReplicationStats = new ConcurrentQueue<IncomingReplicationStatsAggregator>();

        private IncomingReplicationStatsAggregator _lastStats;

        public readonly string PullReplicationName;

        public bool PullReplication => PullReplicationName != null;
        private readonly DisposeOnce<SingleAttempt> _disposeOnce;

        public IncomingReplicationHandler(
            TcpConnectionOptions options,
            ReplicationLatestEtagRequest replicatedLastEtag,
            ReplicationLoader parent,
            JsonOperationContext.ManagedPinnedBuffer bufferToCopy,
            string pullReplicationName)
        {
            _disposeOnce = new DisposeOnce<SingleAttempt>(DisposeInternal);

            _connectionOptions = options;
            ConnectionInfo = IncomingConnectionInfo.FromGetLatestEtag(replicatedLastEtag);

            _database = options.DocumentDatabase;
            _tcpClient = options.TcpClient;
            _stream = options.Stream;
            SupportedFeatures = TcpConnectionHeaderMessage.GetSupportedFeaturesFor(options.Operation, options.ProtocolVersion);
            ConnectionInfo.RemoteIp = ((IPEndPoint)_tcpClient.Client.RemoteEndPoint).Address.ToString();
            _parent = parent;
            PullReplicationName = pullReplicationName;

            _log = LoggingSource.Instance.GetLogger<IncomingReplicationHandler>(_database.Name);
            _cts = CancellationTokenSource.CreateLinkedTokenSource(_database.DatabaseShutdown);

            _conflictManager = new ConflictManager(_database, _parent.ConflictResolver);

            _attachmentStreamsTempFile = _database.DocumentsStorage.AttachmentsStorage.GetTempFile("replication");
            _copiedBuffer = bufferToCopy.Clone(_connectionOptions.ContextPool);

            LastHeartbeatTicks = _database.Time.GetUtcNow().Ticks;
        }

        public IncomingReplicationPerformanceStats[] GetReplicationPerformance()
        {
            var lastStats = _lastStats;

            return _lastReplicationStats
                .Select(x => x == lastStats ? x.ToReplicationPerformanceLiveStatsWithDetails() : x.ToReplicationPerformanceStats())
                .ToArray();
        }

        public IncomingReplicationStatsAggregator GetLatestReplicationPerformance()
        {
            return _lastStats;
        }

        private string IncomingReplicationThreadName => $"Incoming replication {FromToString}";

        public void Start()
        {
            if (_incomingWork != null)
                return;

            lock (this)
            {
                if (_incomingWork != null)
                    return; // already set by someone else, they can start it

                _incomingWork = PoolOfThreads.GlobalRavenThreadPool.LongRunning(x => { DoIncomingReplication(); }, null, IncomingReplicationThreadName);
            }

            if (_log.IsInfoEnabled)
                _log.Info($"Incoming replication thread started ({FromToString})");
        }

        public void DoIncomingReplication()
        {
            try
            {
                ReceiveReplicationBatches();
            }
            catch (Exception e)
            {
                if (_log.IsInfoEnabled)
                    _log.Info($"Error in accepting replication request ({FromToString})", e);
            }
        }

        [ThreadStatic]
        public static bool IsIncomingReplication;

        static IncomingReplicationHandler()
        {
            ThreadLocalCleanup.ReleaseThreadLocalState += () => IsIncomingReplication = false;
        }

        private readonly AsyncManualResetEvent _replicationFromAnotherSource = new AsyncManualResetEvent();

        public void OnReplicationFromAnotherSource()
        {
            _replicationFromAnotherSource.Set();
        }

        private void ReceiveReplicationBatches()
        {
            NativeMemory.EnsureRegistered();
            try
            {
                using (_connectionOptionsDisposable = _connectionOptions.ConnectionProcessingInProgress("Replication"))
                using (_stream)
                using (var interruptibleRead = new InterruptibleRead(_database.DocumentsStorage.ContextPool, _stream))
                {
                    while (!_cts.IsCancellationRequested)
                    {
                        try
                        {
                            AddReplicationPulse(ReplicationPulseDirection.IncomingInitiate);

                            using (var msg = interruptibleRead.ParseToMemory(
                                _replicationFromAnotherSource,
                                "IncomingReplication/read-message",
                                Timeout.Infinite,
                                _copiedBuffer.Buffer,
                                _database.DatabaseShutdown))
                            {
                                if (msg.Document != null)
                                {
                                    _parent.EnsureNotDeleted(_parent._server.NodeTag);

                                    using (var writer = new BlittableJsonTextWriter(msg.Context, _stream))
                                    {
                                        HandleSingleReplicationBatch(msg.Context,
                                            msg.Document,
                                            writer);
                                    }
                                }
                                else // notify peer about new change vector
                                {
                                    using (_database.DocumentsStorage.ContextPool.AllocateOperationContext(
                                            out DocumentsOperationContext documentsContext))
                                    using (var writer = new BlittableJsonTextWriter(documentsContext, _stream))
                                    {
                                        SendHeartbeatStatusToSource(
                                            documentsContext,
                                            writer,
                                            _lastDocumentEtag,
                                            "Notify");
                                    }
                                }
                                // we reset it after every time we send to the remote server
                                // because that is when we know that it is up to date with our
                                // status, so no need to send again
                                _replicationFromAnotherSource.Reset();
                            }
                        }
                        catch (Exception e)
                        {
                            AddReplicationPulse(ReplicationPulseDirection.IncomingInitiateError, e.Message);

                            if (_log.IsInfoEnabled)
                            {
                                if (e is AggregateException ae &&
                                    ae.InnerExceptions.Count == 1 &&
                                    ae.InnerException is SocketException ase)
                                {
                                    HandleSocketException(ase);
                                }
                                else if (e.InnerException is SocketException se)
                                {
                                    HandleSocketException(se);
                                }
                                else
                                {
                                    //if we are disposing, do not notify about failure (not relevant)
                                    if (_cts.IsCancellationRequested == false)
                                        if (_log.IsInfoEnabled)
                                            _log.Info("Received unexpected exception while receiving replication batch.", e);
                                }
                            }

                            throw;
                        }

                        void HandleSocketException(SocketException e)
                        {
                            if (_log.IsInfoEnabled)
                                _log.Info("Failed to read data from incoming connection. The incoming connection will be closed and re-created.", e);
                        }
                    }
                }
            }
            catch (Exception e)
            {
                //if we are disposing, do not notify about failure (not relevant)
                if (_cts.IsCancellationRequested == false)
                {
                    if (_log.IsInfoEnabled)
                        _log.Info($"Connection error {FromToString}: an exception was thrown during receiving incoming document replication batch.", e);

                    OnFailed(e, this);
                }
            }
        }

        private Task _prevChangeVectorUpdate;

        private void HandleSingleReplicationBatch(
            DocumentsOperationContext documentsContext,
            BlittableJsonReaderObject message,
            BlittableJsonTextWriter writer)
        {
            message.BlittableValidation();
            //note: at this point, the valid messages are heartbeat and replication batch.
            _cts.Token.ThrowIfCancellationRequested();
            string messageType = null;
            try
            {
                if (!message.TryGet(nameof(ReplicationMessageHeader.Type), out messageType))
                    throw new InvalidDataException("Expected the message to have a 'Type' field. The property was not found");

                if (!message.TryGet(nameof(ReplicationMessageHeader.LastDocumentEtag), out _lastDocumentEtag))
                    throw new InvalidOperationException("Expected LastDocumentEtag property in the replication message, " +
                                                        "but didn't find it..");

                switch (messageType)
                {
                    case ReplicationMessageType.Documents:
                        AddReplicationPulse(ReplicationPulseDirection.IncomingBegin);

                        var stats = _lastStats = new IncomingReplicationStatsAggregator(_parent.GetNextReplicationStatsId(), _lastStats);
                        AddReplicationPerformance(stats);

                        try
                        {
                            using (var scope = stats.CreateScope())
                            {
                                try
                                {
                                    scope.RecordLastEtag(_lastDocumentEtag);

                                    HandleReceivedDocumentsAndAttachmentsBatch(documentsContext, message, _lastDocumentEtag, scope);
                                    break;
                                }
                                catch (Exception e)
                                {
                                    AddReplicationPulse(ReplicationPulseDirection.IncomingError, e.Message);
                                    scope.AddError(e);
                                    throw;
                                }
                            }
                        }
                        finally
                        {
                            AddReplicationPulse(ReplicationPulseDirection.IncomingEnd);
                            stats.Complete();
                        }
                    case ReplicationMessageType.Heartbeat:
                        AddReplicationPulse(ReplicationPulseDirection.IncomingHeartbeat);
                        if (message.TryGet(nameof(ReplicationMessageHeader.DatabaseChangeVector), out string changeVector))
                        {
                            // saving the change vector and the last received document etag
                            long lastEtag;
                            string lastChangeVector;
                            using (documentsContext.OpenReadTransaction())
                            {
                                lastEtag = DocumentsStorage.GetLastReplicatedEtagFrom(documentsContext, ConnectionInfo.SourceDatabaseId);
                                lastChangeVector = DocumentsStorage.GetDatabaseChangeVector(documentsContext);
                            }

                            var status = ChangeVectorUtils.GetConflictStatus(changeVector, lastChangeVector);
                            if (status == ConflictStatus.Update || _lastDocumentEtag > lastEtag)
                            {
                                if (_log.IsInfoEnabled)
                                {
                                    _log.Info(
                                        $"Try to update the current database change vector ({lastChangeVector}) with {changeVector} in status {status}" +
                                        $"with etag: {_lastDocumentEtag} (new) > {lastEtag} (old)");
                                }

                                var cmd = new MergedUpdateDatabaseChangeVectorCommand(changeVector, _lastDocumentEtag, ConnectionInfo.SourceDatabaseId,
                                    _replicationFromAnotherSource);
                                if (_prevChangeVectorUpdate != null && _prevChangeVectorUpdate.IsCompleted == false)
                                {
                                    if (_log.IsInfoEnabled)
                                    {
                                        _log.Info(
                                            $"The previous task of updating the database change vector was not completed and has the status of {_prevChangeVectorUpdate.Status}, " +
                                            "nevertheless we create an additional task.");
                                    }
                                }
                                else
                                {
                                    _prevChangeVectorUpdate = _database.TxMerger.Enqueue(cmd);
                                }
                            }
                        }

                        break;
                    default:
                        throw new ArgumentOutOfRangeException("Unknown message type: " + messageType);
                }

                SendHeartbeatStatusToSource(documentsContext, writer, _lastDocumentEtag, messageType);
            }
            catch (ObjectDisposedException)
            {
                //we are shutting down replication, this is ok
            }
            catch (EndOfStreamException e)
            {
                if (_log.IsInfoEnabled)
                    _log.Info("Received unexpected end of stream while receiving replication batches. " +
                              "This might indicate an issue with network.", e);
                throw;
            }
            catch (Exception e)
            {
                //if we are disposing, ignore errors
                if (_cts.IsCancellationRequested)
                    return;

                DynamicJsonValue returnValue;

                if (e.ExtractSingleInnerException() is MissingAttachmentException mae)
                {
                    returnValue = new DynamicJsonValue
                    {
                        [nameof(ReplicationMessageReply.Type)] = ReplicationMessageReply.ReplyType.MissingAttachments.ToString(),
                        [nameof(ReplicationMessageReply.MessageType)] = messageType,
                        [nameof(ReplicationMessageReply.LastEtagAccepted)] = -1,
                        [nameof(ReplicationMessageReply.Exception)] = mae.ToString()
                    };

                    documentsContext.Write(writer, returnValue);
                    writer.Flush();

                    return;
                }

                if (_log.IsInfoEnabled)
                    _log.Info($"Failed replicating documents {FromToString}.", e);

                //return negative ack
                returnValue = new DynamicJsonValue
                {
                    [nameof(ReplicationMessageReply.Type)] = ReplicationMessageReply.ReplyType.Error.ToString(),
                    [nameof(ReplicationMessageReply.MessageType)] = messageType,
                    [nameof(ReplicationMessageReply.LastEtagAccepted)] = -1,
                    [nameof(ReplicationMessageReply.Exception)] = e.ToString()
                };

                documentsContext.Write(writer, returnValue);
                writer.Flush();

                throw;
            }
        }

        private void HandleReceivedDocumentsAndAttachmentsBatch(DocumentsOperationContext documentsContext, BlittableJsonReaderObject message, long lastDocumentEtag, IncomingReplicationStatsScope stats)
        {
            if (!message.TryGet(nameof(ReplicationMessageHeader.ItemsCount), out int itemsCount))
                throw new InvalidDataException($"Expected the '{nameof(ReplicationMessageHeader.ItemsCount)}' field, " +
                                               $"but had no numeric field of this value, this is likely a bug");

            if (!message.TryGet(nameof(ReplicationMessageHeader.AttachmentStreamsCount), out int attachmentStreamCount))
                throw new InvalidDataException($"Expected the '{nameof(ReplicationMessageHeader.AttachmentStreamsCount)}' field, " +
                                               $"but had no numeric field of this value, this is likely a bug");


            ReceiveSingleDocumentsBatch(documentsContext, itemsCount, attachmentStreamCount, lastDocumentEtag, stats);

            OnDocumentsReceived(this);
        }


        public class DataForReplicationCommand : IDisposable
        {
            internal DocumentDatabase DocumentDatabase { get; set; }

            internal ConflictManager ConflictManager { get; set; }

            internal string SourceDatabaseId { get; set; }

            internal ReplicationBatchItem[] ReplicatedItems { get; set; }

            internal Dictionary<Slice, AttachmentReplicationItem> ReplicatedAttachmentStreams { get; set; }

            public TcpConnectionHeaderMessage.SupportedFeatures SupportedFeatures { get; set; }

            public Logger Logger { get; set; }

            public void Dispose()
            {
                if (ReplicatedAttachmentStreams != null)
                {
                    foreach (var item in ReplicatedAttachmentStreams.Values)
                    {
                        item.Dispose();
                    }

                    ReplicatedAttachmentStreams?.Clear();
                }

                if (ReplicatedItems != null)
                {
                    foreach (var item in ReplicatedItems)
                    {
                        item.Dispose();
                    }
                }

                ReplicatedItems = null;
            }
        }

        private void ReceiveSingleDocumentsBatch(DocumentsOperationContext documentsContext, int replicatedItemsCount, int attachmentStreamCount, long lastEtag, IncomingReplicationStatsScope stats)
        {
            if (_log.IsInfoEnabled)
            {
                _log.Info($"Receiving replication batch with {replicatedItemsCount} documents starting with {lastEtag} from {ConnectionInfo}");
            }

            var sw = Stopwatch.StartNew();
            Task task = null;

            using (var incomingReplicationAllocator = new IncomingReplicationAllocator(documentsContext, _database))
            using (var dataForReplicationCommand = new DataForReplicationCommand
            {
                DocumentDatabase = _database,
                ConflictManager = _conflictManager,
                SourceDatabaseId = ConnectionInfo.SourceDatabaseId,
                SupportedFeatures = SupportedFeatures,
                Logger = _log
            })
            {
                try
                {
                    using (var networkStats = stats.For(ReplicationOperation.Incoming.Network))
                    {
                        // this will read the documents to memory from the network
                        // without holding the write tx open
                        var reader = new Reader(_stream, _copiedBuffer, incomingReplicationAllocator);

                        ReadItemsFromSource(replicatedItemsCount, documentsContext, dataForReplicationCommand, reader, networkStats);
                        ReadAttachmentStreamsFromSource(attachmentStreamCount, documentsContext, dataForReplicationCommand, reader, networkStats);
                    }

                    if (_log.IsInfoEnabled)
                    {
                        _log.Info(
                            $"Replication connection {FromToString}: " +
                            $"received {replicatedItemsCount:#,#;;0} items, " +
                            $"{attachmentStreamCount:#,#;;0} attachment streams, " +
                            $"total size: {new Size(incomingReplicationAllocator.TotalDocumentsSizeInBytes, SizeUnit.Bytes)}, " +
                            $"took: {sw.ElapsedMilliseconds:#,#;;0}ms");
                    }

                    using (stats.For(ReplicationOperation.Incoming.Storage))
                    {
                        var replicationCommand = new MergedDocumentReplicationCommand(dataForReplicationCommand, lastEtag);
                        task = _database.TxMerger.Enqueue(replicationCommand);
                        //We need a new context here
                        using (_database.DocumentsStorage.ContextPool.AllocateOperationContext(out DocumentsOperationContext msgContext))
                        using (var writer = new BlittableJsonTextWriter(msgContext, _connectionOptions.Stream))
                        using (var msg = msgContext.ReadObject(new DynamicJsonValue
                        {
                            [nameof(ReplicationMessageReply.MessageType)] = "Processing"
                        }, "heartbeat message"))
                        {
                            while (task.Wait(Math.Min(3000, (int)(_database.Configuration.Replication.ActiveConnectionTimeout.AsTimeSpan.TotalMilliseconds * 2 / 3))) ==
                                   false)
                            {
                                // send heartbeats while batch is processed in TxMerger. We wait until merger finishes with this command without timeouts
                                msgContext.Write(writer, msg);
                                writer.Flush();
                            }

                            task = null;
                        }
                    }

                    sw.Stop();

                    if (_log.IsInfoEnabled)
                        _log.Info($"Replication connection {FromToString}: " +
                                  $"received and written {replicatedItemsCount:#,#;;0} items to database in {sw.ElapsedMilliseconds:#,#;;0}ms, " +
                                  $"with last etag = {lastEtag}.");
                }
                catch (Exception e)
                {
                    if (_log.IsInfoEnabled)
                    {
                        //This is the case where we had a missing attachment, it is rare but expected.
                        if (e.ExtractSingleInnerException() is MissingAttachmentException mae)
                        {
                            _log.Info("Replication batch contained missing attachments will request the batch to be re-sent with those attachments.", mae);
                        }
                        else
                        {
                            _log.Info("Failed to receive documents replication batch. This is not supposed to happen, and is likely a bug.", e);
                        }
                    }
                    throw;
                }
                finally
                {
                    // before we dispose the buffer we must ensure it is not being processed in TxMerger, so we wait for it
                    try
                    {
                        task?.Wait();
                    }
                    catch (Exception)
                    {
                        // ignore this failure, if this failed, we are already
                        // in a bad state and likely in the process of shutting 
                        // down
                    }

                    _attachmentStreamsTempFile?.Reset();
                }
            }
        }

        private void SendHeartbeatStatusToSource(DocumentsOperationContext documentsContext, BlittableJsonTextWriter writer, long lastDocumentEtag, string handledMessageType)
        {
            AddReplicationPulse(ReplicationPulseDirection.IncomingHeartbeatAcknowledge);

            string databaseChangeVector;
            long currentLastEtagMatchingChangeVector;

            using (documentsContext.OpenReadTransaction())
            {
                // we need to get both of them in a transaction, the other side will check if its known change vector
                // is the same or higher then ours, and if so, we'll update the change vector on the sibling to reflect
                // our own latest etag. This allows us to have effective synchronization points, since each change will
                // be able to tell (roughly) where it is at on the entire cluster. 
                databaseChangeVector = DocumentsStorage.GetDatabaseChangeVector(documentsContext);
                currentLastEtagMatchingChangeVector = DocumentsStorage.ReadLastEtag(documentsContext.Transaction.InnerTransaction);
            }
            if (_log.IsInfoEnabled)
            {
                _log.Info($"Sending heartbeat ok => {FromToString} with last document etag = {lastDocumentEtag}, " +
                          $"last document change vector: {databaseChangeVector}");
            }
            var heartbeat = new DynamicJsonValue
            {
                [nameof(ReplicationMessageReply.Type)] = "Ok",
                [nameof(ReplicationMessageReply.MessageType)] = handledMessageType,
                [nameof(ReplicationMessageReply.LastEtagAccepted)] = lastDocumentEtag,
                [nameof(ReplicationMessageReply.CurrentEtag)] = currentLastEtagMatchingChangeVector,
                [nameof(ReplicationMessageReply.Exception)] = null,
                [nameof(ReplicationMessageReply.DatabaseChangeVector)] = databaseChangeVector,
                [nameof(ReplicationMessageReply.DatabaseId)] = _database.DbId.ToString(),
                [nameof(ReplicationMessageReply.NodeTag)] = _parent._server.NodeTag

            };

            documentsContext.Write(writer, heartbeat);

            writer.Flush();
            LastHeartbeatTicks = _database.Time.GetUtcNow().Ticks;
        }

        public string SourceFormatted => $"{ConnectionInfo.SourceUrl}/databases/{ConnectionInfo.SourceDatabaseName} ({ConnectionInfo.SourceDatabaseId})";

        public string FromToString => $"In database {_database.ServerStore.NodeTag}-{_database.Name} @ {_database.ServerStore.GetNodeTcpServerUrl()} " +
                                      $"from {ConnectionInfo.SourceTag}-{ConnectionInfo.SourceDatabaseName} @ {ConnectionInfo.SourceUrl}" +
                                      $"{(PullReplicationName == null ? null : $"(pull definition: {PullReplicationName})")}";

        public IncomingConnectionInfo ConnectionInfo { get; }

        private readonly StreamsTempFile _attachmentStreamsTempFile;
        private long _lastDocumentEtag;
        private readonly TcpConnectionOptions _connectionOptions;
        private readonly ConflictManager _conflictManager;
        private IDisposable _connectionOptionsDisposable;
        private (IDisposable ReleaseBuffer, JsonOperationContext.ManagedPinnedBuffer Buffer) _copiedBuffer;
        public TcpConnectionHeaderMessage.SupportedFeatures SupportedFeatures { get; set; }
        
        private void ReadItemsFromSource(int replicatedDocs, DocumentsOperationContext context, DataForReplicationCommand data, Reader reader, IncomingReplicationStatsScope stats)
        {
            if (data.ReplicatedItems == null)
                data.ReplicatedItems = new ReplicationBatchItem[replicatedDocs];

            for (var i = 0; i < replicatedDocs; i++)
            {
                stats.RecordInputAttempt();

                var item = ReplicationBatchItem.ReadTypeAndInstantiate(reader);
                item.ReadChangeVectorAndMarker();
                item.Read(context, stats);
                data.ReplicatedItems[i] = item;
            }
        }

        public unsafe class IncomingReplicationAllocator : IDisposable
        {
            private readonly DocumentsOperationContext _context;
            private readonly long _maxSizeForContextUseInBytes;
            private readonly long _minSizeToAllocateNonContextUseInBytes;
            public long TotalDocumentsSizeInBytes { get; private set; }

            private List<Allocation> _nativeAllocationList;
            private Allocation _currentAllocation;

            public IncomingReplicationAllocator(DocumentsOperationContext context, DocumentDatabase database)
            {
                _context = context;

                var maxSizeForContextUse = database.Configuration.Replication.MaxSizeToSend * 2 ??
                              new Size(128, SizeUnit.Megabytes);

                _maxSizeForContextUseInBytes = maxSizeForContextUse.GetValue(SizeUnit.Bytes);
                var minSizeToNonContextAllocationInMb = PlatformDetails.Is32Bits ? 4 : 16;
                _minSizeToAllocateNonContextUseInBytes = new Size(minSizeToNonContextAllocationInMb, SizeUnit.Megabytes).GetValue(SizeUnit.Bytes);
            }

            public byte* AllocateMemory(int size)
            {
                TotalDocumentsSizeInBytes += size;
                if (TotalDocumentsSizeInBytes <= _maxSizeForContextUseInBytes)
                {
                    _context.Allocator.Allocate(size, out var output);
                    return output.Ptr;
                }

                if (_currentAllocation == null || _currentAllocation.Free < size)
                {
                    // first allocation or we don't have enough space on the currently allocated chunk

                    // there can be a document that is larger than the minimum
                    var sizeToAllocate = Math.Max(size, _minSizeToAllocateNonContextUseInBytes);

                    var allocation = new Allocation(sizeToAllocate);
                    if (_nativeAllocationList == null)
                        _nativeAllocationList = new List<Allocation>();

                    _nativeAllocationList.Add(allocation);
                    _currentAllocation = allocation;
                }

                return _currentAllocation.GetMemory(size);
            }

            public void Dispose()
            {
                if (_nativeAllocationList == null)
                    return;

                foreach (var allocation in _nativeAllocationList)
                {
                    allocation.Dispose();
                }
            }

            private class Allocation : IDisposable
            {
                private readonly byte* _ptr;
                private readonly long _allocationSize;
                private readonly NativeMemory.ThreadStats _threadStats;
                private long _used;
                public long Free => _allocationSize - _used;

                public Allocation(long allocationSize)
                {
                    _ptr = NativeMemory.AllocateMemory(allocationSize, out var threadStats);
                    _allocationSize = allocationSize;
                    _threadStats = threadStats;
                }

                public byte* GetMemory(long size)
                {
                    ThrowOnPointerOutOfRange(size);

                    var mem = _ptr + _used;
                    _used += size;
                    return mem;
                }

                [Conditional("DEBUG")]
                private void ThrowOnPointerOutOfRange(long size)
                {
                    if (_used + size > _allocationSize)
                        throw new InvalidOperationException(
                            $"Not enough space to allocate the requested size: {new Size(size, SizeUnit.Bytes)}, " +
                            $"used: {new Size(_used, SizeUnit.Bytes)}, " +
                            $"total allocation size: {new Size(_allocationSize, SizeUnit.Bytes)}");
                }

                public void Dispose()
                {
                    NativeMemory.Free(_ptr, _allocationSize, _threadStats);
                }
            }
        }

        private void ReadAttachmentStreamsFromSource(int attachmentStreamCount,
            DocumentsOperationContext context, DataForReplicationCommand dataForReplicationCommand, Reader reader, IncomingReplicationStatsScope stats)
        {
            if (attachmentStreamCount == 0)
                return;

            var replicatedAttachmentStreams = new Dictionary<Slice, AttachmentReplicationItem>(SliceComparer.Instance);

            for (var i = 0; i < attachmentStreamCount; i++)
            {
                var attachment = (AttachmentReplicationItem)ReplicationBatchItem.ReadTypeAndInstantiate(reader);
                Debug.Assert(attachment.Type == ReplicationBatchItem.ReplicationItemType.AttachmentStream);

                using (stats.For(ReplicationOperation.Incoming.AttachmentRead))
                {
                    attachment.ReadStream(context, _attachmentStreamsTempFile);
                    replicatedAttachmentStreams[attachment.Base64Hash] = attachment;
                }
            }

            dataForReplicationCommand.ReplicatedAttachmentStreams = replicatedAttachmentStreams;
        }

        private void AddReplicationPulse(ReplicationPulseDirection direction, string exceptionMessage = null)
        {
            HandleReplicationPulse?.Invoke(new LiveReplicationPulsesCollector.ReplicationPulse
            {
                OccurredAt = SystemTime.UtcNow,
                Direction = direction,
                From = ConnectionInfo,
                ExceptionMessage = exceptionMessage
            });
        }

        private void AddReplicationPerformance(IncomingReplicationStatsAggregator stats)
        {
            _lastReplicationStats.Enqueue(stats);

            while (_lastReplicationStats.Count > 25)
                _lastReplicationStats.TryDequeue(out stats);
        }

        public bool IsDisposed => _disposeOnce.Disposed;

        public void Dispose()
        {
            _disposeOnce.Dispose();
        }

        private void DisposeInternal()
        {
            var releaser = _copiedBuffer.ReleaseBuffer;
            try
            {
                if (_log.IsInfoEnabled)
                    _log.Info($"Disposing IncomingReplicationHandler ({FromToString})");
                _cts.Cancel();
                try
                {
                    _connectionOptionsDisposable?.Dispose();
                }
                catch (Exception)
                {
                }
                try
                {
                    _stream.Dispose();
                }
                catch (Exception)
                {
                }
                try
                {
                    _tcpClient.Dispose();
                }
                catch (Exception)
                {
                }

                try
                {
                    _connectionOptions.Dispose();
                }
                catch
                {
                    // do nothing
                }

                _replicationFromAnotherSource.Set();

                if (_incomingWork != PoolOfThreads.LongRunningWork.Current)
                {
                    try
                    {
                        _incomingWork?.Join(int.MaxValue);
                    }
                    catch (ThreadStateException)
                    {
                        // expected if the thread hasn't been started yet
                    }
                }

                _incomingWork = null;
                _cts.Dispose();

                _attachmentStreamsTempFile.Dispose();

            }
            finally
            {
                try
                {
                    releaser?.Dispose();
                }
                catch (Exception)
                {
                    // can't do anything about it...
                }
            }

        }

        protected void OnFailed(Exception exception, IncomingReplicationHandler instance) => Failed?.Invoke(instance, exception);
        protected void OnDocumentsReceived(IncomingReplicationHandler instance) => DocumentsReceived?.Invoke(instance);

        internal class MergedUpdateDatabaseChangeVectorCommand : TransactionOperationsMerger.MergedTransactionCommand
        {
            private readonly string _changeVector;
            private readonly long _lastDocumentEtag;
            private readonly string _sourceDatabaseId;
            private readonly AsyncManualResetEvent _trigger;

            public MergedUpdateDatabaseChangeVectorCommand(string changeVector, long lastDocumentEtag, string sourceDatabaseId, AsyncManualResetEvent trigger)
            {
                _changeVector = changeVector;
                _lastDocumentEtag = lastDocumentEtag;
                _sourceDatabaseId = sourceDatabaseId;
                _trigger = trigger;
            }

            protected override long ExecuteCmd(DocumentsOperationContext context)
            {
                var operationsCount = 0;
                var lastReplicatedEtag = DocumentsStorage.GetLastReplicatedEtagFrom(context, _sourceDatabaseId);
                if (_lastDocumentEtag > lastReplicatedEtag)
                {
                    DocumentsStorage.SetLastReplicatedEtagFrom(context, _sourceDatabaseId, _lastDocumentEtag);
                    operationsCount++;
                }

                var current = context.LastDatabaseChangeVector ?? DocumentsStorage.GetDatabaseChangeVector(context);
                var conflictStatus = ChangeVectorUtils.GetConflictStatus(_changeVector, current);
                if (conflictStatus != ConflictStatus.Update)
                    return operationsCount;

                operationsCount++;
                context.LastDatabaseChangeVector = ChangeVectorUtils.MergeVectors(current, _changeVector);
                context.Transaction.InnerTransaction.LowLevelTransaction.OnDispose += _ =>
                {
                    try
                    {
                        _trigger.Set();
                    }
                    catch
                    {
                        //
                    }
                };

                return operationsCount;
            }

            public override TransactionOperationsMerger.IReplayableCommandDto<TransactionOperationsMerger.MergedTransactionCommand> ToDto(JsonOperationContext context)
            {
                return new MergedUpdateDatabaseChangeVectorCommandDto
                {
                    ChangeVector = _changeVector,
                    LastDocumentEtag = _lastDocumentEtag,
                    SourceDatabaseId = _sourceDatabaseId
                };
            }
        }

        internal class MergedDocumentReplicationCommand : TransactionOperationsMerger.MergedTransactionCommand
        {
            private readonly long _lastEtag;
            private readonly DataForReplicationCommand _replicationInfo;

            public MergedDocumentReplicationCommand(DataForReplicationCommand replicationInfo, long lastEtag)
            {
                _replicationInfo = replicationInfo;
                _lastEtag = lastEtag;
            }

            protected override long ExecuteCmd(DocumentsOperationContext context)
            {
                try
                {
                    IsIncomingReplication = true;

                    var operationsCount = 0;

                    var database = _replicationInfo.DocumentDatabase;
                    var lastTransactionMarker = 0;

                    context.LastDatabaseChangeVector ??= DocumentsStorage.GetDatabaseChangeVector(context);
                    foreach (var item in _replicationInfo.ReplicatedItems)
                    {
                        if (lastTransactionMarker != item.TransactionMarker)
                        {
                            context.TransactionMarkerOffset++;
                            lastTransactionMarker = item.TransactionMarker;
                        }

                        operationsCount++;
                        var rcvdChangeVector = item.ChangeVector;
                        context.LastDatabaseChangeVector = ChangeVectorUtils.MergeVectors(item.ChangeVector, context.LastDatabaseChangeVector);

                        TimeSeriesStorage tss;
                        LazyStringValue docId;
                        LazyStringValue name;

                        switch (item)
                        {
                            case AttachmentReplicationItem attachment:
                                item.ToDispose(DocumentIdWorker.GetLowerIdSliceAndStorageKey(context, attachment.Name,out _, out Slice attachmentName));
                                item.ToDispose(DocumentIdWorker.GetLowerIdSliceAndStorageKey(context, attachment.ContentType, out _, out Slice contentType));

                                database.DocumentsStorage.AttachmentsStorage.PutDirect(context, attachment.Key, attachmentName, contentType, attachment.Base64Hash,
                                    attachment.ChangeVector);

                                if (_replicationInfo.ReplicatedAttachmentStreams.TryGetValue(attachment.Base64Hash, out var attachmentWithStream))
                                {
                                    Debug.Assert(SliceComparer.Compare(attachmentWithStream.Base64Hash, attachment.Base64Hash) == 0);
                                    database.DocumentsStorage.AttachmentsStorage.PutAttachmentStream(context, attachment.Key, attachmentWithStream.Base64Hash,
                                        attachmentWithStream.Stream);
                                    _replicationInfo.ReplicatedAttachmentStreams.Remove(attachment.Base64Hash);
                                }

                                break;
                            case AttachmentTombstoneReplicationItem attachmentTombstone:
                                database.DocumentsStorage.AttachmentsStorage.DeleteAttachmentDirect(context, attachmentTombstone.Key, false, "$fromReplication", null,
                                    rcvdChangeVector,
                                    attachmentTombstone.LastModifiedTicks);
                                break;

                            case RevisionTombstoneReplicationItem revisionTombstone:
                                item.ToDispose(Slice.From(context.Allocator, revisionTombstone.Id, out var id)); // TODO: From not required

                                database.DocumentsStorage.RevisionsStorage.DeleteRevision(context, id, revisionTombstone.Collection,
                                    rcvdChangeVector, revisionTombstone.LastModifiedTicks);
                                break;
                            case CounterReplicationItem counter:
                                database.DocumentsStorage.CountersStorage.PutCounters(context, counter.Id, counter.Collection, counter.ChangeVector, counter.Values);
                                break;
                            case TimeSeriesDeletedRangeItem deletedRange:
                                tss = database.DocumentsStorage.TimeSeriesStorage;

                                TimeSeriesValuesSegment.ParseTimeSeriesKey(deletedRange.Key, context, out docId, out name);

                                var deletionRangeRequest = new TimeSeriesStorage.DeletionRangeRequest
                                {
                                    DocumentId = docId,
                                    Collection = deletedRange.Collection,
                                    Name = name,
                                    From = deletedRange.From,
                                    To = deletedRange.To
                                };

                                tss.RemoveTimestampRange(context, deletionRangeRequest, rcvdChangeVector);
                                break;
                            case TimeSeriesReplicationItem segment:
                                tss = database.DocumentsStorage.TimeSeriesStorage;
                                TimeSeriesValuesSegment.ParseTimeSeriesKey(segment.Key, context, out docId, out name, out var baseline);

                                if (tss.TryAppendEntireSegment(context, segment, baseline))
                                {
                                    var databaseChangeVector = context.LastDatabaseChangeVector ?? DocumentsStorage.GetDatabaseChangeVector(context);
                                    context.LastDatabaseChangeVector = ChangeVectorUtils.MergeVectors(databaseChangeVector, segment.ChangeVector);
                                    continue;
                                }

                                var values = segment.Segment.YieldAllValues(context, context.Allocator, baseline);
                                var changeVector = tss.AppendTimestamp(context, docId, segment.Collection, name, values, segment.ChangeVector);
                                context.LastDatabaseChangeVector = ChangeVectorUtils.MergeVectors(changeVector, segment.ChangeVector);

                                break;
                            case DocumentReplicationItem doc:
                                Debug.Assert(doc.Flags.Contain(DocumentFlags.Artificial) == false);

                                BlittableJsonReaderObject document = doc.Data;

                                if (doc.Data != null)
                                {
                                    // if something throws at this point, this means something is really wrong and we should stop receiving documents.
                                    // the other side will receive negative ack and will retry sending again.
                                    try
                                    {
                                        AssertAttachmentsFromReplication(context, doc.Id, document);
                                    }
                                    catch (MissingAttachmentException)
                                    {
                                        if (_replicationInfo.SupportedFeatures.Replication.MissingAttachments)
                                        {
                                            throw;
                                        }

                                        database.NotificationCenter.Add(AlertRaised.Create(
                                            database.Name,
                                            "Incoming Replication",
                                            $"Detected missing attachments for document '{doc.Id}'. Existing attachments in metadata:" +
                                            $" ({string.Join(',', GetAttachmentsNameAndHash(document).Select(x => $"name: {x.Name}, hash: {x.Hash}"))}).",
                                            AlertType.ReplicationMissingAttachments,
                                            NotificationSeverity.Warning));
                                    }
                                }

                                if (doc.Flags.Contain(DocumentFlags.Revision))
                                {
                                    database.DocumentsStorage.RevisionsStorage.Put(
                                        context,
                                        doc.Id,
                                        document,
                                        doc.Flags,
                                        NonPersistentDocumentFlags.FromReplication,
                                        rcvdChangeVector,
                                        doc.LastModifiedTicks);
                                    continue;
                                }

                                if (doc.Flags.Contain(DocumentFlags.DeleteRevision))
                                {
                                    database.DocumentsStorage.RevisionsStorage.Delete(
                                        context,
                                        doc.Id,
                                        document,
                                        doc.Flags,
                                        NonPersistentDocumentFlags.FromReplication,
                                        rcvdChangeVector,
                                        doc.LastModifiedTicks);
                                    continue;
                                }

<<<<<<< HEAD
                                var hasRemoteClusterTx = doc.Flags.Contain(DocumentFlags.FromClusterTransaction);
                                var conflictStatus = ConflictsStorage.GetConflictStatusForDocument(context, doc.Id, doc.ChangeVector, out var conflictingVector,
                                    out var hasLocalClusterTx);
=======
                                var hasRemoteClusterTx = item.Flags.Contain(DocumentFlags.FromClusterTransaction);
                                var conflictStatus = ConflictsStorage.GetConflictStatusForDocument(context, item.Id, item.ChangeVector, out var hasLocalClusterTx);
>>>>>>> 928ebc66

                                var flags = doc.Flags;
                                var resolvedDocument = document;
                                switch (conflictStatus)
                                {
                                    case ConflictStatus.Update:

                                        if (resolvedDocument != null)
                                        {
                                            database.DocumentsStorage.Put(context, doc.Id, null, resolvedDocument, doc.LastModifiedTicks,
                                                rcvdChangeVector, flags, NonPersistentDocumentFlags.FromReplication);
                                        }
                                        else
                                        {
                                            using (DocumentIdWorker.GetSliceFromId(context, doc.Id, out Slice keySlice))
                                            {
                                                database.DocumentsStorage.Delete(
                                                    context, keySlice, doc.Id, null,
                                                    doc.LastModifiedTicks,
                                                    rcvdChangeVector,
                                                    new CollectionName(doc.Collection),
                                                    NonPersistentDocumentFlags.FromReplication,
                                                    flags);
                                            }
                                        }

                                        break;
                                    case ConflictStatus.Conflict:
                                        if (_replicationInfo.Logger.IsInfoEnabled)
                                            _replicationInfo.Logger.Info(
                                                $"Conflict check resolved to Conflict operation, resolving conflict for doc = {doc.Id}, with change vector = {doc.ChangeVector}");

                                        // we will always prefer the local
                                        if (hasLocalClusterTx)
                                        {
                                            // we have to strip the cluster tx flag from the local document
                                            var local = database.DocumentsStorage.GetDocumentOrTombstone(context, doc.Id, throwOnConflict: false);
                                            flags = doc.Flags.Strip(DocumentFlags.FromClusterTransaction);
                                            if (local.Document != null)
                                            {
                                                rcvdChangeVector = ChangeVectorUtils.MergeVectors(rcvdChangeVector, local.Document.ChangeVector);
                                                resolvedDocument = local.Document.Data.Clone(context);
                                            }
                                            else if (local.Tombstone != null)
                                            {
                                                rcvdChangeVector = ChangeVectorUtils.MergeVectors(rcvdChangeVector, local.Tombstone.ChangeVector);
                                                resolvedDocument = null;
                                            }
                                            else
                                            {
                                                throw new InvalidOperationException("Local cluster tx but no matching document / tombstone for: " + doc.Id +
                                                                                    ", this should not be possible");
                                            }

                                            goto case ConflictStatus.Update;
                                        }

                                        // otherwise we will choose the remote document from the transaction
                                        if (hasRemoteClusterTx)
                                        {
                                            flags = flags.Strip(DocumentFlags.FromClusterTransaction);
                                            goto case ConflictStatus.Update;
                                        }
                                        else
                                        {
                                            // if the conflict is going to be resolved locally, that means that we have local work to do
                                            // that we need to distribute to our siblings
                                            IsIncomingReplication = false;
<<<<<<< HEAD
                                            _replicationInfo.ConflictManager.HandleConflictForDocument(context, doc.Id, doc.Collection, doc.LastModifiedTicks,
                                                document,
                                                rcvdChangeVector, conflictingVector, doc.Flags);
=======
                                            _replicationInfo.ConflictManager.HandleConflictForDocument(context, item.Id, item.Collection, item.LastModifiedTicks,
                                                document, rcvdChangeVector, item.Flags);
>>>>>>> 928ebc66
                                        }

                                        break;
                                    case ConflictStatus.AlreadyMerged:
                                        // we have to do nothing here
                                        break;
                                    default:
                                        throw new ArgumentOutOfRangeException(nameof(conflictStatus),
                                            "Invalid ConflictStatus: " + conflictStatus);
                                }

                                break;
                            default:
                                throw new ArgumentOutOfRangeException(item.GetType().ToString());
                        }
                    }

                    Debug.Assert(_replicationInfo.ReplicatedAttachmentStreams == null ||
                                 _replicationInfo.ReplicatedAttachmentStreams.Count == 0,
                        "We should handle all attachment streams during WriteAttachment.");
                    Debug.Assert(context.LastDatabaseChangeVector != null);

                    // instead of : SetLastReplicatedEtagFrom -> _incoming.ConnectionInfo.SourceDatabaseId, _lastEtag , we will store in context and write once right before commit (one time instead of repeating on all docs in the same Tx)
                    if (context.LastReplicationEtagFrom == null)
                        context.LastReplicationEtagFrom = new Dictionary<string, long>();
                    context.LastReplicationEtagFrom[_replicationInfo.SourceDatabaseId] = _lastEtag;
                    return operationsCount;
                }
                finally
                {
                    IsIncomingReplication = false;
                }
            }

            public void AssertAttachmentsFromReplication(DocumentsOperationContext context, string id, BlittableJsonReaderObject document)
            {
                foreach (var attachment in GetAttachmentsFromDocumentMetadata(document))
                {
                    if (attachment.TryGet(nameof(AttachmentName.Hash), out LazyStringValue hash) == false)
                        continue;

                    if (_replicationInfo.DocumentDatabase.DocumentsStorage.AttachmentsStorage.AttachmentExists(context, hash))
                        continue;

                    using (Slice.From(context.Allocator, hash, out var hashSlice))
                    {
                        if (_replicationInfo.ReplicatedAttachmentStreams.TryGetValue(hashSlice, out _))
                        {
                            // attachment exists but not in the correct order of items (RavenDB-13341)
                            continue;
                        }

                        attachment.TryGet(nameof(AttachmentName.Name), out LazyStringValue attachmentName);

                        var msg = $"Document '{id}' has attachment " +
                                  $"named: '{attachmentName?.ToString() ?? "unknown"}', hash: '{hash?.ToString() ?? "unknown"}' " +
                                  $"listed as one of its attachments but it doesn't exist in the attachment storage";

                        throw new MissingAttachmentException(msg);
                    }
                }
            }

            private IEnumerable<(string Name, string Hash)> GetAttachmentsNameAndHash(BlittableJsonReaderObject document)
            {
                foreach (var attachment in GetAttachmentsFromDocumentMetadata(document))
                {
                    attachment.TryGet(nameof(AttachmentName.Name), out LazyStringValue name);
                    attachment.TryGet(nameof(AttachmentName.Hash), out LazyStringValue hash);

                    yield return (Name: name, Hash: hash);
                }
            }

            private static IEnumerable<BlittableJsonReaderObject> GetAttachmentsFromDocumentMetadata(BlittableJsonReaderObject document)
            {
                if (document.TryGet(Raven.Client.Constants.Documents.Metadata.Key, out BlittableJsonReaderObject metadata) &&
                    metadata.TryGet(Raven.Client.Constants.Documents.Metadata.Attachments, out BlittableJsonReaderArray attachments))
                {
                    foreach (BlittableJsonReaderObject attachment in attachments)
                    {
                        yield return attachment;
                    }
                }
            }

            public override TransactionOperationsMerger.IReplayableCommandDto<TransactionOperationsMerger.MergedTransactionCommand> ToDto(JsonOperationContext context)
            {
                var replicatedAttachmentStreams = _replicationInfo.ReplicatedAttachmentStreams?
                    .Select(kv => KeyValuePair.Create(kv.Key.ToString(), kv.Value.Stream))
                    .ToArray();

                return new MergedDocumentReplicationCommandDto
                {
                    LastEtag = _lastEtag,
                    SupportedFeatures = _replicationInfo.SupportedFeatures,
                    ReplicatedItemDtos = _replicationInfo.ReplicatedItems.Select(i => i.Clone(context)).ToArray(),
                    SourceDatabaseId = _replicationInfo.SourceDatabaseId,
                    ReplicatedAttachmentStreams = replicatedAttachmentStreams
                };
            }
        }
    }

    internal class MergedUpdateDatabaseChangeVectorCommandDto : TransactionOperationsMerger.IReplayableCommandDto<IncomingReplicationHandler.MergedUpdateDatabaseChangeVectorCommand>
    {
        public string ChangeVector;
        public long LastDocumentEtag;
        public string SourceDatabaseId;

        public IncomingReplicationHandler.MergedUpdateDatabaseChangeVectorCommand ToCommand(DocumentsOperationContext context, DocumentDatabase database)
        {
            var command = new IncomingReplicationHandler.MergedUpdateDatabaseChangeVectorCommand(ChangeVector, LastDocumentEtag, SourceDatabaseId, new AsyncManualResetEvent());
            return command;
        }
    }

    internal class MergedDocumentReplicationCommandDto : TransactionOperationsMerger.IReplayableCommandDto<IncomingReplicationHandler.MergedDocumentReplicationCommand>
    {
        public ReplicationBatchItem[] ReplicatedItemDtos;
        public long LastEtag;
        public TcpConnectionHeaderMessage.SupportedFeatures SupportedFeatures;
        public string SourceDatabaseId;
        public KeyValuePair<string, Stream>[] ReplicatedAttachmentStreams;

        public IncomingReplicationHandler.MergedDocumentReplicationCommand ToCommand(DocumentsOperationContext context, DocumentDatabase database)
        {
            var replicatedItemsCount = ReplicatedItemDtos.Length;
            var replicationItems = new ReplicationBatchItem[replicatedItemsCount];
            for (var i = 0; i < replicatedItemsCount; i++)
            {
                replicationItems[i] = ReplicatedItemDtos[i].Clone(context);
            }

            Dictionary<Slice, AttachmentReplicationItem> replicatedAttachmentStreams = null;
            if (ReplicatedAttachmentStreams != null)
            {
                replicatedAttachmentStreams = new Dictionary<Slice, AttachmentReplicationItem>(SliceComparer.Instance);
                var attachmentStreamsCount = ReplicatedAttachmentStreams.Length;
                for (var i = 0; i < attachmentStreamsCount; i++)
                {
                    var replicationAttachmentStream = ReplicatedAttachmentStreams[i];
                    var item = CreateReplicationAttachmentStream(context, replicationAttachmentStream);
                    replicatedAttachmentStreams[item.Base64Hash] = item;
                }
            }

            var dataForReplicationCommand = new IncomingReplicationHandler.DataForReplicationCommand
            {
                DocumentDatabase = database,
                ConflictManager = new ConflictManager(database, database.ReplicationLoader.ConflictResolver),
                SourceDatabaseId = SourceDatabaseId,
                ReplicatedItems = replicationItems,
                ReplicatedAttachmentStreams = replicatedAttachmentStreams,
                SupportedFeatures = SupportedFeatures,
                Logger = LoggingSource.Instance.GetLogger<IncomingReplicationHandler>(database.Name)
            };

            return new IncomingReplicationHandler.MergedDocumentReplicationCommand(dataForReplicationCommand, LastEtag);
        }

        private AttachmentReplicationItem CreateReplicationAttachmentStream(DocumentsOperationContext context, KeyValuePair<string, Stream> arg)
        {
            var attachmentStream = new AttachmentReplicationItem
            {
                Type = ReplicationBatchItem.ReplicationItemType.AttachmentStream,
                Stream = arg.Value
            };
            attachmentStream.ToDispose(Slice.From(context.Allocator, arg.Key, ByteStringType.Immutable, out attachmentStream.Base64Hash));
            return attachmentStream;
        }
    }
}<|MERGE_RESOLUTION|>--- conflicted
+++ resolved
@@ -1100,14 +1100,8 @@
                                     continue;
                                 }
 
-<<<<<<< HEAD
                                 var hasRemoteClusterTx = doc.Flags.Contain(DocumentFlags.FromClusterTransaction);
-                                var conflictStatus = ConflictsStorage.GetConflictStatusForDocument(context, doc.Id, doc.ChangeVector, out var conflictingVector,
-                                    out var hasLocalClusterTx);
-=======
-                                var hasRemoteClusterTx = item.Flags.Contain(DocumentFlags.FromClusterTransaction);
-                                var conflictStatus = ConflictsStorage.GetConflictStatusForDocument(context, item.Id, item.ChangeVector, out var hasLocalClusterTx);
->>>>>>> 928ebc66
+                                var conflictStatus = ConflictsStorage.GetConflictStatusForDocument(context, doc.Id, doc.ChangeVector, out var hasLocalClusterTx);
 
                                 var flags = doc.Flags;
                                 var resolvedDocument = document;
@@ -1176,14 +1170,8 @@
                                             // if the conflict is going to be resolved locally, that means that we have local work to do
                                             // that we need to distribute to our siblings
                                             IsIncomingReplication = false;
-<<<<<<< HEAD
                                             _replicationInfo.ConflictManager.HandleConflictForDocument(context, doc.Id, doc.Collection, doc.LastModifiedTicks,
-                                                document,
-                                                rcvdChangeVector, conflictingVector, doc.Flags);
-=======
-                                            _replicationInfo.ConflictManager.HandleConflictForDocument(context, item.Id, item.Collection, item.LastModifiedTicks,
-                                                document, rcvdChangeVector, item.Flags);
->>>>>>> 928ebc66
+                                                document, rcvdChangeVector, doc.Flags);
                                         }
 
                                         break;
