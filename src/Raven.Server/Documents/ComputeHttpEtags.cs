--- conflicted
+++ resolved
@@ -119,35 +119,22 @@
 
             return FinalizeHash(size, state);
         }
-
-        internal static unsafe void HashChangeVector(byte* state, string? changeVector)
-        {
-            if (changeVector == null)
-            {
-                HashNumber(state, 0);
-                return;
-            }
-            fixed (char* pCV = changeVector)
-            {
-                if (Sodium.crypto_generichash_update(state, (byte*)pCV, (ulong)(sizeof(char) * changeVector.Length)) != 0)
-                    ThrowFailedToUpdateHash();
-            }
-        }
-
-        private static unsafe void HashNumber(byte* state, int num)
-        {
-            if (Sodium.crypto_generichash_update(state, (byte*)&num, sizeof(int)) != 0)
-                ThrowFailedToUpdateHash();
-        }
-
-        public static unsafe void HashNumber(byte* state, long num)
-        {
-            if (Sodium.crypto_generichash_update(state, (byte*)&num, sizeof(long)) != 0)
-                ThrowFailedToUpdateHash();
-        }
-
-        internal static unsafe string FinalizeHash(UIntPtr size, byte* state)
-        {
+        
+        public static unsafe string CombineEtags(IEnumerable<string> etags)
+        {
+
+            var size = Sodium.crypto_generichash_bytes();
+            Debug.Assert((int)size == 32);
+            var cryptoGenerichashStatebytes = (int)Sodium.crypto_generichash_statebytes();
+            byte* state = stackalloc byte[cryptoGenerichashStatebytes];
+            if (Sodium.crypto_generichash_init(state, null, UIntPtr.Zero, size) != 0)
+                ThrowFailToInitHash();
+
+            foreach (var etag in etags)
+            {
+                HashChangeVector(state, etag);
+            }
+
             byte* final = stackalloc byte[(int)size];
             if (Sodium.crypto_generichash_final(state, final, size) != 0)
                 ThrowFailedToFinalizeHash();
@@ -167,23 +154,34 @@
             return str;
         }
 
-<<<<<<< HEAD
-=======
-        public static unsafe string CombineEtags(IEnumerable<string> etags)
-        {
-
-            var size = Sodium.crypto_generichash_bytes();
-            Debug.Assert((int)size == 32);
-            var cryptoGenerichashStatebytes = (int)Sodium.crypto_generichash_statebytes();
-            byte* state = stackalloc byte[cryptoGenerichashStatebytes];
-            if (Sodium.crypto_generichash_init(state, null, UIntPtr.Zero, size) != 0)
-                ThrowFailToInitHash();
-
-            foreach (var etag in etags)
-            {
-                HashChangeVector(state, etag);
-            }
-
+        internal static unsafe void HashChangeVector(byte* state, string? changeVector)
+        {
+            if (changeVector == null)
+            {
+                HashNumber(state, 0);
+                return;
+            }
+            fixed (char* pCV = changeVector)
+            {
+                if (Sodium.crypto_generichash_update(state, (byte*)pCV, (ulong)(sizeof(char) * changeVector.Length)) != 0)
+                    ThrowFailedToUpdateHash();
+            }
+        }
+
+        private static unsafe void HashNumber(byte* state, int num)
+        {
+            if (Sodium.crypto_generichash_update(state, (byte*)&num, sizeof(int)) != 0)
+                ThrowFailedToUpdateHash();
+        }
+
+        public static unsafe void HashNumber(byte* state, long num)
+        {
+            if (Sodium.crypto_generichash_update(state, (byte*)&num, sizeof(long)) != 0)
+                ThrowFailedToUpdateHash();
+        }
+
+        internal static unsafe string FinalizeHash(UIntPtr size, byte* state)
+        {
             byte* final = stackalloc byte[(int)size];
             if (Sodium.crypto_generichash_final(state, final, size) != 0)
                 ThrowFailedToFinalizeHash();
@@ -202,27 +200,7 @@
 
             return str;
         }
-        private static unsafe void HashDocumentByChangeVector(byte* state, Document document)
-        {
-            if (document == null)
-            {
-                if (Sodium.crypto_generichash_update(state, null, 0) != 0)
-                    ThrowFailedToUpdateHash();
-            }
-            else
-                HashChangeVector(state, document.ChangeVector);
-        }
-
-        private static unsafe void HashChangeVector(byte* state, string changeVector)
-        {
-            fixed (char* pCV = changeVector)
-            {
-                if (Sodium.crypto_generichash_update(state, (byte*)pCV, (ulong)(sizeof(char) * changeVector.Length)) != 0)
-                    ThrowFailedToUpdateHash();
-            }
-        }
-
->>>>>>> e6455764
+
         private static void ThrowFailedToFinalizeHash()
         {
             throw new InvalidOperationException("Failed to finalize generic hash");
