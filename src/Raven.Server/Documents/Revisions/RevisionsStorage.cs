--- conflicted
+++ resolved
@@ -554,11 +554,7 @@
                 }
 
                 nonPersistentFlags |= NonPersistentDocumentFlags.SkipRevisionCreation;
-<<<<<<< HEAD
-                flags = flags.Strip(DocumentFlags.Revision | DocumentFlags.DeleteRevision | DocumentFlags.HasCounters | DocumentFlags.HasTimeSeries) | DocumentFlags.HasRevisions;
-=======
                 flags = flags.Strip(DocumentFlags.Revision | DocumentFlags.DeleteRevision) | DocumentFlags.HasRevisions;
->>>>>>> 7c918fd7
 
                 if (document == null)
                 {
@@ -576,22 +572,22 @@
             return document;
         }
 
-        private static bool RevertCountersSnapshotFlag(BlittableJsonReaderObject metadata, BlittableJsonReaderObject document)
-        {
-            if (metadata.TryGet(Constants.Documents.Metadata.RevisionCounters, out BlittableJsonReaderObject bjro) == false)
+        private static bool RevertSnapshotFlag(BlittableJsonReaderObject metadata, string snapshotFlag, string flag)
+        {
+            if (metadata.TryGet(snapshotFlag, out BlittableJsonReaderObject bjro) == false)
                 return false;
 
             var names = bjro.GetPropertyNames();
 
             metadata.Modifications ??= new DynamicJsonValue(metadata);
-            metadata.Modifications.Remove(Constants.Documents.Metadata.RevisionCounters);
+            metadata.Modifications.Remove(snapshotFlag);
             var arr = new DynamicJsonArray();
             foreach (var name in names)
             {
                 arr.Add(name);
             }
 
-            metadata.Modifications[Constants.Documents.Metadata.Counters] = arr;
+            metadata.Modifications[flag] = arr;
 
             return true;
         }
@@ -601,15 +597,15 @@
             if (document.TryGet(Constants.Documents.Metadata.Key, out BlittableJsonReaderObject metadata) == false)
                 return document;
 
-            if (RevertCountersSnapshotFlag(metadata, document))
-            {
-                if (metadata.Modifications != null)
-                {
-                    document.Modifications = new DynamicJsonValue(document) { [Constants.Documents.Metadata.Key] = metadata };
-
-                    using (var old = document)
-                        document = context.ReadObject(document, documentId, BlittableJsonDocumentBuilder.UsageMode.ToDisk);
-                }
+            var metadataModified = RevertSnapshotFlag(metadata, Constants.Documents.Metadata.RevisionCounters, Constants.Documents.Metadata.Counters);
+            metadataModified |= RevertSnapshotFlag(metadata, Constants.Documents.Metadata.RevisionTimeSeries, Constants.Documents.Metadata.TimeSeries);
+
+            if (metadataModified)
+            {
+                document.Modifications = new DynamicJsonValue(document) { [Constants.Documents.Metadata.Key] = metadata };
+
+                using (var old = document)
+                    document = context.ReadObject(document, documentId, BlittableJsonDocumentBuilder.UsageMode.ToDisk);
             }
 
             return document;
@@ -1616,12 +1612,7 @@
                 documentsStorage.AttachmentsStorage.PutAttachmentRevert(context, document, out bool has);
                 RevertCounters(context, documentsStorage, document, collectionName);
 
-<<<<<<< HEAD
-                document.Data = ChangeSnapshotFlag(context, document.Data, document.Id, Constants.Documents.Metadata.RevisionCounters, Constants.Documents.Metadata.Counters);
-                document.Data = ChangeSnapshotFlag(context, document.Data, document.Id, Constants.Documents.Metadata.RevisionTimeSeries, Constants.Documents.Metadata.TimeSeries);
-=======
                 document.Data = RevertSnapshotFlags(context, document.Data, document.Id);
->>>>>>> 7c918fd7
             }
 
             private static void RevertCounters(DocumentsOperationContext context, DocumentsStorage documentsStorage, Document document, CollectionName collectionName)
