using System;
using System.Collections.Concurrent;
using System.Collections.Generic;
using System.Diagnostics;
using System.IO;
using System.Linq;
using System.Threading;
using System.Threading.Tasks;
using NCrontab.Advanced;
using Raven.Client.Documents.Operations;
using Raven.Client.Documents.Operations.Backups;
using Raven.Client.Documents.Operations.OngoingTasks;
using Raven.Client.Json.Serialization;
using Raven.Client.ServerWide;
using Raven.Client.ServerWide.Operations;
using Raven.Client.Util;
using Raven.Server.Config.Settings;
using Raven.Server.NotificationCenter.Notifications;
using Raven.Server.NotificationCenter.Notifications.Details;
using Raven.Server.ServerWide;
using Raven.Server.ServerWide.Context;
using Raven.Server.Utils;
using Sparrow.Collections;
using Sparrow.Logging;
using Sparrow.LowMemory;
using Sparrow.Utils;
using Constants = Raven.Client.Constants;

namespace Raven.Server.Documents.PeriodicBackup
{
    public class PeriodicBackupRunner : ITombstoneAware, IDisposable
    {
        private readonly Logger _logger;

        private readonly DocumentDatabase _database;
        private readonly ServerStore _serverStore;
        private readonly CancellationTokenSource _cancellationToken;
        private readonly PathSetting _tempBackupPath;

        private readonly ConcurrentDictionary<long, PeriodicBackup> _periodicBackups
            = new ConcurrentDictionary<long, PeriodicBackup>();

        private static readonly Dictionary<string, long> EmptyDictionary = new Dictionary<string, long>();
        private readonly ConcurrentSet<Task> _inactiveRunningPeriodicBackupsTasks = new ConcurrentSet<Task>();

        private bool _disposed;
        private readonly DateTime? _databaseWakeUpTimeUtc;

        // interval can be 2^32-2 milliseconds at most
        // this is the maximum interval acceptable in .Net's threading timer
        public readonly TimeSpan MaxTimerTimeout = TimeSpan.FromMilliseconds(Math.Pow(2, 32) - 2);

        public ICollection<PeriodicBackup> PeriodicBackups => _periodicBackups.Values;

        public PeriodicBackupRunner(DocumentDatabase database, ServerStore serverStore, DateTime? wakeup = null)
        {
            _database = database;
            _serverStore = serverStore;
            _logger = LoggingSource.Instance.GetLogger<PeriodicBackupRunner>(_database.Name);
            _cancellationToken = CancellationTokenSource.CreateLinkedTokenSource(_database.DatabaseShutdown);
            _tempBackupPath = (_database.Configuration.Storage.TempPath ?? _database.Configuration.Core.DataDirectory).Combine("PeriodicBackupTemp");

            // we pass wakeup-1 to ensure the backup will run right after DB woke up on wakeup time, and not on the next occurrence.
            // relevant only if it's the first backup after waking up
            _databaseWakeUpTimeUtc = wakeup?.AddMinutes(-1);

            _database.TombstoneCleaner.Subscribe(this);
            IOExtensions.DeleteDirectory(_tempBackupPath.FullPath);
            Directory.CreateDirectory(_tempBackupPath.FullPath);
        }

        public NextBackup GetNextBackupDetails(
            DatabaseRecord databaseRecord,
            PeriodicBackupConfiguration configuration,
            PeriodicBackupStatus backupStatus,
            string responsibleNodeTag)
        {
            var taskStatus = GetTaskStatus(databaseRecord.Topology, configuration, disableLog: true);
            return taskStatus == TaskStatus.Disabled ? null : GetNextBackupDetails(configuration, backupStatus, responsibleNodeTag, skipErrorLog: true);
        }

        private DateTime? GetNextWakeupTimeLocal(string databaseName, long lastEtag, PeriodicBackupConfiguration configuration, TransactionOperationContext context)
        {
            // we will always wake up the database for a full backup.
            // but for incremental we will wake the database only if there were changes made.

            if (configuration.Disabled || configuration.IncrementalBackupFrequency == null && configuration.FullBackupFrequency == null || configuration.HasBackup() == false)
                return null;

            var backupStatus = GetBackupStatusFromCluster(_serverStore, context, databaseName, configuration.TaskId);
            if (backupStatus == null)
            {
                // we want to wait for the backup occurrence
                if (_logger.IsOperationsEnabled)
                    _logger.Operations($"Backup Task '{configuration.TaskId}' of database '{databaseName}' is never backed up yet.");

                return DateTime.UtcNow;
            }

            var topology = _serverStore.LoadDatabaseTopology(_database.Name);
            var responsibleNodeTag = _database.WhoseTaskIsIt(topology, configuration, backupStatus, keepTaskOnOriginalMemberNode: true);
            if (responsibleNodeTag == null)
            {
                // cluster is down
                if (_logger.IsOperationsEnabled)
                    _logger.Operations($"Could not find the responsible node for backup task '{configuration.TaskId}' of database '{databaseName}'.");

                return DateTime.UtcNow;
            }

            if (responsibleNodeTag != _serverStore.NodeTag)
            {
                // not responsive for this backup task
                if (_logger.IsOperationsEnabled)
                    _logger.Operations($"Current server '{_serverStore.NodeTag}' is not responsible node for backup task '{configuration.TaskId}' of database '{databaseName}'. Backup Task responsible node is '{responsibleNodeTag}'.");

                return null;
            }

            var nextBackup = GetNextBackupDetails(configuration, backupStatus, _serverStore.NodeTag);
            if (nextBackup == null)
            {
                if (_logger.IsOperationsEnabled)
                    _logger.Operations($"Backup Task '{configuration.TaskId}' of database '{databaseName}' doesn't have next backup. Should not happen and likely a bug.");

                return null;
            }

            var nowUtc = SystemTime.UtcNow;
            if (nextBackup.DateTime < nowUtc)
            {
                // this backup is delayed
                if (_logger.IsOperationsEnabled)
                    _logger.Operations($"Backup Task '{configuration.TaskId}' of database '{databaseName}' is delayed.");
                return DateTime.UtcNow;
            }

            if (backupStatus.LastEtag != lastEtag)
            {
                // we have changes since last backup
                var type = nextBackup.IsFull ? "full" : "incremental";
                if (_logger.IsOperationsEnabled)
                    _logger.Operations($"Backup Task '{configuration.TaskId}' of database '{databaseName}' have changes since last backup. Wakeup timer will be set to the next {type} backup at '{nextBackup.DateTime}'.");
                return nextBackup.DateTime;
            }

            if (nextBackup.IsFull)
            {
                if (_logger.IsOperationsEnabled)
                    _logger.Operations($"Backup Task '{configuration.TaskId}' of database '{databaseName}' doesn't have changes since last backup. Wakeup timer will be set to the next full backup at '{nextBackup.DateTime}'.");
                return nextBackup.DateTime;
            }

            // we don't have changes since the last backup and the next backup is incremental
            var lastFullBackup = backupStatus.LastFullBackupInternal ?? nowUtc;
            var nextFullBackup = GetNextBackupOccurrenceLocal(configuration.FullBackupFrequency, lastFullBackup, configuration, skipErrorLog: false);
            if (nextFullBackup < nowUtc)
            {
                if (_logger.IsOperationsEnabled)
                    _logger.Operations($"Backup Task '{configuration.TaskId}' of database '{databaseName}' doesn't have changes since last backup but has delayed backup.");
                // this backup is delayed
                return DateTime.UtcNow;
            }

            if (_logger.IsOperationsEnabled)
                _logger.Operations($"Backup Task '{configuration.TaskId}' of database '{databaseName}' doesn't have changes since last backup. Wakeup timer set to next full backup at {nextFullBackup}, and will skip the incremental backups.");

            return nextFullBackup;
        }

        private NextBackup GetNextBackupDetails(
            PeriodicBackupConfiguration configuration,
            PeriodicBackupStatus backupStatus,
            string responsibleNodeTag,
            bool skipErrorLog = false)
        {
            var nowUtc = SystemTime.UtcNow;
            var lastFullBackupUtc = backupStatus.LastFullBackupInternal ?? _databaseWakeUpTimeUtc ?? nowUtc;
            var lastIncrementalBackupUtc = backupStatus.LastIncrementalBackupInternal ?? backupStatus.LastFullBackupInternal ?? _databaseWakeUpTimeUtc ?? nowUtc;
            var nextFullBackup = GetNextBackupOccurrenceLocal(configuration.FullBackupFrequency,
                lastFullBackupUtc, configuration, skipErrorLog: skipErrorLog);
            var nextIncrementalBackup = GetNextBackupOccurrenceLocal(configuration.IncrementalBackupFrequency,
                lastIncrementalBackupUtc, configuration, skipErrorLog: skipErrorLog);

            if (nextFullBackup == null && nextIncrementalBackup == null)
            {
                var message = "Couldn't schedule next backup " +
                              $"full backup frequency: {configuration.FullBackupFrequency}, " +
                              $"incremental backup frequency: {configuration.IncrementalBackupFrequency}";
                if (string.IsNullOrWhiteSpace(configuration.Name) == false)
                    message += $", backup name: {configuration.Name}";

                _database.NotificationCenter.Add(AlertRaised.Create(
                    _database.Name,
                    "Couldn't schedule next backup, this shouldn't happen",
                    message,
                    AlertType.PeriodicBackup,
                    NotificationSeverity.Warning));

                return null;
            }

            Debug.Assert(configuration.TaskId != 0);

            var isFullBackup = IsFullBackup(backupStatus, configuration, nextFullBackup, nextIncrementalBackup, responsibleNodeTag);
            var nextBackupTimeLocal = GetNextBackupDateTime(nextFullBackup, nextIncrementalBackup);
            var nowLocalTime = SystemTime.UtcNow.ToLocalTime();
            var timeSpan = nextBackupTimeLocal - nowLocalTime;

            TimeSpan nextBackupTimeSpan;
            if (timeSpan.Ticks <= 0)
            {
                // overdue backup of current node or first backup
                if (backupStatus.NodeTag == _serverStore.NodeTag || backupStatus.NodeTag == null)
                {
                    // the backup will run now
                    nextBackupTimeSpan = TimeSpan.Zero;
                    nextBackupTimeLocal = nowLocalTime;
                }
                else
                {
                    // overdue backup from other node
                    nextBackupTimeSpan = TimeSpan.FromMinutes(1);
                    nextBackupTimeLocal = nowLocalTime + nextBackupTimeSpan;
                }
            }
            else
            {
                nextBackupTimeSpan = timeSpan;
            }

            return new NextBackup
            {
                TimeSpan = nextBackupTimeSpan,
                DateTime = nextBackupTimeLocal.ToUniversalTime(),
                IsFull = isFullBackup,
                TaskId = configuration.TaskId
            };
        }

        private bool IsFullBackup(PeriodicBackupStatus backupStatus,
            PeriodicBackupConfiguration configuration,
            DateTime? nextFullBackup, DateTime? nextIncrementalBackup, string responsibleNodeTag)
        {
            if (backupStatus.LastFullBackup == null ||
                backupStatus.NodeTag != responsibleNodeTag ||
                backupStatus.BackupType != configuration.BackupType ||
                backupStatus.LastEtag == null)
            {
                // Reasons to start a new full backup:
                // 1. there is no previous full backup, we are going to create one now
                // 2. the node which is responsible for the backup was replaced
                // 3. the backup type changed (e.g. from backup to snapshot)
                // 4. last etag wasn't updated

                return true;
            }

            // 1. there is a full backup setup but the next incremental backup wasn't setup
            // 2. there is a full backup setup and the next full backup is before the incremental one
            return nextFullBackup != null &&
                   (nextIncrementalBackup == null || nextFullBackup <= nextIncrementalBackup);
        }

        private static bool IsFullBackupOrSnapshot(string filePath)
        {
            var extension = Path.GetExtension(filePath);
            return Constants.Documents.PeriodicBackup.FullBackupExtension.Equals(extension, StringComparison.OrdinalIgnoreCase) ||
                   Constants.Documents.PeriodicBackup.SnapshotExtension.Equals(extension, StringComparison.OrdinalIgnoreCase) ||
                   Constants.Documents.PeriodicBackup.EncryptedFullBackupExtension.Equals(extension, StringComparison.OrdinalIgnoreCase) ||
                   Constants.Documents.PeriodicBackup.EncryptedSnapshotExtension.Equals(extension, StringComparison.OrdinalIgnoreCase);
        }

        private static DateTime GetNextBackupDateTime(DateTime? nextFullBackup, DateTime? nextIncrementalBackup)
        {
            Debug.Assert(nextFullBackup != null || nextIncrementalBackup != null);

            if (nextFullBackup == null)
                return nextIncrementalBackup.Value;

            if (nextIncrementalBackup == null)
                return nextFullBackup.Value;

            var nextBackup = nextFullBackup <= nextIncrementalBackup ? nextFullBackup.Value : nextIncrementalBackup.Value;
            return nextBackup;
        }

        private DateTime? GetNextBackupOccurrenceLocal(string backupFrequency,
            DateTime lastBackupUtc, PeriodicBackupConfiguration configuration, bool skipErrorLog)
        {
            if (string.IsNullOrWhiteSpace(backupFrequency))
                return null;

            try
            {
                var backupParser = CrontabSchedule.Parse(backupFrequency);
                return backupParser.GetNextOccurrence(lastBackupUtc.ToLocalTime());
            }
            catch (Exception e)
            {
                if (skipErrorLog == false)
                {
                    var message = "Couldn't parse periodic backup " +
                                  $"frequency {backupFrequency}, task id: {configuration.TaskId}";
                    if (string.IsNullOrWhiteSpace(configuration.Name) == false)
                        message += $", backup name: {configuration.Name}";

                    message += $", error: {e.Message}";

                    if (_logger.IsOperationsEnabled)
                        _logger.Operations(message);

                    _database.NotificationCenter.Add(AlertRaised.Create(
                        _database.Name,
                        "Backup frequency parsing error",
                        message,
                        AlertType.PeriodicBackup,
                        NotificationSeverity.Error,
                        details: new ExceptionDetails(e)));
                }

                return null;
            }
        }

        internal void TimerCallback(object backupTaskDetails)
        {
            try
            {
                var backupDetails = (NextBackup)backupTaskDetails;

                if (_cancellationToken.IsCancellationRequested)
                {
                    if (_logger.IsOperationsEnabled)
                    {
                        var type = backupDetails.IsFull ? "full" : "incremental";
                        _logger.Operations($"Canceling the {type} backup task '{backupDetails.TaskId}' after the {nameof(TimerCallback)}.");
                    }

                    return;
                }

                if (ShouldRunBackupAfterTimerCallbackAndRescheduleIfNeeded(backupDetails, out PeriodicBackup periodicBackup) == false)
                    return;

                StartBackupTaskAndRescheduleIfNeeded(periodicBackup, backupDetails);
            }
            catch (Exception e)
            {
                _logger.Operations("Error during timer callback", e);
            }
        }

        internal void LongPeriodTimerCallback(object backupTaskDetails)
        {
            try
            {
                var backupDetails = (NextBackup)backupTaskDetails;

                if (_cancellationToken.IsCancellationRequested)
                {
                    if (_logger.IsOperationsEnabled)
                    {
                        var type = backupDetails.IsFull ? "full" : "incremental";
                        _logger.Operations($"Canceling the {type} backup task '{backupDetails.TaskId}' after the {nameof(LongPeriodTimerCallback)}.");
                    }
                    return;
                }

                if (ShouldRunBackupAfterTimerCallbackAndRescheduleIfNeeded(backupDetails, out PeriodicBackup periodicBackup) == false)
                    return;

                var remainingInterval = backupDetails.TimeSpan - MaxTimerTimeout;
                if (remainingInterval.TotalMilliseconds <= 0)
                {
                    StartBackupTaskAndRescheduleIfNeeded(periodicBackup, backupDetails);
                    return;
                }

                periodicBackup.UpdateTimer(GetNextBackupDetails(periodicBackup.Configuration, periodicBackup.BackupStatus, _serverStore.NodeTag), lockTaken: false);
            }
            catch (Exception e)
            {
                _logger.Operations("Error during long timer callback", e);
            }
        }

        private void StartBackupTaskAndRescheduleIfNeeded(PeriodicBackup periodicBackup, NextBackup currentBackup)
        {
            try
            {
                CreateBackupTask(periodicBackup, currentBackup.IsFull, currentBackup.DateTime);
            }
            catch (BackupDelayException e)
            {
                if (_logger.IsOperationsEnabled)
                    _logger.Operations($"Backup task will be retried in {(int)e.DelayPeriod.TotalSeconds} seconds, Reason: {e.Message}");

                // we'll retry in one minute
                var backupTaskDetails = new NextBackup
                {
                    IsFull = currentBackup.IsFull,
                    TaskId = periodicBackup.Configuration.TaskId,
                    DateTime = DateTime.UtcNow.Add(e.DelayPeriod),
                    TimeSpan = e.DelayPeriod
                };

                periodicBackup.UpdateTimer(backupTaskDetails, lockTaken: false);
            }
        }

        public string WhoseTaskIsIt(long taskId)
        {
            if (_periodicBackups.TryGetValue(taskId, out var periodicBackup) == false)
            {
                throw new InvalidOperationException($"Backup task id: {taskId} doesn't exist");
            }

            if (periodicBackup.Configuration.Disabled)
            {
                throw new InvalidOperationException($"Backup task id: {taskId} is disabled");
            }

            if (periodicBackup.Configuration.HasBackup() == false)
            {
                throw new InvalidOperationException($"All backup destinations are disabled for backup task id: {taskId}");
            }

            var topology = _serverStore.LoadDatabaseTopology(_database.Name);
            var backupStatus = GetBackupStatus(taskId);
            return _database.WhoseTaskIsIt(topology, periodicBackup.Configuration, backupStatus, keepTaskOnOriginalMemberNode: true);
        }

        public long StartBackupTask(long taskId, bool isFullBackup)
        {
            if (_periodicBackups.TryGetValue(taskId, out var periodicBackup) == false)
            {
                throw new InvalidOperationException($"Backup task id: {taskId} doesn't exist");
            }

            return CreateBackupTask(periodicBackup, isFullBackup, SystemTime.UtcNow);
        }

        public DateTime? GetWakeDatabaseTimeUtc(string databaseName)
        {
            if (_periodicBackups.Count == 0)
                return null;

            long lastEtag;

            using (_database.DocumentsStorage.ContextPool.AllocateOperationContext(out DocumentsOperationContext context))
            using (var tx = context.OpenReadTransaction())
            {
                lastEtag = DocumentsStorage.ReadLastEtag(tx.InnerTransaction);
            }

            DateTime? wakeupDatabase = null;
            using (_serverStore.ContextPool.AllocateOperationContext(out TransactionOperationContext context))
            using (context.OpenReadTransaction())
            {
                foreach (var backup in _periodicBackups)
                {
                    var nextBackup = GetNextWakeupTimeLocal(databaseName, lastEtag, backup.Value.Configuration, context);
                    if (nextBackup == null)
                        continue;

                    if (wakeupDatabase == null)
                    {
                        // first time
                        wakeupDatabase = nextBackup;
                    }
                    else if (nextBackup < wakeupDatabase)
                    {
                        // next backup is earlier than the current one
                        wakeupDatabase = nextBackup.Value;
                    }
                }
            }

            return wakeupDatabase?.ToUniversalTime();
        }

        private long CreateBackupTask(PeriodicBackup periodicBackup, bool isFullBackup, DateTime startTimeInUtc)
        {
            using (periodicBackup.UpdateBackupTask())
            {
                if (periodicBackup.Disposed)
                    throw new InvalidOperationException("Backup task was already disposed");

                var runningTask = periodicBackup.RunningTask;
                if (runningTask != null)
                {
                    if (_logger.IsOperationsEnabled)
                        _logger.Operations($"Could not start backup task '{periodicBackup.Configuration.TaskId}' because there is already a running backup '{runningTask.Id}'");

                    return runningTask.Id;
                }

                CheckServerHealthBeforeBackup(_serverStore, periodicBackup.Configuration.Name);
                _serverStore.ConcurrentBackupsCounter.StartBackup(periodicBackup.Configuration.Name, _logger);

                var tcs = new TaskCompletionSource<IOperationResult>(TaskCreationOptions.RunContinuationsAsynchronously);

                try
                {
                    var backupStatus = periodicBackup.BackupStatus = GetBackupStatus(periodicBackup.Configuration.TaskId, periodicBackup.BackupStatus);
                    var backupToLocalFolder = BackupConfiguration.CanBackupUsing(periodicBackup.Configuration.LocalSettings);

                    // check if we need to do a new full backup
                    if (backupStatus.LastFullBackup == null || // no full backup was previously performed
                        backupStatus.NodeTag != _serverStore.NodeTag || // last backup was performed by a different node
                        backupStatus.BackupType != periodicBackup.Configuration.BackupType || // backup type has changed
                        backupStatus.LastEtag == null || // last document etag wasn't updated
                        backupToLocalFolder && BackupTask.DirectoryContainsBackupFiles(backupStatus.LocalBackup.BackupDirectory, IsFullBackupOrSnapshot) == false)
                        // the local folder already includes a full backup or snapshot
                    {
                        isFullBackup = true;
                    }

                    var operationId = _database.Operations.GetNextOperationId();
                    var backupTypeText = GetBackupTypeText(isFullBackup, periodicBackup.Configuration.BackupType);

                    periodicBackup.StartTimeInUtc = startTimeInUtc;

                    var backupParameters = new BackupParameters
                    {
                        RetentionPolicy = periodicBackup.Configuration.RetentionPolicy,
                        StartTimeUtc = periodicBackup.StartTimeInUtc,
                        BackupStatus = periodicBackup.BackupStatus,
                        IsOneTimeBackup = false,
                        IsFullBackup = isFullBackup,
                        BackupToLocalFolder = backupToLocalFolder,
                        TempBackupPath = _tempBackupPath,
                        OperationId = operationId,
                        Name = periodicBackup.Configuration.Name
                    };

                    var backupTask = new BackupTask(_database, backupParameters, periodicBackup.Configuration, _logger, _forTestingPurposes);
                    periodicBackup.CancelToken = backupTask.TaskCancelToken;

                    periodicBackup.RunningTask = new PeriodicBackup.RunningBackupTask
                    {
                        Id = operationId,
                        Task = tcs.Task
                    };

                    var task = _database.Operations.AddOperation(
                        null,
                        $"{backupTypeText} backup task: '{periodicBackup.Configuration.Name}'. Database: '{_database.Name}'",
                        Operations.Operations.OperationType.DatabaseBackup,
                        taskFactory: onProgress => StartBackupThread(periodicBackup, backupTask, tcs, onProgress),
                        id: operationId,
                        token: backupTask.TaskCancelToken);

                    task.ContinueWith(_ => backupTask.TaskCancelToken.Dispose());

                    return operationId;
                }
                catch (Exception e)
                {
                    // we failed to START the backup, need to update the status anyway
                    // in order to reschedule the next full/incremental backup
                    tcs.TrySetException(e);
                    periodicBackup.BackupStatus.Version++;
                    periodicBackup.BackupStatus.Error = new Error
                    {
                        Exception = e.ToString(),
                        At = DateTime.UtcNow
                    };

                    if (isFullBackup)
                        periodicBackup.BackupStatus.LastFullBackupInternal = startTimeInUtc;
                    else
                        periodicBackup.BackupStatus.LastIncrementalBackupInternal = startTimeInUtc;

                    BackupTask.SaveBackupStatus(periodicBackup.BackupStatus, _database, _logger);

                    var message = $"Failed to start the backup task: '{periodicBackup.Configuration.Name}'";
                    if (_logger.IsOperationsEnabled)
                        _logger.Operations(message, e);

                    ScheduleNextBackup(periodicBackup, elapsed: null, lockTaken: true);

                    _database.NotificationCenter.Add(AlertRaised.Create(
                        _database.Name,
                        message,
                        "The next backup will be rescheduled",
                        AlertType.PeriodicBackup,
                        NotificationSeverity.Error,
                        details: new ExceptionDetails(e)));

                    throw;
                }
            }
        }

        internal static void CheckServerHealthBeforeBackup(ServerStore serverStore, string name)
        {
            if (serverStore.Server.CpuCreditsBalance.BackgroundTasksAlertRaised.IsRaised())
            {
                throw new BackupDelayException($"Failed to start Backup Task: '{name}'. The task cannot run because the CPU credits allocated to this machine are nearing exhaustion.")
                {
                    DelayPeriod = serverStore.Configuration.Server.CpuCreditsExhaustionBackupDelay.AsTimeSpan
                };
            }

            if (LowMemoryNotification.Instance.LowMemoryState)
            {
                throw new BackupDelayException($"Failed to start Backup Task: '{name}'. The task cannot run because the server is in low memory state.")
                {
                    DelayPeriod = serverStore.Configuration.Backup.LowMemoryBackupDelay.AsTimeSpan
                };
            }

            if (LowMemoryNotification.Instance.DirtyMemoryState.IsHighDirty)
            {
                throw new BackupDelayException($"Failed to start Backup Task: '{name}'. The task cannot run because the server is in high dirty memory state.")
                {
                    DelayPeriod = serverStore.Configuration.Backup.LowMemoryBackupDelay.AsTimeSpan
                };
            }
        }

        private Task<IOperationResult> StartBackupThread(PeriodicBackup periodicBackup, BackupTask backupTask, TaskCompletionSource<IOperationResult> tcs, Action<IOperationProgress> onProgress)
        {
            PoolOfThreads.GlobalRavenThreadPool.LongRunning(x => RunBackupThread(periodicBackup, backupTask, tcs, onProgress), null, $"Backup task {periodicBackup.Configuration.Name} for database '{_database.Name}'");
            return tcs.Task;
        }

        private void RunBackupThread(PeriodicBackup periodicBackup, BackupTask backupTask, TaskCompletionSource<IOperationResult> tcs, Action<IOperationProgress> onProgress)
        {
            BackupResult backupResult = null;
            var runningBackupStatus = new PeriodicBackupStatus
            {
                TaskId = periodicBackup.Configuration.TaskId,
                BackupType = periodicBackup.Configuration.BackupType,
                LastEtag = periodicBackup.BackupStatus.LastEtag,
                LastRaftIndex = periodicBackup.BackupStatus.LastRaftIndex,
                LastFullBackup = periodicBackup.BackupStatus.LastFullBackup,
                LastIncrementalBackup = periodicBackup.BackupStatus.LastIncrementalBackup,
                LastFullBackupInternal = periodicBackup.BackupStatus.LastFullBackupInternal,
                LastIncrementalBackupInternal = periodicBackup.BackupStatus.LastIncrementalBackupInternal,
                IsFull = backupTask._isFullBackup,
                LocalBackup = periodicBackup.BackupStatus.LocalBackup,
                LastOperationId = periodicBackup.BackupStatus.LastOperationId,
                FolderName = periodicBackup.BackupStatus.FolderName,
                LastDatabaseChangeVector = periodicBackup.BackupStatus.LastDatabaseChangeVector
            };

            periodicBackup.RunningBackupStatus = runningBackupStatus;

            try
            {
                Thread.CurrentThread.Priority = ThreadPriority.BelowNormal;
                NativeMemory.EnsureRegistered();

                using (_database.PreventFromUnloading())
                {
                    backupResult = (BackupResult)backupTask.RunPeriodicBackup(onProgress, ref runningBackupStatus);
                    tcs.SetResult(backupResult);
                }
            }
            catch (OperationCanceledException oce)
            {
                if (_logger.IsOperationsEnabled)
                    _logger.Operations($"Canceled the backup thread: '{periodicBackup.Configuration.Name}'", oce);

                tcs.SetCanceled();
            }
            catch (Exception e)
            {
                if (_logger.IsOperationsEnabled)
                    _logger.Operations($"Failed to run the backup thread: '{periodicBackup.Configuration.Name}'", e);

                tcs.SetException(e);
            }
            finally
            {
                periodicBackup.BackupStatus = runningBackupStatus;
                ScheduleNextBackup(periodicBackup, backupResult?.Elapsed, lockTaken: false);
            }
        }

        private void ScheduleNextBackup(PeriodicBackup periodicBackup, TimeSpan? elapsed, bool lockTaken)
        {
            try
            {
                _serverStore.ConcurrentBackupsCounter.FinishBackup(periodicBackup.Configuration.Name, periodicBackup.RunningBackupStatus, elapsed, _logger);

                periodicBackup.RunningTask = null;
                periodicBackup.CancelToken = null;
                periodicBackup.RunningBackupStatus = null;

                if (periodicBackup.HasScheduledBackup() && _cancellationToken.IsCancellationRequested == false)
                    periodicBackup.UpdateTimer(GetNextBackupDetails(periodicBackup.Configuration, periodicBackup.BackupStatus, _serverStore.NodeTag), lockTaken, discardIfDisabled: true);
            }
            catch (Exception e)
            {
                var message = $"Failed to schedule next backup for task: '{periodicBackup.Configuration.Name}'";
                if (_logger.IsOperationsEnabled)
                    _logger.Operations(message, e);

                _database.NotificationCenter.Add(AlertRaised.Create(
                    _database.Name,
                    "Couldn't schedule next backup",
                    message,
                    AlertType.PeriodicBackup,
                    NotificationSeverity.Warning,
                    details: new ExceptionDetails(e)));
            }
        }

        private static string GetBackupTypeText(bool isFullBackup, BackupType backupType)
        {
            if (backupType == BackupType.Backup)
            {
                return isFullBackup ? "Full" : "Incremental";
            }

            return isFullBackup ? "Snapshot" : "Incremental Snapshot";
        }

        private bool ShouldRunBackupAfterTimerCallbackAndRescheduleIfNeeded(NextBackup backupInfo, out PeriodicBackup periodicBackup)
        {
            if (_periodicBackups.TryGetValue(backupInfo.TaskId, out periodicBackup) == false)
            {
                if (_logger.IsOperationsEnabled)
                    _logger.Operations($"Backup {backupInfo.TaskId}, doesn't exist anymore");

                // periodic backup doesn't exist anymore
                return false;
            }

            DatabaseTopology topology;
            using (_serverStore.ContextPool.AllocateOperationContext(out TransactionOperationContext context))
            using (context.OpenReadTransaction())
            using (var rawRecord = _serverStore.Cluster.ReadRawDatabaseRecord(context, _database.Name))
            {
                if (rawRecord == null)
                {
                    if (_logger.IsOperationsEnabled)
                        _logger.Operations($"Couldn't run backup task '{backupInfo.TaskId}' because database '{_database.Name}' record is null.");

                    return false;
                }

                topology = rawRecord.Topology;
            }

            var taskStatus = GetTaskStatus(topology, periodicBackup.Configuration);
            if (_forTestingPurposes != null)
            {
                if (_forTestingPurposes.SimulateClusterDownStatus)
                {
                    taskStatus = TaskStatus.ClusterDown;
                    _forTestingPurposes.ClusterDownStatusSimulated = true;
                }
                else if (_forTestingPurposes.SimulateActiveByOtherNodeStatus)
                {
                    taskStatus = TaskStatus.ActiveByOtherNode;
                }
            }

            string msg;
            switch (taskStatus)
            {
                case TaskStatus.ActiveByCurrentNode:
                    msg = $"Backup {backupInfo.TaskId}, current status is {taskStatus}, the backup will be executed on current node.";
                    break;
                case TaskStatus.ClusterDown:
                    msg = $"Backup {backupInfo.TaskId}, current status is {taskStatus}, the backup will be rescheduled on current node.";
                    var status = GetBackupStatus(backupInfo.TaskId, periodicBackup.BackupStatus);
                    periodicBackup.UpdateTimer(GetNextBackupDetails(periodicBackup.Configuration, status, _serverStore.NodeTag), lockTaken: false);
                    break;
                default:
                    msg = $"Backup {backupInfo.TaskId}, current status is {taskStatus}, the backup will be canceled on current node.";
                    periodicBackup.DisableFutureBackups();
                    break;
            }

            if (_logger.IsOperationsEnabled)
                _logger.Operations(msg);

            return taskStatus == TaskStatus.ActiveByCurrentNode;
        }

        public PeriodicBackupStatus GetBackupStatus(long taskId)
        {
            PeriodicBackupStatus inMemoryBackupStatus = null;
            if (_periodicBackups.TryGetValue(taskId, out PeriodicBackup periodicBackup))
                inMemoryBackupStatus = periodicBackup.BackupStatus;

            return GetBackupStatus(taskId, inMemoryBackupStatus);
        }

        private PeriodicBackupStatus GetBackupStatus(long taskId, PeriodicBackupStatus inMemoryBackupStatus)
        {
            var backupStatus = GetBackupStatusFromCluster(_serverStore, _database.Name, taskId);
            return ComparePeriodicBackupStatus(taskId, backupStatus, inMemoryBackupStatus);
        }

        private static PeriodicBackupStatus ComparePeriodicBackupStatus(long taskId, PeriodicBackupStatus backupStatus, PeriodicBackupStatus inMemoryBackupStatus)
        {
            if (backupStatus == null)
            {
                backupStatus = inMemoryBackupStatus ?? new PeriodicBackupStatus {TaskId = taskId};
            }
            else if (inMemoryBackupStatus?.Version > backupStatus.Version && inMemoryBackupStatus.NodeTag == backupStatus.NodeTag)
            {
                // the in memory backup status is more updated
                // and is of the same node (current one)
                backupStatus = inMemoryBackupStatus;
            }

            return backupStatus;
        }

        private static PeriodicBackupStatus GetBackupStatusFromCluster(ServerStore serverStore, string databaseName, long taskId)
        {
            using (serverStore.ContextPool.AllocateOperationContext(out TransactionOperationContext context))
            using (context.OpenReadTransaction())
            {
                return GetBackupStatusFromCluster(serverStore, context, databaseName, taskId);
            }
        }

        internal static PeriodicBackupStatus GetBackupStatusFromCluster(ServerStore serverStore, TransactionOperationContext context, string databaseName, long taskId)
        {
            var statusBlittable = serverStore.Cluster.Read(context, PeriodicBackupStatus.GenerateItemName(databaseName, taskId));

            if (statusBlittable == null)
                return null;

            var periodicBackupStatusJson = JsonDeserializationClient.PeriodicBackupStatus(statusBlittable);
            return periodicBackupStatusJson;
        }

        private long GetMinLastEtag()
        {
            var min = long.MaxValue;

            using (_serverStore.ContextPool.AllocateOperationContext(out TransactionOperationContext context))
            using (context.OpenReadTransaction())
            {
                var record = _serverStore.Cluster.ReadRawDatabaseRecord(context, _database.Name);
                foreach (var taskId in record.PeriodicBackupsTaskIds)
                {
                    var config = record.GetPeriodicBackupConfiguration(taskId);
                    if (config.IncrementalBackupFrequency == null)
                    {
                        // if there is no status for this, we don't need to take into account tombstones
                         continue; // if the backup is always full, we don't need to take into account the tombstones, since we never back them up.
                    }
                    var status = GetBackupStatusFromCluster(_serverStore, context, _database.Name, taskId);
                    if (status == null)
                    {
                        // if there is no status for this, we don't need to take into account tombstones
                        return 0; // cannot delete the tombstones until we've done a full backup
                    }
                    var etag = ChangeVectorUtils.GetEtagById(status.LastDatabaseChangeVector, _database.DbBase64Id);
                    min = Math.Min(etag, min);
                }

                return min;
            }
        }

        public void UpdateConfigurations(DatabaseRecord databaseRecord)
        {
            if (_disposed)
                return;

            if (databaseRecord.PeriodicBackups == null)
            {
                foreach (var periodicBackup in _periodicBackups)
                {
                    periodicBackup.Value.Dispose();
                }
                _periodicBackups.Clear();
                return;
            }

            var allBackupTaskIds = new List<long>();
            foreach (var periodicBackupConfiguration in databaseRecord.PeriodicBackups)
            {
                var newBackupTaskId = periodicBackupConfiguration.TaskId;
                allBackupTaskIds.Add(newBackupTaskId);

                var taskState = GetTaskStatus(databaseRecord.Topology, periodicBackupConfiguration);

                UpdatePeriodicBackup(newBackupTaskId, periodicBackupConfiguration, taskState);
            }

            var deletedBackupTaskIds = _periodicBackups.Keys.Except(allBackupTaskIds).ToList();
            foreach (var deletedBackupId in deletedBackupTaskIds)
            {
                if (_periodicBackups.TryRemove(deletedBackupId, out var deletedBackup) == false)
                    continue;

                // stopping any future backups
                // currently running backups will continue to run
                deletedBackup.Dispose();
            }
        }

        private void UpdatePeriodicBackup(long taskId,
            PeriodicBackupConfiguration newConfiguration,
            TaskStatus taskState)
        {
            Debug.Assert(taskId == newConfiguration.TaskId);

            if (_periodicBackups.TryGetValue(taskId, out var existingBackupState) == false)
            {
                var newPeriodicBackup = new PeriodicBackup(periodicBackupRunner: this, _inactiveRunningPeriodicBackupsTasks, _logger)
                {
                    Configuration = newConfiguration
                };

                var periodicBackup = _periodicBackups.GetOrAdd(taskId, newPeriodicBackup);
                if (periodicBackup != newPeriodicBackup)
                {
                    newPeriodicBackup.Dispose();
                }

                if (taskState == TaskStatus.ActiveByCurrentNode)
                {
                    if (_logger.IsOperationsEnabled)
                        _logger.Operations($"New backup task '{taskId}' state is '{taskState}', will arrange a new backup timer.");

                    var backupStatus = GetBackupStatus(taskId, inMemoryBackupStatus: null);
                    periodicBackup.UpdateTimer(GetNextBackupDetails(newConfiguration, backupStatus, _serverStore.NodeTag), lockTaken: false);
                }

                return;
            }

            var previousConfiguration = existingBackupState.Configuration;
            existingBackupState.Configuration = newConfiguration;

            switch (taskState)
            {
                case TaskStatus.Disabled:
                case TaskStatus.ActiveByOtherNode:
                    // the task is disabled or this node isn't responsible for the backup task
                    existingBackupState.DisableFutureBackups();

                    if (_logger.IsOperationsEnabled)
                        _logger.Operations($"Backup task '{taskId}' state is '{taskState}', will cancel the timer for it.");

                    return;
                case TaskStatus.ClusterDown:
                    // this node cannot connect to cluster, the task will continue on this node
                    if (_logger.IsOperationsEnabled)
                        _logger.Operations($"Backup task '{taskId}' state is '{taskState}', will continue to execute by the current node '{_database.ServerStore.NodeTag}'.");

                    return;
                case TaskStatus.ActiveByCurrentNode:
                    // a backup is already running, the next one will be re-scheduled by the backup task if needed
                    if (existingBackupState.RunningTask != null)
                    {
                        if (_logger.IsOperationsEnabled)
                            _logger.Operations($"Backup task '{taskId}' state is '{taskState}', and currently are being executed.");

                        return;
                    }

                    // backup frequency hasn't changed, and we have a scheduled backup
                    if (previousConfiguration.HasBackupFrequencyChanged(newConfiguration) == false && existingBackupState.HasScheduledBackup())
                    {
                        if (_logger.IsOperationsEnabled)
                            _logger.Operations($"Backup task '{taskId}' state is '{taskState}', the task doesn't have frequency changes and has scheduled backup, will continue to execute by the current node '{_database.ServerStore.NodeTag}'.");

                        return;
                    }

                    if (_logger.IsOperationsEnabled)
                        _logger.Operations($"Backup task '{taskId}' state is '{taskState}', the task has frequency changes or doesn't have scheduled backup, the timer will be rearranged and the task will be executed by current node '{_database.ServerStore.NodeTag}'.");

<<<<<<< HEAD

                    existingBackupState.UpdateTimer(GetTimer(newConfiguration, backupStatus), lockTaken: false);
=======
                    var backupStatus = GetBackupStatus(taskId, inMemoryBackupStatus: null);
                    existingBackupState.UpdateTimer(GetNextBackupDetails(newConfiguration, backupStatus, _serverStore.NodeTag), lockTaken: false);
>>>>>>> 6d30ef40
                    return;
                default:
                    throw new ArgumentOutOfRangeException(nameof(taskState), taskState, null);
            }
        }

        private enum TaskStatus
        {
            Disabled,
            ActiveByCurrentNode,
            ActiveByOtherNode,
            ClusterDown
        }

        private TaskStatus GetTaskStatus(DatabaseTopology topology, PeriodicBackupConfiguration configuration, bool disableLog = false)
        {
            if (configuration.Disabled)
                return TaskStatus.Disabled;

            if (configuration.HasBackup() == false)
            {
                if (disableLog == false)
                {
                    var message = $"All backup destinations are disabled for backup task id: {configuration.TaskId}";
                    _database.NotificationCenter.Add(AlertRaised.Create(
                        _database.Name,
                        "Periodic Backup",
                        message,
                        AlertType.PeriodicBackup,
                        NotificationSeverity.Info));
                }

                return TaskStatus.Disabled;
            }

            var backupStatus = GetBackupStatus(configuration.TaskId);
            var whoseTaskIsIt = _database.WhoseTaskIsIt(topology, configuration, backupStatus, keepTaskOnOriginalMemberNode: true);
            if (whoseTaskIsIt == null)
                return TaskStatus.ClusterDown;

            if (whoseTaskIsIt == _serverStore.NodeTag)
                return TaskStatus.ActiveByCurrentNode;

            if (disableLog == false && _logger.IsInfoEnabled)
                _logger.Info($"Backup job is skipped at {SystemTime.UtcNow}, because it is managed " +
                             $"by '{whoseTaskIsIt}' node and not the current node ({_serverStore.NodeTag})");

            return TaskStatus.ActiveByOtherNode;
        }

        private void WaitForTaskCompletion(Task task)
        {
            try
            {
                task?.Wait();
            }
            catch (ObjectDisposedException)
            {
                // shutting down, probably
            }
            catch (AggregateException e) when (e.InnerException is OperationCanceledException)
            {
                // shutting down
            }
            catch (Exception e)
            {
                if (_logger.IsOperationsEnabled)
                    _logger.Operations("Error when disposing periodic backup runner task", e);
            }
        }

        public void Dispose()
        {
            if (_disposed)
                return;

            lock (this)
            {
                if (_disposed)
                    return;

                _disposed = true;
                _database.TombstoneCleaner.Unsubscribe(this);

                using (_cancellationToken)
                {
                    _cancellationToken.Cancel();

                    foreach (var periodicBackup in _periodicBackups)
                    {
                        periodicBackup.Value.Dispose();
                    }

                    foreach (var inactiveTask in _inactiveRunningPeriodicBackupsTasks)
                    {
                        WaitForTaskCompletion(inactiveTask);
                    }
                }

                if (_tempBackupPath != null)
                    IOExtensions.DeleteDirectory(_tempBackupPath.FullPath);
            }
        }

        public bool HasRunningBackups()
        {
            foreach (var periodicBackup in _periodicBackups)
            {
                var runningTask = periodicBackup.Value.RunningTask;
                if (runningTask != null &&
                    runningTask.Task.IsCompleted == false)
                    return true;
            }

            return false;
        }

        public BackupInfo GetBackupInfo()
        {
            using (_serverStore.ContextPool.AllocateOperationContext(out TransactionOperationContext context))
            using (context.OpenReadTransaction())
            {
                return GetBackupInfoInternal(context);
            }
        }

        public BackupInfo GetBackupInfo(TransactionOperationContext context)
        {
            return GetBackupInfoInternal(context);
        }

        private BackupInfo GetBackupInfoInternal(TransactionOperationContext context)
        {
            var oneTimeBackupStatus = GetBackupStatusFromCluster(_serverStore, context, _database.Name, taskId: 0L);

            if (_periodicBackups.Count == 0 && oneTimeBackupStatus == null)
                return null;

            var lastBackup = 0L;
            PeriodicBackupStatus lastBackupStatus = null;
            var intervalUntilNextBackupInSec = long.MaxValue;
            if (oneTimeBackupStatus?.LastFullBackup != null && oneTimeBackupStatus.LastFullBackup.Value.Ticks > lastBackup)
            {
                lastBackup = oneTimeBackupStatus.LastFullBackup.Value.Ticks;
                lastBackupStatus = oneTimeBackupStatus;
            }

            foreach (var periodicBackup in _periodicBackups)
            {
                var status = ComparePeriodicBackupStatus(periodicBackup.Value.Configuration.TaskId,
                    backupStatus: GetBackupStatusFromCluster(_serverStore, context, _database.Name, periodicBackup.Value.Configuration.TaskId),
                    inMemoryBackupStatus: periodicBackup.Value.BackupStatus);

                if (status.LastFullBackup != null && status.LastFullBackup.Value.Ticks > lastBackup)
                {
                    lastBackup = status.LastFullBackup.Value.Ticks;
                    lastBackupStatus = status;
                }

                if (status.LastIncrementalBackup != null && status.LastIncrementalBackup.Value.Ticks > lastBackup)
                {
                    lastBackup = status.LastIncrementalBackup.Value.Ticks;
                    lastBackupStatus = status;
                }

                var nextBackup = GetNextBackupDetails(periodicBackup.Value.Configuration, status, _serverStore.NodeTag, skipErrorLog: true);
                if (nextBackup == null)
                    continue;

                if (nextBackup.TimeSpan.Ticks < intervalUntilNextBackupInSec)
                    intervalUntilNextBackupInSec = nextBackup.TimeSpan.Ticks;
            }

            return new BackupInfo
            {
                LastBackup = lastBackup == 0L ? (DateTime?)null : new DateTime(lastBackup),
                IntervalUntilNextBackupInSec = intervalUntilNextBackupInSec == long.MaxValue ? 0 : new TimeSpan(intervalUntilNextBackupInSec).TotalSeconds,
                BackupTaskType = lastBackupStatus?.TaskId == 0 ? BackupTaskType.OneTime : BackupTaskType.Periodic,
                Destinations = AddDestinations(lastBackupStatus)
            };

            static List<string> AddDestinations(PeriodicBackupStatus backupStatus)
            {
                if (backupStatus == null)
                    return null;

                var destinations = new List<string>();
                if (backupStatus.UploadToAzure?.Skipped == false)
                    destinations.Add(nameof(BackupConfiguration.BackupDestination.Azure));
                if (backupStatus.UploadToGlacier?.Skipped == false)
                    destinations.Add(nameof(BackupConfiguration.BackupDestination.AmazonGlacier));
                if (backupStatus.UploadToFtp?.Skipped == false)
                    destinations.Add(nameof(BackupConfiguration.BackupDestination.FTP));
                if (backupStatus.UploadToGoogleCloud?.Skipped == false)
                    destinations.Add(nameof(BackupConfiguration.BackupDestination.GoogleCloud));
                if (backupStatus.UploadToS3?.Skipped == false)
                    destinations.Add(nameof(BackupConfiguration.BackupDestination.AmazonS3));
                if (backupStatus.LocalBackup?.TempFolderUsed == false)
                    destinations.Add(nameof(BackupConfiguration.BackupDestination.Local));
                if (destinations.Count == 0)
                    destinations.Add(nameof(BackupConfiguration.BackupDestination.None));

                return destinations;
            }
        }

        public RunningBackup OnGoingBackup(long taskId)
        {
            if (_periodicBackups.TryGetValue(taskId, out var periodicBackup) == false)
                return null;

            var runningTask = periodicBackup.RunningTask;
            if (runningTask == null)
                return null;

            return new RunningBackup
            {
                StartTime = periodicBackup.StartTimeInUtc,
                IsFull = periodicBackup.RunningBackupStatus?.IsFull ?? false,
                RunningBackupTaskId = runningTask.Id
            };
        }

        public string TombstoneCleanerIdentifier => "Periodic Backup";

        public Dictionary<string, long> GetLastProcessedTombstonesPerCollection(ITombstoneAware.TombstoneType tombstoneType)
        {
            var minLastEtag = GetMinLastEtag();

            if (minLastEtag == long.MaxValue)
                return EmptyDictionary;

            return new Dictionary<string, long>
            {
                [Constants.Documents.Collections.AllDocumentsCollection] = minLastEtag,
                [Constants.TimeSeries.All] = minLastEtag
            };
        }

        internal TestingStuff _forTestingPurposes;

        internal TestingStuff ForTestingPurposesOnly()
        {
            if (_forTestingPurposes != null)
                return _forTestingPurposes;

            return _forTestingPurposes = new TestingStuff();
        }

        public class TestingStuff
        {
            internal bool SimulateClusterDownStatus;
            internal bool ClusterDownStatusSimulated;
            internal bool SimulateActiveByOtherNodeStatus;
            internal bool SimulateFailedBackup;
        }
    }
}<|MERGE_RESOLUTION|>--- conflicted
+++ resolved
@@ -693,7 +693,7 @@
 
                 if (periodicBackup.HasScheduledBackup() && _cancellationToken.IsCancellationRequested == false)
                     periodicBackup.UpdateTimer(GetNextBackupDetails(periodicBackup.Configuration, periodicBackup.BackupStatus, _serverStore.NodeTag), lockTaken, discardIfDisabled: true);
-            }
+                }
             catch (Exception e)
             {
                 var message = $"Failed to schedule next backup for task: '{periodicBackup.Configuration.Name}'";
@@ -976,13 +976,8 @@
                     if (_logger.IsOperationsEnabled)
                         _logger.Operations($"Backup task '{taskId}' state is '{taskState}', the task has frequency changes or doesn't have scheduled backup, the timer will be rearranged and the task will be executed by current node '{_database.ServerStore.NodeTag}'.");
 
-<<<<<<< HEAD
 
                     existingBackupState.UpdateTimer(GetTimer(newConfiguration, backupStatus), lockTaken: false);
-=======
-                    var backupStatus = GetBackupStatus(taskId, inMemoryBackupStatus: null);
-                    existingBackupState.UpdateTimer(GetNextBackupDetails(newConfiguration, backupStatus, _serverStore.NodeTag), lockTaken: false);
->>>>>>> 6d30ef40
                     return;
                 default:
                     throw new ArgumentOutOfRangeException(nameof(taskState), taskState, null);
