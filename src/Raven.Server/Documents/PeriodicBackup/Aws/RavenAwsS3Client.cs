--- conflicted
+++ resolved
@@ -25,7 +25,7 @@
         internal Size MinOnePartUploadSizeLimit = new Size(100, SizeUnit.Megabytes);
 
         private static readonly Size TotalBlocksSizeLimit = new Size(5, SizeUnit.Terabytes);
-
+        
         private AmazonS3Client _client;
         private readonly string _bucketName;
 
@@ -60,7 +60,7 @@
                 config.UseHttp = true;
                 config.ServiceURL = s3Settings.CustomServerUrl;
             }
-
+            
             AWSCredentials credentials;
             if (string.IsNullOrWhiteSpace(s3Settings.AwsSessionToken))
                 credentials = new BasicAWSCredentials(s3Settings.AwsAccessKey, s3Settings.AwsSecretKey);
@@ -78,7 +78,7 @@
         public void PutObject(string key, Stream stream, Dictionary<string, string> metadata)
         {
             AsyncHelpers.RunSync(() => PutObjectAsync(key, stream, metadata));
-        }
+            }
 
         public async Task PutObjectAsync(string key, Stream stream, Dictionary<string, string> metadata)
         {
@@ -94,7 +94,7 @@
                 _progress?.UploadProgress.SetTotal(streamLength);
 
                 if (streamSize > MaxUploadPutObject)
-                {
+            {
                     _progress?.UploadProgress.ChangeType(UploadType.Chunked);
 
                     var multipartRequest = new InitiateMultipartUploadRequest { Key = key, BucketName = _bucketName };
@@ -106,13 +106,13 @@
                     var partEtags = new List<PartETag>();
 
                     while (stream.Position < streamLength)
-                    {
+        {
                         var leftToUpload = streamLength - stream.Position;
                         var toUpload = Math.Min(MinOnePartUploadSizeLimit.GetValue(SizeUnit.Bytes), leftToUpload);
 
                         var uploadResponse = await _client
                             .UploadPartAsync(new UploadPartRequest
-                            {
+            {
                                 Key = key,
                                 BucketName = _bucketName,
                                 InputStream = stream,
@@ -129,11 +129,11 @@
                         new CompleteMultipartUploadRequest { UploadId = initiateResponse.UploadId, BucketName = _bucketName, Key = key, PartETags = partEtags },
                         _cancellationToken);
 
-                    return;
-                }
+                return;
+        }
 
                 var request = new PutObjectRequest
-                {
+        {
                     Key = key,
                     BucketName = _bucketName,
                     InputStream = stream,
@@ -145,16 +145,16 @@
                 await _client.PutObjectAsync(request, _cancellationToken);
             }
             catch (AmazonS3Exception e)
-            {
+        {
                 await MaybeHandleExceptionAsync(e);
 
                 throw;
-            }
+                    }
             finally
-            {
+                {
                 _progress?.UploadProgress.ChangeState(UploadState.Done);
-            }
-        }
+                    }
+                }
 
         public async Task<List<S3FileInfoDetails>> ListAllObjectsAsync(string prefix, string delimiter, bool listFolders)
         {
@@ -170,10 +170,10 @@
                 continuationToken = objects.ContinuationToken;
                 if (continuationToken == null)
                     break;
-            }
+        }
 
             return allObjects;
-        }
+                }
 
         public async Task<ListObjectsResult> ListObjectsAsync(string prefix, string delimiter, bool listFolders, bool includeFolders = false, int? take = null, string continuationToken = null, string startAfter = null)
         {
@@ -189,7 +189,7 @@
                 }, _cancellationToken);
 
                 var result = new ListObjectsResult
-                {
+        {
                     ContinuationToken = response.NextContinuationToken,
                 };
 
@@ -209,26 +209,26 @@
                 }
 
                 return result;
-            }
+                }
             catch (AmazonS3Exception e)
-            {
+                {
                 await MaybeHandleExceptionAsync(e);
 
                 throw;
-            }
-        }
+                    }
+                }
 
         public ListObjectsResult ListObjects(string prefix, string delimiter, bool listFolders, bool includeFolders = false, int? take = null, string continuationToken = null, string startAfter = null)
         {
             return AsyncHelpers.RunSync(() => ListObjectsAsync(prefix, delimiter, listFolders, includeFolders, take, continuationToken, startAfter));
-        }
+            }
 
         public async Task<RavenStorageClient.Blob> GetObjectAsync(string key)
-        {
+            {
             try
-            {
+        {
                 var response = await _client.GetObjectAsync(new GetObjectRequest
-                {
+            {
                     BucketName = _bucketName,
                     Key = key
                 }, _cancellationToken);
@@ -236,7 +236,7 @@
                 return new RavenStorageClient.Blob(response.ResponseStream, ConvertMetadata(response.Metadata), response);
             }
             catch (AmazonS3Exception e)
-            {
+                {
                 await MaybeHandleExceptionAsync(e);
 
                 throw;
@@ -253,151 +253,42 @@
             try
             {
                 await _client.DeleteObjectsAsync(new DeleteObjectsRequest
-                {
+        {
                     BucketName = _bucketName,
                     Objects = objects.Select(x => new KeyVersion
-                    {
+            {
                         Key = x
                     }).ToList()
                 }, _cancellationToken);
-            }
+                            }
             catch (AmazonS3Exception e)
-            {
+                            {
                 await MaybeHandleExceptionAsync(e);
 
                 throw;
-            }
-        }
+                    }
+                    }
 
         public void TestConnection()
-        {
+                {
             AsyncHelpers.RunSync(TestConnectionAsync);
-        }
+                    }
 
         private async Task TestConnectionAsync()
         {
             await AssertBucketLocationAsync();
 
             await AssertBucketPermissionsAsync();
-        }
+                            }
 
         public void Dispose()
-        {
-<<<<<<< HEAD
-            if (listFolders && string.IsNullOrEmpty(delimiter))
-                throw new InvalidOperationException("A response can listFolders only if you specify a delimiter.");
-
-            var url = $"{GetUrl()}/?list-type=2";
-            if (prefix != null)
-                url += $"&prefix={Uri.EscapeDataString(prefix)}";
-
-            if (delimiter != null)
-                url += $"&delimiter={delimiter}";
-
-            if (take != null)
-                url += $"&max-keys={take}";
-
-            if (continuationToken != null)
-                url += $"&continuation-token={Uri.EscapeDataString(continuationToken)}";
-
-            if (startAfter != null)
-                url += $"&start-after={Uri.EscapeDataString(startAfter)}";
-
-            var now = SystemTime.UtcNow;
-
-            var requestMessage = new HttpRequestMessage(HttpMethods.Get, url);
-            UpdateHeaders(requestMessage.Headers, now, null);
-
-            var headers = ConvertToHeaders(requestMessage.Headers);
-
-            var client = GetClient();
-            client.DefaultRequestHeaders.Authorization = CalculateAuthorizationHeaderValue(HttpMethods.Get, url, now, headers);
-
-            var response = await client.SendAsync(requestMessage, CancellationToken);
-            if (response.StatusCode == HttpStatusCode.NotFound)
-                return new ListObjectsResult();
-
-            if (response.IsSuccessStatusCode == false)
-                ThrowError(response);
-
-            await using (var responseStream = await response.Content.ReadAsStreamAsync())
-            {
-                var listBucketResult = XDocument.Load(responseStream);
-                var ns = listBucketResult.Root.Name.Namespace;
-                var result = GetResult();
-
-                var isTruncated = listBucketResult.Root.Element(ns + "IsTruncated").Value;
-
-                return new ListObjectsResult
-                {
-                    FileInfoDetails = result.ToList(),
-                    ContinuationToken = isTruncated == "true" ? listBucketResult.Root.Element(ns + "NextContinuationToken").Value : null
-                };
-
-                IEnumerable<S3FileInfoDetails> GetResult()
-                {
-                    if (listFolders)
-                    {
-                        var commonPrefixes = listBucketResult.Root.Elements(ns + "CommonPrefixes");
-                        var isFirst = true;
-                        foreach (var commonPrefix in commonPrefixes)
-                        {
-                            if (isFirst)
                             {
-                                if (commonPrefix.Value.Equals($"{prefix}/"))
-                                    continue;
-
-                                isFirst = false;
-                            }
-
-                            yield return new S3FileInfoDetails
-                            {
-                                FullPath = commonPrefix.Value
-                            };
-                        }
-
-                        yield break;
-                    }
-
-                    var contents = listBucketResult.Root.Descendants(ns + "Contents");
-                    foreach (var content in contents)
-                    {
-                        var fullPath = content.Element(ns + "Key").Value;
-                        if (includeFolders == false && fullPath.EndsWith("/", StringComparison.OrdinalIgnoreCase))
-                            continue; // folder
-
-                        if (includeFolders == false && (BackupLocationDegree(fullPath) - BackupLocationDegree(prefix)) > 2)
-                            continue; // backup not in current folder or in sub folder
-
-                        yield return new S3FileInfoDetails
-                        {
-                            FullPath = fullPath,
-                            LastModifiedAsString = content.Element(ns + "LastModified").Value
-                        };
-                    }
-                }
-
-                int BackupLocationDegree(string path)
-                {
-                    var length = path.Length;
-                    var count = 0;
-                    for (int n = length - 1; n >= 0; n--)
-                    {
-                        if (path[n] == '/')
-                            count++;
-                    }
-
-                    return count;
-                }
-            }
-=======
             _client?.Dispose();
             _client = null;
->>>>>>> 289bb3a9
-        }
+                        }
 
         private async Task AssertBucketPermissionsAsync()
-        {
+                    {
             var aclResponse = await _client.GetACLAsync(_bucketName, _cancellationToken);
             var permissions = aclResponse
                 .AccessControlList
@@ -406,22 +297,22 @@
                 .ToHashSet();
 
             if (permissions.Contains("FULL_CONTROL") == false && permissions.Contains("WRITE"))
-            {
+                        {
                 throw new InvalidOperationException(
                     $"Can't create an object in bucket '{_bucketName}', " +
                     $"when permission is set to '{string.Join(", ", permissions)}'");
-            }
-        }
+                    }
+                }
 
         private async Task AssertBucketLocationAsync()
-        {
+                {
             var bucketLocationResponse = await _client.GetBucketLocationAsync(_bucketName, _cancellationToken);
             var bucketLocation = bucketLocationResponse.Location.Value;
             if (string.IsNullOrEmpty(bucketLocation))
                 bucketLocation = "us-east-1";
 
             if (bucketLocation.Equals(Region, StringComparison.OrdinalIgnoreCase) == false)
-            {
+        {
                 throw new InvalidOperationException($"AWS location is set to '{Region}', but the bucket named: '{_bucketName}' is located in: {bucketLocation}");
             }
         }
@@ -445,12 +336,12 @@
                 metadata[key] = collection[key];
 
             return metadata;
-        }
+            }
 
         private async Task MaybeHandleExceptionAsync(AmazonS3Exception exception)
-        {
+            {
             switch (exception.StatusCode)
-            {
+                {
                 case HttpStatusCode.Moved:
                     await AssertBucketLocationAsync();
                     break;
@@ -459,5 +350,5 @@
                     break;
             }
         }
-    }
-}+            }
+        }