--- conflicted
+++ resolved
@@ -6,24 +6,13 @@
 using Raven.Server.ServerWide;
 using Raven.Server.Utils;
 using Sparrow.Utils;
+using Voron;
 
 namespace Raven.Server.Documents
 {
     public class StreamsTempFile : IDisposable
     {
         private readonly string _tempFile;
-<<<<<<< HEAD
-        private readonly FileStream _file;
-        private bool _reading;
-        private Stream _previousInstance;
-        private readonly bool _useEncryption;
-
-        public StreamsTempFile(string tempFile, bool useEncryption)
-        {
-            _tempFile = tempFile;
-            _useEncryption = useEncryption;
-            _file = SafeFileStream.Create(_tempFile, FileMode.CreateNew, FileAccess.ReadWrite, FileShare.ReadWrite, 4096, FileOptions.DeleteOnClose | FileOptions.SequentialScan);
-=======
         private readonly StorageEnvironment _environment;
         internal readonly TempFileStream _file;
         internal bool _reading;
@@ -35,7 +24,6 @@
             _environment = environment;
 
             _file = new TempFileStream(SafeFileStream.Create(_tempFile, FileMode.CreateNew, FileAccess.ReadWrite, FileShare.ReadWrite, 4096, FileOptions.DeleteOnClose | FileOptions.SequentialScan));
->>>>>>> 6f1a706a
         }
 
         public Stream StartNewStream()
@@ -44,21 +32,10 @@
                 throw new NotSupportedException("The temp file was already moved to reading mode");
 
             _previousInstance?.Flush();
-<<<<<<< HEAD
-            if (_useEncryption)
-            {
-                _previousInstance = new TempCryptoStream(_file);
-            }
-            else
-            {
-                _previousInstance = new InnerPartStream(_file, this);
-            }
-=======
             _previousInstance = _environment.Options.Encryption.IsEnabled
                 ? new InnerStream(new TempCryptoStream(_file), this)
                 : new InnerStream(new InnerPartStream(_file), this);
 
->>>>>>> 6f1a706a
             return _previousInstance;
         }
 
