﻿using System;
using System.Collections.Generic;
using System.Threading;
using System.Threading.Tasks;
using Microsoft.AspNetCore.Http;
using Raven.Client;
using Raven.Client.Documents.Commands;
using Raven.Client.Documents.Indexes;
using Raven.Client.Documents.Operations;
using Raven.Client.Documents.Queries;
using Raven.Server.Documents.Includes;
using Raven.Server.Documents.Indexes;
using Raven.Server.Documents.Queries.Suggestions;
using Raven.Server.Documents.Queries.Timings;
using Raven.Server.ServerWide;
using Raven.Server.Utils;
using Raven.Server.Utils.Enumerators;
using Sparrow;
using Sparrow.Json;
using PatchRequest = Raven.Server.Documents.Patch.PatchRequest;

namespace Raven.Server.Documents.Queries.Dynamic
{
    public class CollectionQueryRunner : AbstractQueryRunner
    {
        public const string CollectionIndexPrefix = "collection/";

        public CollectionQueryRunner(DocumentDatabase database) : base(database)
        {
        }

        public override async Task<DocumentQueryResult> ExecuteQuery(IndexQueryServerSide query, QueryOperationContext queryContext, long? existingResultEtag, OperationCancelToken token)
        {
            var result = new DocumentQueryResult();

            if (queryContext.AreTransactionsOpened() == false)
                queryContext.OpenReadTransaction();

            FillCountOfResultsAndIndexEtag(result, query.Metadata, queryContext);

            if (query.Metadata.HasOrderByRandom == false && existingResultEtag.HasValue)
            {
                if (result.ResultEtag == existingResultEtag)
                    return DocumentQueryResult.NotModifiedResult;
            }

            var collection = GetCollectionName(query.Metadata.CollectionName, out var indexName);

            using (QueryRunner.MarkQueryAsRunning(indexName, query, token))
            {
                result.IndexName = indexName;

                await ExecuteCollectionQueryAsync(result, query, collection, queryContext, pulseReadingTransaction: false, token.Token);

                return result;
            }
        }

        public override async Task ExecuteStreamQuery(IndexQueryServerSide query, QueryOperationContext queryContext, HttpResponse response, IStreamQueryResultWriter<Document> writer,
            OperationCancelToken token)
        {
            var result = new StreamDocumentQueryResult(response, writer, token);

            using (queryContext.OpenReadTransaction())
            {
                FillCountOfResultsAndIndexEtag(result, query.Metadata, queryContext);

                var collection = GetCollectionName(query.Metadata.CollectionName, out var indexName);

                using (QueryRunner.MarkQueryAsRunning(indexName, query, token, true))
                {
                    result.IndexName = indexName;

                    await ExecuteCollectionQueryAsync(result, query, collection, queryContext, pulseReadingTransaction: true, token.Token);

                    result.Flush();
                }
            }
        }

        public override Task<IndexEntriesQueryResult> ExecuteIndexEntriesQuery(IndexQueryServerSide query, QueryOperationContext queryContext, bool ignoreLimit, long? existingResultEtag, OperationCancelToken token)
        {
            throw new NotSupportedException("Collection query is handled directly by documents storage so index entries aren't created underneath");
        }

        public override Task ExecuteStreamIndexEntriesQuery(IndexQueryServerSide query, QueryOperationContext queryContext, HttpResponse response,
            IStreamQueryResultWriter<BlittableJsonReaderObject> writer, bool ignoreLimit, OperationCancelToken token)
        {
            throw new NotSupportedException("Collection query is handled directly by documents storage so index entries aren't created underneath");
        }

        public override Task<IOperationResult> ExecuteDeleteQuery(IndexQueryServerSide query, QueryOperationOptions options, QueryOperationContext queryContext, Action<IOperationProgress> onProgress, OperationCancelToken token)
        {
            var runner = new CollectionRunner(Database, queryContext.Documents, query);

            return runner.ExecuteDelete(query.Metadata.CollectionName, query.Start, query.PageSize, new CollectionOperationOptions
            {
                MaxOpsPerSecond = options.MaxOpsPerSecond
            }, onProgress, token);
        }

        public override Task<IOperationResult> ExecutePatchQuery(IndexQueryServerSide query, QueryOperationOptions options, PatchRequest patch, BlittableJsonReaderObject patchArgs, QueryOperationContext queryContext, Action<IOperationProgress> onProgress, OperationCancelToken token)
        {
            var runner = new CollectionRunner(Database, queryContext.Documents, query);

            return runner.ExecutePatch(query.Metadata.CollectionName, query.Start, query.PageSize, new CollectionOperationOptions
            {
                MaxOpsPerSecond = options.MaxOpsPerSecond
            }, patch, patchArgs, onProgress, token);
        }

        public override Task<SuggestionQueryResult> ExecuteSuggestionQuery(IndexQueryServerSide query, QueryOperationContext queryContext, long? existingResultEtag, OperationCancelToken token)
        {
            throw new NotSupportedException("Collection query is handled directly by documents storage so suggestions aren't supported");
        }

        private async ValueTask ExecuteCollectionQueryAsync(QueryResultServerSide<Document> resultToFill, IndexQueryServerSide query, string collection, QueryOperationContext context, bool pulseReadingTransaction, CancellationToken token)
        {
            using (var queryScope = query.Timings?.For(nameof(QueryTimingsScope.Names.Query)))
            {
                QueryTimingsScope gatherScope = null;
                QueryTimingsScope fillScope = null;

                if (queryScope != null && query.Metadata.Includes?.Length > 0)
                {
                    var includesScope = queryScope.For(nameof(QueryTimingsScope.Names.Includes), start: false);
                    gatherScope = includesScope.For(nameof(QueryTimingsScope.Names.Gather), start: false);
                    fillScope = includesScope.For(nameof(QueryTimingsScope.Names.Fill), start: false);
                }

                // we optimize for empty queries without sorting options, appending CollectionIndexPrefix to be able to distinguish index for collection vs. physical index
                resultToFill.IsStale = false;
                resultToFill.LastQueryTime = DateTime.MinValue;
                resultToFill.IndexTimestamp = DateTime.MinValue;
                resultToFill.IncludedPaths = query.Metadata.Includes;

                var fieldsToFetch = new FieldsToFetch(query, null);
                var includeDocumentsCommand  = new IncludeDocumentsCommand(Database.DocumentsStorage, context.Documents, query.Metadata.Includes, fieldsToFetch.IsProjection);
                var includeRevisionsCommand  = new IncludeRevisionsCommand(Database, context.Documents, query.Metadata.RevisionIncludes);
                
                var includeCompareExchangeValuesCommand = IncludeCompareExchangeValuesCommand.ExternalScope(context, query.Metadata.CompareExchangeValueIncludes);

                var totalResults = new Reference<int>();
                var skippedResults = new Reference<long>();
                var scannedResults = new Reference<int>();
                IEnumerator<Document> enumerator;

                if (pulseReadingTransaction == false)
                {
<<<<<<< HEAD
                    var documents = new CollectionQueryEnumerable(Database, Database.DocumentsStorage, SearchEngineType.None, fieldsToFetch, collection, query, queryScope, context.Documents, includeDocumentsCommand, includeRevisionsCommand: includeRevisionsCommand, includeCompareExchangeValuesCommand, totalResults, token);
                    
                    documents.SkippedResults = skippedResults;
=======
                    var documents = new CollectionQueryEnumerable(Database, Database.DocumentsStorage, fieldsToFetch, collection, query, queryScope, context.Documents,
                        includeDocumentsCommand, includeRevisionsCommand: includeRevisionsCommand,
                        includeCompareExchangeValuesCommand: includeCompareExchangeValuesCommand, totalResults: totalResults, scannedResults, skippedResults, token);

>>>>>>> a0b33315
                    enumerator = documents.GetEnumerator();
                }
                else
                {
                    enumerator = new PulsedTransactionEnumerator<Document, CollectionQueryResultsIterationState>(context.Documents,
                        state =>
                        {
                            query.Start = state.Start;
                            query.PageSize = state.Take;
<<<<<<< HEAD
                            var documents = new CollectionQueryEnumerable(Database, Database.DocumentsStorage, SearchEngineType.None, fieldsToFetch, collection, query, queryScope, context.Documents, includeDocumentsCommand, includeRevisionsCommand, includeCompareExchangeValuesCommand, totalResults, token);
=======
                            var documents = new CollectionQueryEnumerable(Database, Database.DocumentsStorage, fieldsToFetch, collection, query, queryScope,
                                context.Documents, includeDocumentsCommand, includeRevisionsCommand, includeCompareExchangeValuesCommand, totalResults, scannedResults,
                                skippedResults, token);
>>>>>>> a0b33315

                            return documents;
                        },
                        new CollectionQueryResultsIterationState(context.Documents, Database.Configuration.Databases.PulseReadTransactionLimit)
                        {
                            Start = query.Start,
                            Take = query.PageSize
                        });
                }

                IncludeCountersCommand includeCountersCommand = null;
                IncludeTimeSeriesCommand includeTimeSeriesCommand = null;
                
                if (query.Metadata.RevisionIncludes != null)
                {
                    includeRevisionsCommand = new IncludeRevisionsCommand(
                        Database,
                        context.Documents,
                        query.Metadata.RevisionIncludes);
                }
                
                if (query.Metadata.CounterIncludes != null)
                {
                    includeCountersCommand = new IncludeCountersCommand(
                        Database,
                        context.Documents,
                        query.Metadata.CounterIncludes.Counters);
                }

                if (query.Metadata.TimeSeriesIncludes != null)
                {
                    includeTimeSeriesCommand = new IncludeTimeSeriesCommand(
                        context.Documents,
                        query.Metadata.TimeSeriesIncludes.TimeSeries);
                }

                try
                {
                    using (enumerator)
                    {
                        while (enumerator.MoveNext())
                        {
                            var document = enumerator.Current;

                            token.ThrowIfCancellationRequested();

                            await resultToFill.AddResultAsync(document, token);

                            using (gatherScope?.Start())
                            {
                                includeDocumentsCommand.Gather(document);
                                includeCompareExchangeValuesCommand?.Gather(document);
                            }

                            includeCountersCommand?.Fill(document);

                            includeTimeSeriesCommand?.Fill(document);
                            
                            includeRevisionsCommand?.Fill(document);
                            
                        }
                    }
                }
                catch (Exception e)
                {
                    if (resultToFill.SupportsExceptionHandling == false)
                        throw;

                    await resultToFill.HandleExceptionAsync(e, token);
                }

                using (fillScope?.Start())
                {
                    includeDocumentsCommand.Fill(resultToFill.Includes);

                    includeCompareExchangeValuesCommand.Materialize();
                }

                if (includeCompareExchangeValuesCommand != null)
                    resultToFill.AddCompareExchangeValueIncludes(includeCompareExchangeValuesCommand);

                if (includeCountersCommand != null)
                    resultToFill.AddCounterIncludes(includeCountersCommand);

                if (includeTimeSeriesCommand != null)
                    resultToFill.AddTimeSeriesIncludes(includeTimeSeriesCommand);
                
                if (includeRevisionsCommand != null)
                    resultToFill.AddRevisionIncludes(includeRevisionsCommand);

                resultToFill.RegisterTimeSeriesFields(query, fieldsToFetch);
                resultToFill.TotalResults = (totalResults.Value == 0 && resultToFill.Results.Count != 0) ? -1 : totalResults.Value;
                resultToFill.LongTotalResults = resultToFill.TotalResults;
                resultToFill.SkippedResults = Convert.ToInt32(skippedResults.Value);
                resultToFill.ScannedResults = scannedResults.Value;

                if (query.Offset != null || query.Limit != null)
                {
                    if (resultToFill.TotalResults == -1)
                    {
                        resultToFill.CappedMaxResults = query.Limit ?? -1;
                    }
                    else
                    {
                        resultToFill.CappedMaxResults = Math.Min(
                            query.Limit ?? int.MaxValue,
                            resultToFill.TotalResults - (query.Offset ?? 0)
                        );
                    }
                }
            }
        }

        private unsafe void FillCountOfResultsAndIndexEtag(QueryResultServerSide<Document> resultToFill, QueryMetadata query, QueryOperationContext context)
        {
            var bufferSize = 3;
            var hasCounters = query.HasCounterSelect || query.CounterIncludes != null;
            var hasTimeSeries = query.HasTimeSeriesSelect || query.TimeSeriesIncludes != null;
            var hasCmpXchg = query.HasCmpXchg || query.HasCmpXchgSelect || query.HasCmpXchgIncludes;

            if (hasCounters)
                bufferSize++;
            if (hasTimeSeries)
                bufferSize++;
            if (hasCmpXchg)
                bufferSize++;

            var collection = query.CollectionName;
            var buffer = stackalloc long[bufferSize];

            // If the query has include or load, it's too difficult to check the etags for just the included collections,
            // it's easier to just show etag for all docs instead.
            if (collection == Constants.Documents.Collections.AllDocumentsCollection ||
                query.HasIncludeOrLoad)
            {
                var numberOfDocuments = Database.DocumentsStorage.GetNumberOfDocuments(context.Documents);
                buffer[0] = DocumentsStorage.ReadLastDocumentEtag(context.Documents.Transaction.InnerTransaction);
                buffer[1] = DocumentsStorage.ReadLastTombstoneEtag(context.Documents.Transaction.InnerTransaction);
                buffer[2] = numberOfDocuments;

                if (hasCounters)
                    buffer[3] = DocumentsStorage.ReadLastCountersEtag(context.Documents.Transaction.InnerTransaction);

                if (hasTimeSeries)
                    buffer[hasCounters ? 4 : 3] = DocumentsStorage.ReadLastTimeSeriesEtag(context.Documents.Transaction.InnerTransaction);

                resultToFill.TotalResults = (int)numberOfDocuments;
                resultToFill.LongTotalResults = numberOfDocuments;
            }
            else
            {
                var collectionStats = Database.DocumentsStorage.GetCollection(collection, context.Documents);
                buffer[0] = Database.DocumentsStorage.GetLastDocumentEtag(context.Documents.Transaction.InnerTransaction, collection);
                buffer[1] = Database.DocumentsStorage.GetLastTombstoneEtag(context.Documents.Transaction.InnerTransaction, collection);
                buffer[2] = collectionStats.Count;

                if (hasCounters)
                    buffer[3] = Database.DocumentsStorage.CountersStorage.GetLastCounterEtag(context.Documents, collection);

                if (hasTimeSeries)
                    buffer[hasCounters ? 4 : 3] = Database.DocumentsStorage.TimeSeriesStorage.GetLastTimeSeriesEtag(context.Documents, collection);

                resultToFill.TotalResults = (int)collectionStats.Count;
                resultToFill.LongTotalResults = collectionStats.Count;
            }

            if (hasCmpXchg)
                buffer[bufferSize - 1] = Database.ServerStore.Cluster.GetLastCompareExchangeIndexForDatabase(context.Server, Database.Name);

            resultToFill.ResultEtag = (long)Hashing.XXHash64.Calculate((byte*)buffer, sizeof(long) * (uint)bufferSize);
            resultToFill.NodeTag = Database.ServerStore.NodeTag;
        }

        private static string GetCollectionName(string collection, out string indexName)
        {
            if (string.IsNullOrEmpty(collection))
                collection = Constants.Documents.Collections.AllDocumentsCollection;

            indexName = collection == Constants.Documents.Collections.AllDocumentsCollection
                ? "AllDocs"
                : CollectionIndexPrefix + collection;

            return collection;
        }
    }
}<|MERGE_RESOLUTION|>--- conflicted
+++ resolved
@@ -147,16 +147,10 @@
 
                 if (pulseReadingTransaction == false)
                 {
-<<<<<<< HEAD
-                    var documents = new CollectionQueryEnumerable(Database, Database.DocumentsStorage, SearchEngineType.None, fieldsToFetch, collection, query, queryScope, context.Documents, includeDocumentsCommand, includeRevisionsCommand: includeRevisionsCommand, includeCompareExchangeValuesCommand, totalResults, token);
-                    
-                    documents.SkippedResults = skippedResults;
-=======
-                    var documents = new CollectionQueryEnumerable(Database, Database.DocumentsStorage, fieldsToFetch, collection, query, queryScope, context.Documents,
+                    var documents = new CollectionQueryEnumerable(Database, Database.DocumentsStorage, SearchEngineType.None, fieldsToFetch, collection, query, queryScope, context.Documents,
                         includeDocumentsCommand, includeRevisionsCommand: includeRevisionsCommand,
                         includeCompareExchangeValuesCommand: includeCompareExchangeValuesCommand, totalResults: totalResults, scannedResults, skippedResults, token);
 
->>>>>>> a0b33315
                     enumerator = documents.GetEnumerator();
                 }
                 else
@@ -166,13 +160,9 @@
                         {
                             query.Start = state.Start;
                             query.PageSize = state.Take;
-<<<<<<< HEAD
-                            var documents = new CollectionQueryEnumerable(Database, Database.DocumentsStorage, SearchEngineType.None, fieldsToFetch, collection, query, queryScope, context.Documents, includeDocumentsCommand, includeRevisionsCommand, includeCompareExchangeValuesCommand, totalResults, token);
-=======
-                            var documents = new CollectionQueryEnumerable(Database, Database.DocumentsStorage, fieldsToFetch, collection, query, queryScope,
+                            var documents = new CollectionQueryEnumerable(Database, Database.DocumentsStorage, SearchEngineType.None, fieldsToFetch, collection, query, queryScope,
                                 context.Documents, includeDocumentsCommand, includeRevisionsCommand, includeCompareExchangeValuesCommand, totalResults, scannedResults,
                                 skippedResults, token);
->>>>>>> a0b33315
 
                             return documents;
                         },
