--- conflicted
+++ resolved
@@ -92,16 +92,12 @@
             }, patch, patchArgs, onProgress, token);
         }
 
-<<<<<<< HEAD
         public override Task<SuggestionQueryResult> ExecuteSuggestionQuery(IndexQueryServerSide query, DocumentsOperationContext documentsContext, long? existingResultEtag, OperationCancelToken token)
         {
             throw new NotSupportedException("Collection query is handled directly by documents storage so suggestions aren't supported");
         }
 
-        private void ExecuteCollectionQuery(QueryResultServerSide resultToFill, IndexQueryServerSide query, string collection, DocumentsOperationContext context, CancellationToken cancellationToken)
-=======
         private void ExecuteCollectionQuery(QueryResultServerSide<Document> resultToFill, IndexQueryServerSide query, string collection, DocumentsOperationContext context, CancellationToken cancellationToken)
->>>>>>> 7496c3f6
         {
             using (var queryScope = query.Timings?.For(nameof(QueryTimingsScope.Names.Query)))
             {
