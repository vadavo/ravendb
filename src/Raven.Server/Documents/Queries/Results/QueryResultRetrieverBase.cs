﻿using System;
using System.Collections.Generic;
using System.IO;
using System.Linq;
using System.Runtime.CompilerServices;
using System.Threading;
using Corax;
using Jint.Native;
using Jint.Native.Object;
using Jint.Runtime;
using Lucene.Net.Documents;
using Lucene.Net.Store;
using Microsoft.Extensions.Azure;
using Raven.Client;
using Raven.Client.Documents.Indexes;
using Raven.Client.Exceptions;
using Raven.Server.Documents.Includes;
using Raven.Server.Documents.Indexes;
using Raven.Server.Documents.Indexes.Persistence.Corax;
using Raven.Server.Documents.Indexes.Persistence.Lucene.Documents;
using Raven.Server.Documents.Patch;
using Raven.Server.Documents.Queries.AST;
using Raven.Server.Documents.Queries.Results.TimeSeries;
using Raven.Server.Documents.Queries.Timings;
using Raven.Server.Json;
using Raven.Server.ServerWide.Context;
using Raven.Server.Utils;
using Sparrow;
using Sparrow.Json;
using Sparrow.Json.Parsing;
using Sparrow.Server.Json.Sync;
using Constants = Raven.Client.Constants;

namespace Raven.Server.Documents.Queries.Results
{
    public abstract class QueryResultRetrieverBase : IQueryResultRetriever
    {
        public static readonly Lucene.Net.Search.ScoreDoc ZeroScore = new Lucene.Net.Search.ScoreDoc(-1, 0f);

        public static readonly Lucene.Net.Search.ScoreDoc OneScore = new Lucene.Net.Search.ScoreDoc(-1, 1f);

        private readonly DocumentDatabase _database;
        protected readonly IndexQueryServerSide _query;
        private readonly JsonOperationContext _context;
        private readonly IncludeDocumentsCommand _includeDocumentsCommand;
        private readonly IncludeRevisionsCommand _includeRevisionsCommand;
        private readonly IncludeCompareExchangeValuesCommand _includeCompareExchangeValuesCommand;
        private readonly BlittableJsonTraverser _blittableTraverser;

        private Dictionary<string, Document> _loadedDocuments;
        private Dictionary<string, Document> _loadedDocumentsByAliasName;
        private HashSet<string> _loadedDocumentIds;

        protected readonly DocumentFields DocumentFields;

        protected readonly DocumentsStorage DocumentsStorage;

        protected readonly FieldsToFetch FieldsToFetch;

        protected readonly QueryTimingsScope RetrieverScope;

        protected readonly SearchEngineType SearchEngineType;


        private QueryTimingsScope _projectionScope;
        private QueryTimingsScope _projectionStorageScope;
        private QueryTimingsScope _functionScope;
        private QueryTimingsScope _loadScope;

        private TimeSeriesRetriever _timeSeriesRetriever;

        protected QueryResultRetrieverBase(
            DocumentDatabase database, IndexQueryServerSide query, QueryTimingsScope queryTimings, SearchEngineType searchEngineType, FieldsToFetch fieldsToFetch, DocumentsStorage documentsStorage,
            JsonOperationContext context, bool reduceResults, IncludeDocumentsCommand includeDocumentsCommand,
            IncludeCompareExchangeValuesCommand includeCompareExchangeValuesCommand, IncludeRevisionsCommand includeRevisionsCommand)
        {
            _database = database;
            _query = query;
            _context = context;
            _includeDocumentsCommand = includeDocumentsCommand;
            _includeRevisionsCommand = includeRevisionsCommand;
            _includeCompareExchangeValuesCommand = includeCompareExchangeValuesCommand;
            SearchEngineType = searchEngineType;

            ValidateFieldsToFetch(fieldsToFetch);
            FieldsToFetch = fieldsToFetch;

            DocumentsStorage = documentsStorage;

            RetrieverScope = queryTimings?.For(nameof(QueryTimingsScope.Names.Retriever), start: false);

            DocumentFields = query?.DocumentFields ?? DocumentFields.All;

            _blittableTraverser = reduceResults ? BlittableJsonTraverser.FlatMapReduceResults : BlittableJsonTraverser.Default;
        }



        protected virtual void ValidateFieldsToFetch(FieldsToFetch fieldsToFetch)
        {
            if (fieldsToFetch == null)
                throw new ArgumentNullException(nameof(fieldsToFetch));
        }

        protected void FinishDocumentSetup(Document doc, Lucene.Net.Search.ScoreDoc scoreDoc)
        {
            if (doc == null || scoreDoc == null)
                return;

            doc.IndexScore = scoreDoc.Score;
            if (_query?.Distances != null)
            {
                doc.Distance = _query.Distances.Get(scoreDoc.Doc);
            }
        }

        public abstract (Document Document, List<Document> List) Get(ref RetrieverInput retrieverInput, CancellationToken token);

        public abstract bool TryGetKey(ref RetrieverInput retrieverInput, out string key);

        public abstract Document DirectGet(ref RetrieverInput retrieverInput, string id, DocumentFields fields);

        protected abstract Document LoadDocument(string id);

        protected abstract long? GetCounter(string docId, string name);

        protected abstract DynamicJsonValue GetCounterRaw(string docId, string name);

        protected (Document Document, List<Document> List) GetProjection(ref RetrieverInput retrieverInput, string lowerId, CancellationToken token)
        {
            using (_projectionScope = _projectionScope?.Start() ?? RetrieverScope?.For(nameof(QueryTimingsScope.Names.Projection)))
            {
                Document doc = null;
                if (FieldsToFetch.AnyExtractableFromIndex == false)
                {
                    using (_projectionStorageScope = _projectionStorageScope?.Start() ?? _projectionScope?.For(nameof(QueryTimingsScope.Names.Storage)))
                        doc = DirectGet(ref retrieverInput, lowerId, DocumentFields.All);

                    if (doc == null)
                    {
                        if (FieldsToFetch.Projection.MustExtractFromDocument)
                        {
                            if (FieldsToFetch.Projection.MustExtractOrThrow)
                                FieldsToFetch.Projection.ThrowCouldNotExtractProjectionOnDocumentBecauseDocumentDoesNotExistException(lowerId);
                        }

                        return default;
                    }

                    return GetProjectionFromDocumentInternal(doc, ref retrieverInput, FieldsToFetch, _context, token);
                }

                var result = new DynamicJsonValue();

                Dictionary<string, FieldsToFetch.FieldToFetch> fields = null;

                if (SearchEngineType == SearchEngineType.Lucene)
                {

                    if (FieldsToFetch.ExtractAllFromIndex)
                    {
                        fields = retrieverInput.LuceneDocument.GetFields()
                            .Where(x => x.Name != Constants.Documents.Indexing.Fields.DocumentIdFieldName
                                        && x.Name != Constants.Documents.Indexing.Fields.SourceDocumentIdFieldName
                                        && x.Name != Constants.Documents.Indexing.Fields.ReduceKeyHashFieldName
                                        && x.Name != Constants.Documents.Indexing.Fields.ReduceKeyValueFieldName
                                        && x.Name != Constants.Documents.Indexing.Fields.ValueFieldName
                                        && FieldUtil.GetRangeTypeFromFieldName(x.Name) == RangeType.None)
                            .Distinct(UniqueFieldNames.Instance)
                            .ToDictionary(x => x.Name, x => new FieldsToFetch.FieldToFetch(x.Name, null, null, x.IsStored, isDocumentId: false, isTimeSeries: false));
                    }
                }

                if (fields == null)
                {
                    fields = FieldsToFetch.Fields;
                }
                else if (FieldsToFetch.Fields != null && FieldsToFetch.Fields.Count > 0)
                {
                    foreach (var kvp in FieldsToFetch.Fields)
                    {
                        if (fields.ContainsKey(kvp.Key))
                            continue;

                        fields[kvp.Key] = kvp.Value;
                    }
                }
                
                if (fields is not null)
                {
<<<<<<< HEAD
                    foreach (var fieldToFetch in fields?.Values)
                    {
                        switch (SearchEngineType)
                        {
                            case SearchEngineType.Corax:
                                if (TryExtractValueFromIndexCorax(fieldToFetch, ref retrieverInput, result))
                                    continue;
                                break;
                            case SearchEngineType.Lucene:
                                if (LuceneTryExtractValueFromIndex(fieldToFetch, retrieverInput.LuceneDocument, result, retrieverInput.State))
                                    continue;
                                break;
                            default:
                                throw new InvalidDataException($"Unknown {nameof(Client.Documents.Indexes.SearchEngineType)}.");
=======
                    if (fieldToFetch.CanExtractFromIndex && // skip `id()` fields here 
                        TryExtractValueFromIndex(fieldToFetch, input, result, state))
                        continue;

                    if (FieldsToFetch.Projection.MustExtractFromIndex)
                    {
                        if (FieldsToFetch.Projection.MustExtractOrThrow)
                        {
                            if (TryExtractValueFromIndex(fieldToFetch, input, result, state))
                                continue; // here we try again, for `id()` fields

                            FieldsToFetch.Projection.ThrowCouldNotExtractFieldFromIndexBecauseIndexDoesNotContainSuchFieldOrFieldValueIsNotStored(fieldToFetch.Name.Value);
>>>>>>> 3ef06434
                        }

                        if (FieldsToFetch.Projection.MustExtractFromIndex)
                        {
                            if (FieldsToFetch.Projection.MustExtractOrThrow)
                                FieldsToFetch.Projection.ThrowCouldNotExtractFieldFromIndexBecauseIndexDoesNotContainSuchFieldOrFieldValueIsNotStored(fieldToFetch.Name
                                    .Value);

                            continue;
                        }

                        if (doc == null)
                        {
                            using (_projectionStorageScope = _projectionStorageScope?.Start() ?? _projectionScope?.For(nameof(QueryTimingsScope.Names.Storage)))
                                doc = DirectGet(ref retrieverInput, lowerId, DocumentFields.All);

                            if (doc == null)
                            {
                                if (FieldsToFetch.Projection.MustExtractFromDocument)
                                {
                                    if (FieldsToFetch.Projection.MustExtractOrThrow)
                                        FieldsToFetch.Projection.ThrowCouldNotExtractFieldFromDocumentBecauseDocumentDoesNotExistException(lowerId,
                                            fieldToFetch.Name.Value);

                                    break;
                                }

                                // we don't return partial results
                                return default;
                            }
                        }

                        if (TryGetValue(fieldToFetch, doc, ref retrieverInput, FieldsToFetch.IndexFields, FieldsToFetch.AnyDynamicIndexFields, out var key,
                                out var fieldVal, token))
                        {
                            if (FieldsToFetch.SingleBodyOrMethodWithNoAlias)
                            {
                                if (fieldVal is BlittableJsonReaderObject nested)
                                    doc.Data = nested;
                                else if (fieldVal is Document d)
                                    doc = d;
                                else
                                    ThrowInvalidQueryBodyResponse(fieldVal);
                                FinishDocumentSetup(doc, retrieverInput.Score);
                                return (doc, null);
                            }

                            if (fieldVal is List<object> list)
                                fieldVal = new DynamicJsonArray(list);

                            if (fieldVal is Document d2)
                                fieldVal = d2.Data;

                            result[key] = fieldVal;
                        }
                        else
                        {
                            if (FieldsToFetch.Projection.MustExtractFromDocument)
                            {
                                if (FieldsToFetch.Projection.MustExtractOrThrow)
                                    FieldsToFetch.Projection
                                        .ThrowCouldNotExtractFieldFromDocumentBecauseDocumentDoesNotContainSuchField(lowerId, fieldToFetch.Name.Value);
                            }
                        }
                    }
                }

                if (doc == null)
                {
                    // the fields were projected from the index
                    doc = new Document
                    {
                        Id = _context.GetLazyString(lowerId)
                    };
                }

                return (ReturnProjection(result, doc, _context, retrieverInput.Score), null);
            }
        }

        public (Document Document, List<Document> List) GetProjectionFromDocument(Document doc, ref RetrieverInput retrieverInput, FieldsToFetch fieldsToFetch, JsonOperationContext context, CancellationToken token)
        {
            using (RetrieverScope?.Start())
            using (_projectionScope = _projectionScope?.Start() ?? RetrieverScope?.For(nameof(QueryTimingsScope.Names.Projection)))
            {
                return GetProjectionFromDocumentInternal(doc, ref retrieverInput, fieldsToFetch, context, token);
            }
        }

        private (Document Document, List<Document> List) GetProjectionFromDocumentInternal(Document doc, ref RetrieverInput retrieverInput, FieldsToFetch fieldsToFetch, JsonOperationContext context, CancellationToken token)
        {
            var result = new DynamicJsonValue();

            foreach (var fieldToFetch in fieldsToFetch.Fields.Values)
            {
                if (TryGetValue(fieldToFetch, doc, ref retrieverInput, fieldsToFetch.IndexFields, fieldsToFetch.AnyDynamicIndexFields, out var key, out var fieldVal, token) == false)
                {
                    if (FieldsToFetch.Projection.MustExtractFromDocument)
                    {
                        if (FieldsToFetch.Projection.MustExtractOrThrow)
                            throw new InvalidQueryException($"Could not extract field '{fieldToFetch.Name.Value}' from document, because document does not contain such a field.");
                    }

                    if (fieldToFetch.QueryField != null && fieldToFetch.QueryField.HasSourceAlias)
                        continue;
                }

                var immediateResult = AddProjectionToResult(doc, retrieverInput.Score, fieldsToFetch, result, key, fieldVal);

                if (immediateResult.Document != null || immediateResult.List != null)
                    return immediateResult;
            }

            return (ReturnProjection(result, doc, context, retrieverInput.Score), null);
        }

        protected (Document Document, List<Document> List) AddProjectionToResult(Document doc, Lucene.Net.Search.ScoreDoc scoreDoc, FieldsToFetch fieldsToFetch, DynamicJsonValue result, string key, object fieldVal)
        {
            if (_query.IsStream &&
                key.StartsWith(Constants.TimeSeries.QueryFunction))
            {
                doc.TimeSeriesStream ??= new TimeSeriesStream();
                var value = (TimeSeriesRetriever.TimeSeriesStreamingRetrieverResult)fieldVal;
                doc.TimeSeriesStream.TimeSeries = value.Stream;
                doc.TimeSeriesStream.Key = key;
                Json.BlittableJsonTextWriterExtensions.MergeMetadata(result, value.Metadata);
                return default;
            }

            if (fieldsToFetch.SingleBodyOrMethodWithNoAlias)
            {
                var r = CreateNewDocument(doc, key, fieldVal);
                FinishDocumentSetup(r.Document, scoreDoc);
                if (r.List == null)
                    return r;
                foreach (Document item in r.List)
                {
                    FinishDocumentSetup(item, scoreDoc);
                }
                return r;

            }

            AddProjectionToResult(result, key, fieldVal);
            return default;
        }

        private (Document Document, List<Document> List) CreateNewDocument(Document doc, string key, object fieldVal)
        {
            switch (fieldVal)
            {
                case List<object> list:
                    RuntimeHelpers.EnsureSufficientExecutionStack();
                    var results = new List<Document>(list.Count);
                    for (int i = 0; i < list.Count; i++)
                    {
                        var result = CreateNewDocument(doc, key, list[i]);
                        if (result.Document != null)
                        {
                            results.Add(result.Document);
                        }
                        else if (result.List != null)
                        {
                            foreach (var document in result.List)
                            {
                                results.Add(document);
                            }
                        }
                    }

                    return (null, results);
                case BlittableJsonReaderObject nested:
                    return (new Document
                    {
                        Id = doc.Id,
                        ChangeVector = doc.ChangeVector,
                        Data = nested,
                        Etag = doc.Etag,
                        Flags = doc.Flags,
                        LastModified = doc.LastModified,
                        LowerId = doc.LowerId,
                        NonPersistentFlags = doc.NonPersistentFlags,
                        StorageId = doc.StorageId,
                        TransactionMarker = doc.TransactionMarker
                    }, null);

                case Document d:
                    return (d, null);

                case TimeSeriesRetriever.TimeSeriesStreamingRetrieverResult ts:
                    return (new Document
                    {
                        Id = doc.Id,
                        ChangeVector = doc.ChangeVector,
                        Data = _context.ReadObject(ts.Metadata, "time-series-metadata"),
                        Etag = doc.Etag,
                        Flags = doc.Flags,
                        LastModified = doc.LastModified,
                        LowerId = doc.LowerId,
                        NonPersistentFlags = doc.NonPersistentFlags,
                        StorageId = doc.StorageId,
                        TransactionMarker = doc.TransactionMarker,
                        TimeSeriesStream = new TimeSeriesStream
                        {
                            TimeSeries = ts.Stream,
                            Key = key
                        }
                    }, null);

                default:
                    ThrowInvalidQueryBodyResponse(fieldVal);
                    break;
            }

            return default;
        }

        protected static void AddProjectionToResult(DynamicJsonValue result, string key, object fieldVal)
        {
            if (fieldVal is List<object> list)
            {
                var array = new DynamicJsonArray();
                for (int i = 0; i < list.Count; i++)
                {
                    if (list[i] is Document d)
                        array.Add(d.Data);
                    else
                        array.Add(list[i]);
                }
                fieldVal = array;
            }
            if (fieldVal is Document d2)
                fieldVal = d2.Data;

            result[key] = fieldVal;
        }

        private static void ThrowInvalidQueryBodyResponse(object fieldVal)
        {
            throw new InvalidOperationException("Query returning a single function call result must return an object, but got: " + (fieldVal ?? "null"));
        }

        protected Document ReturnProjection(DynamicJsonValue result, Document doc, JsonOperationContext context, Lucene.Net.Search.ScoreDoc scoreDoc = null)
        {
            var metadata = Json.BlittableJsonTextWriterExtensions.GetOrCreateMetadata(result);
            metadata[Constants.Documents.Metadata.Projection] = true;

            var newData = context.ReadObject(result, "projection result");

            try
            {
                if (ReferenceEquals(newData, doc.Data) == false
                    && doc.IgnoreDispose == false) // this is being referenced by the _loadedDocuments still...
                    doc.Data?.Dispose();
            }
            catch (Exception)
            {
                newData.Dispose();
                throw;
            }

            if (doc.IgnoreDispose)// this is being retained by the _loadedDocuments
            {
                doc = doc.CloneWith(context, newData);
            }
            else
            {
            doc.Data = newData;
            }

            if (scoreDoc != null)
                FinishDocumentSetup(doc, scoreDoc);

            return doc;
        }

        private bool LuceneTryExtractValueFromIndex(FieldsToFetch.FieldToFetch fieldToFetch, Lucene.Net.Documents.Document indexDocument, DynamicJsonValue toFill, IState state)
        {
            var name = fieldToFetch.ProjectedName ?? fieldToFetch.Name.Value;

            DynamicJsonArray array = null;
            FieldType fieldType = null;
            var anyExtracted = false;
            foreach (var field in indexDocument.GetFields(fieldToFetch.Name.Value))
            {
                if (fieldType == null)
                    fieldType = GetFieldType(field.Name, indexDocument);

                var fieldValue = ConvertType(_context, field, fieldType, state);

                if (fieldType.IsArray)
                {
                    if (array == null)
                    {
                        array = new DynamicJsonArray();
                        toFill[name] = array;
                    }

                    array.Add(fieldValue);
                    anyExtracted = true;
                    continue;
                }

                toFill[name] = fieldValue;
                anyExtracted = true;
            }

            return anyExtracted;
        }

        private bool TryExtractValueFromIndexCorax(FieldsToFetch.FieldToFetch fieldToFetch, ref RetrieverInput retrieverInput, DynamicJsonValue toFill)
        {
            if (fieldToFetch.CanExtractFromIndex == false)
                return false;

            var name = fieldToFetch.ProjectedName ?? fieldToFetch.Name.Value;

            if (FieldsToFetch.IndexFields.ContainsKey(fieldToFetch.Name.Value) == false)
                return false;

            var id = FieldsToFetch.IndexFields[fieldToFetch.Name.Value].Id;
            if (TryGetValueFromCoraxIndex(_context, id, ref retrieverInput, out var value) == false)
                return false;

            toFill[name] = value;
            return true;
        }

        internal static FieldType GetFieldType(string field, Lucene.Net.Documents.Document indexDocument)
        {
            var isArray = false;
            var isJson = false;
            var isNumeric = false;

            var arrayFieldName = field + LuceneDocumentConverterBase.IsArrayFieldSuffix;
            var jsonConvertFieldName = field + LuceneDocumentConverterBase.ConvertToJsonSuffix;
            var numericFieldName = field + Constants.Documents.Indexing.Fields.RangeFieldSuffixDouble;

            foreach (var f in indexDocument.GetFields())
            {
                if (f.Name == arrayFieldName)
                {
                    isArray = true;
                    continue;
                }

                if (f.Name == jsonConvertFieldName)
                {
                    isJson = true;
                    break;
                }

                if (f.Name == numericFieldName)
                {
                    isNumeric = true;
                }
            }

            return new FieldType
            {
                IsArray = isArray,
                IsJson = isJson,
                IsNumeric = isNumeric
            };
        }

        internal class FieldType
        {
            public bool IsArray;
            public bool IsJson;
            public bool IsNumeric;
        }

        private static unsafe bool TryGetValueFromCoraxIndex(JsonOperationContext context, int fieldId, ref RetrieverInput retrieverInput, out object value)
        {
            var type = retrieverInput.CoraxEntry.GetFieldType(fieldId, out var intOffset);
            
            switch (type)
            {
                case IndexEntryFieldType.Tuple:
                    retrieverInput.CoraxEntry.Read(fieldId, out var data);
                    value = Encodings.Utf8.GetString(data);
                    break;
                case IndexEntryFieldType.List:
                    var iterator = retrieverInput.CoraxEntry.ReadMany(fieldId);
                    var array = new DynamicJsonArray();
                    while (iterator.ReadNext())
                        array.Add(Encodings.Utf8.GetString(iterator.Sequence));
                    value = array;
                    break;
                case IndexEntryFieldType.RawList:
                    iterator = retrieverInput.CoraxEntry.ReadMany(fieldId);
                    array = new DynamicJsonArray();
                    while (iterator.ReadNext())
                    {
                        fixed (byte* ptr = &iterator.Sequence.GetPinnableReference())
                            value = new BlittableJsonReaderObject(ptr, iterator.Sequence.Length, context);
                    }
                    value = array;
                    break;
                case IndexEntryFieldType.Raw:
                    retrieverInput.CoraxEntry.Read(fieldId, out Span<byte> blittableBinary);
                    fixed (byte* ptr = &blittableBinary.GetPinnableReference())
                        value = new BlittableJsonReaderObject(ptr, blittableBinary.Length, context);
                    break;
                case IndexEntryFieldType.None:
                    retrieverInput.CoraxEntry.Read(fieldId, out data);
                    if (data.Length is 10 or 12)
                    {
                        if (data.SequenceCompareTo(CoraxDocumentConverterBase.NullValue.Span) == 0)
                        {
                            value = null;
                            break;
                        }
                        if (data.SequenceCompareTo(CoraxDocumentConverterBase.EmptyString.Span) == 0)
                        {
                            value = string.Empty;
                            break;
                        }
                    }
                    
                    value = Encodings.Utf8.GetString(data);
                    break;
                default:
                    value = null;
                    return false;
            }
            
            return true;
        }

        private static object ConvertType(JsonOperationContext context, IFieldable field, FieldType fieldType, IState state)
        {
            if (field.IsBinary)
                ThrowBinaryValuesNotSupported();

            var stringValue = field.StringValue(state);

            if (stringValue == null)
                return null;

            if (stringValue == string.Empty)
                return string.Empty;

            if (field.IsTokenized == false)
            {
                // NULL_VALUE and EMPTY_STRING fields aren't tokenized
                // this will prevent converting fields with a "NULL_VALUE" string to null
                switch (stringValue)
                {
                    case Constants.Documents.Indexing.Fields.NullValue:
                        return null;

                    case Constants.Documents.Indexing.Fields.EmptyString:
                        return string.Empty;
                }
            }

            if (fieldType.IsJson == false)
                return stringValue;

            return context.Sync.ReadForMemory(stringValue, field.Name);
        }

        private static void ThrowBinaryValuesNotSupported()
        {
            throw new NotSupportedException("Cannot convert binary values");
        }

        protected bool TryGetValue(FieldsToFetch.FieldToFetch fieldToFetch, Document document, ref RetrieverInput retrieverInput, Dictionary<string, IndexField> indexFields, bool? anyDynamicIndexFields, out string key, out object value, CancellationToken token)
        {
            key = fieldToFetch.ProjectedName ?? fieldToFetch.Name.Value;

            if (fieldToFetch.QueryField == null)
            {
                return TryGetFieldValueFromDocument(document, fieldToFetch, out value);
            }

            if (fieldToFetch.QueryField.Function != null)
            {
                var args = new object[fieldToFetch.QueryField.FunctionArgs.Length + 1];
                for (int i = 0; i < fieldToFetch.FunctionArgs.Length; i++)
                {

                    TryGetValue(fieldToFetch.FunctionArgs[i], document, ref retrieverInput, indexFields, anyDynamicIndexFields, out _, out args[i], token);
                    if (ReferenceEquals(args[i], document))
                    {
                        args[i] = Tuple.Create(document, retrieverInput.LuceneDocument, retrieverInput.State, indexFields, anyDynamicIndexFields, FieldsToFetch.Projection);
                    }
                }
                value = GetFunctionValue(fieldToFetch, document.Id, args, token);
                return true;
            }


            if (fieldToFetch.QueryField.IsCounter)
            {
                string name;
                string id = document.Id;
                if (fieldToFetch.QueryField.IsParameter)
                {
                    if (_query.QueryParameters == null)
                        throw new InvalidQueryException("The query is parametrized but the actual values of parameters were not provided", _query.Query, null);

                    if (_query.QueryParameters.TryGetMember(fieldToFetch.QueryField.Name, out var nameObject) == false)
                        throw new InvalidQueryException($"Value of parameter '{fieldToFetch.QueryField.Name}' was not provided", _query.Query, _query.QueryParameters);

                    name = nameObject.ToString();
                    key = fieldToFetch.QueryField.Alias ?? name;
                }
                else
                {
                    name = fieldToFetch.Name.Value;
                }

                if (fieldToFetch.QueryField.SourceAlias != null
                    && BlittableJsonTraverser.Default.TryRead(document.Data, fieldToFetch.QueryField.SourceAlias, out var sourceId, out _))
                {
                    id = sourceId.ToString();
                }

                if (fieldToFetch.QueryField.FunctionArgs != null)
                {
                    value = GetCounterRaw(id, name);
                }
                else
                {
                    value = GetCounter(id, name);
                }

                return true;
            }

            if (fieldToFetch.QueryField.ValueTokenType != null)
            {
                var val = fieldToFetch.QueryField.Value;
                if (fieldToFetch.QueryField.ValueTokenType.Value == ValueTokenType.Parameter)
                {
                    if (_query == null)
                    {
                        value = null;
                        return false; // only happens for debug endpoints and more like this
                    }
                    _query.QueryParameters.TryGet((string)val, out val);
                }
                value = val;
                return true;
            }

            if (fieldToFetch.QueryField.HasSourceAlias == false)
            {
                return TryGetFieldValueFromDocument(document, fieldToFetch, out value);
            }
            if (_loadedDocumentIds == null)
            {
                _loadedDocumentIds = new HashSet<string>();
                _loadedDocuments = new Dictionary<string, Document>();
                _loadedDocumentsByAliasName = new Dictionary<string, Document>();
            }
            _loadedDocumentIds.Clear();

            //_loadedDocuments.Clear(); - explicitly not clearing this, we want to cache this for the duration of the query

            _loadedDocuments[document.Id ?? string.Empty] = document;

            document.IgnoreDispose = true; // so we can do multiple projections of the same value

            if (fieldToFetch.QueryField.SourceAlias != null)
            {
                if (fieldToFetch.QueryField.IsQuoted)
                {
                    _loadedDocumentIds.Add(fieldToFetch.QueryField.SourceAlias);
                }
                else if (fieldToFetch.QueryField.IsParameter)
                {
                    if (_query.QueryParameters == null)
                        throw new InvalidQueryException("The query is parametrized but the actual values of parameters were not provided", _query.Query, (BlittableJsonReaderObject)null);

                    if (_query.QueryParameters.TryGetMember(fieldToFetch.QueryField.SourceAlias, out var id) == false)
                        throw new InvalidQueryException($"Value of parameter '{fieldToFetch.QueryField.SourceAlias}' was not provided", _query.Query, _query.QueryParameters);

                    _loadedDocumentIds.Add(id.ToString());
                }
                else if (fieldToFetch.QueryField.LoadFromAlias != null)
                {
                    if (_loadedDocumentsByAliasName.TryGetValue(fieldToFetch.QueryField.LoadFromAlias, out var loadedDoc))
                    {
                        IncludeUtil.GetDocIdFromInclude(loadedDoc.Data, fieldToFetch.QueryField.SourceAlias, _loadedDocumentIds, _database.IdentityPartsSeparator);
                    }
                }
                else if (fieldToFetch.CanExtractFromIndex)
                {
                    object fieldValue = null;
                    switch (SearchEngineType)
                    {
                        case SearchEngineType.Lucene:
                            var fields = retrieverInput.LuceneDocument.GetFields(fieldToFetch.QueryField.SourceAlias);
                            if (fields != null && fields.Length > 0)
                            {
                                foreach (var field in fields)
                                {
                                    if (field == null)
                                        continue;

                                    fieldValue = ConvertType(_context, field, GetFieldType(field.Name, retrieverInput.LuceneDocument), retrieverInput.State);
                                    _loadedDocumentIds.Add(fieldValue.ToString());
                                }
                            }
                            break;
                        case SearchEngineType.Corax:
                            if (indexFields.TryGetValue(fieldToFetch.QueryField.SourceAlias, out var fieldDefinition) == false ||
                                TryGetValueFromCoraxIndex(_context, fieldDefinition.Id, ref retrieverInput, out fieldValue) == false)
                            {
                                throw new InvalidDataException($"Field {fieldToFetch.QueryField.SourceAlias} not found in index");
                            }
                            _loadedDocumentIds.Add(fieldValue?.ToString());

                            break;
                        case SearchEngineType.None:
                            throw new InvalidDataException($"Unknown {nameof(Client.Documents.Indexes.SearchEngineType)}.");
                    }
                }
                else
                {
                    IncludeUtil.GetDocIdFromInclude(document.Data, fieldToFetch.QueryField.SourceAlias, _loadedDocumentIds, _database.IdentityPartsSeparator);
                }
            }
            else
            {
                _loadedDocumentIds.Add(document.Id ?? string.Empty); // null source alias is the root doc
                _loadedDocumentsByAliasName.Clear();
            }

            if (_loadedDocumentIds.Count == 0)
            {
                if (fieldToFetch.QueryField.SourceIsArray)
                {
                    value = new List<object>();
                    return true;
                }
                value = null;
                return false;
            }

            var buffer = new List<object>();

            foreach (var docId in _loadedDocumentIds)
            {
                if (docId == null)
                    continue;

                if (_loadedDocuments.TryGetValue(docId, out var doc) == false)
                {
                    using (_loadScope = _loadScope?.Start() ?? _projectionScope?.For(nameof(QueryTimingsScope.Names.Load)))
                    {
                        _loadedDocuments[docId] = doc = LoadDocument(docId);
                        if (doc != null)
                            doc.IgnoreDispose = true; // so we can do multiple projections of the same value
                    }
                }
                if (doc == null)
                    continue;

                if (fieldToFetch.QueryField.Alias != null)
                {
                    _loadedDocumentsByAliasName[fieldToFetch.QueryField.Alias] = doc;
                }

                if (string.IsNullOrEmpty(fieldToFetch.Name.Value)) // we need the whole document here
                {
                    buffer.Add(doc);
                    continue;
                }
                if (TryGetFieldValueFromDocument(doc, fieldToFetch, out var val))
                {
                    if (val is string == false && val is LazyStringValue == false && val is System.Collections.IEnumerable items)
                    {
                        // we flatten arrays in projections
                        foreach (var item in items)
                        {
                            buffer.Add(item);
                        }

                        fieldToFetch.QueryField.SourceIsArray = true;
                    }
                    else
                    {
                        buffer.Add(val);
                    }
                }
            }

            if (fieldToFetch.QueryField.SourceIsArray)
            {
                value = buffer;
                return true;
            }
            if (buffer.Count > 0)
            {
                if (buffer.Count > 1)
                {
                    ThrowOnlyArrayFieldCanHaveMultipleValues(fieldToFetch);
                }
                value = buffer[0];
                return true;
            }
            value = null;
            return false;
        }

        protected object GetFunctionValue(FieldsToFetch.FieldToFetch fieldToFetch, string documentId, object[] args, CancellationToken token)
        {
            using (_functionScope = _functionScope?.Start() ?? _projectionScope?.For(nameof(QueryTimingsScope.Names.JavaScript)))
            {
                args[args.Length - 1] = _query.QueryParameters;
                var value = InvokeFunction(
                    fieldToFetch.QueryField.Name,
                    _query.Metadata.Query,
                    documentId,
                    args,
                    _functionScope,
                    token);

                return value;
            }
        }

        private class QueryKey : ScriptRunnerCache.Key
        {
            private readonly Dictionary<string, DeclaredFunction> _functions;

            private bool Equals(QueryKey other)
            {
                if (_functions?.Count != other._functions?.Count)
                    return false;

                foreach (var function in _functions ?? Enumerable.Empty<KeyValuePair<string, DeclaredFunction>>())
                {
                    if (other._functions != null &&
                        (other._functions.TryGetValue(function.Key, out var otherVal) == false ||
                         function.Value.FunctionText != otherVal.FunctionText))
                        return false;
                }

                return true;
            }

            public override bool Equals(object obj)
            {
                if (ReferenceEquals(null, obj))
                    return false;
                if (ReferenceEquals(this, obj))
                    return true;
                if (obj.GetType() != GetType())
                    return false;
                return Equals((QueryKey)obj);
            }

            public override int GetHashCode()
            {
                unchecked
                {
                    int hashCode = 0;
                    foreach (var function in _functions ?? Enumerable.Empty<KeyValuePair<string, DeclaredFunction>>())
                    {
                        hashCode = (hashCode * 397) ^ (function.Value.FunctionText.GetHashCode());
                    }

                    return hashCode;
                }
            }

            public QueryKey(Dictionary<string, DeclaredFunction> functions)
            {
                _functions = functions;
            }

            public override void GenerateScript(ScriptRunner runner)
            {
                foreach (var kvp in _functions ?? Enumerable.Empty<KeyValuePair<string, DeclaredFunction>>())
                {
                    if (kvp.Value.Type == DeclaredFunction.FunctionType.TimeSeries)
                    {
                        runner.AddTimeSeriesDeclaration(kvp.Value);
                        continue;
                    }

                    if (kvp.Value.Type != DeclaredFunction.FunctionType.JavaScript)
                        continue;

                    runner.AddScript(kvp.Value.FunctionText);
                }
            }
        }

        private object InvokeFunction(string methodName, Query query, string documentId, object[] args, QueryTimingsScope timings, CancellationToken token)
        {
            if (TryGetTimeSeriesFunction(methodName, query, out var func))
            {
                _timeSeriesRetriever ??= new TimeSeriesRetriever(_includeDocumentsCommand.Context, _query.QueryParameters, _loadedDocuments, token);
                var result = _timeSeriesRetriever.InvokeTimeSeriesFunction(func, documentId, args, out var type);
                if (_query.IsStream)
                    return _timeSeriesRetriever.PrepareForStreaming(result, FieldsToFetch.SingleBodyOrMethodWithNoAlias, _query.AddTimeSeriesNames);
                return _timeSeriesRetriever.MaterializeResults(result, type, FieldsToFetch.SingleBodyOrMethodWithNoAlias, _query.AddTimeSeriesNames);
            }

            var key = new QueryKey(query.DeclaredFunctions);
            using (_database.Scripts.GetScriptRunner(key, readOnly: true, patchRun: out var run))
            using (var result = run.Run(_context, _context as DocumentsOperationContext, methodName, args, timings, token))
            {
                _includeDocumentsCommand?.AddRange(run.Includes, documentId);
                _includeRevisionsCommand?.AddRange(run.IncludeRevisionsChangeVectors);
                _includeRevisionsCommand?.AddRevisionByDateTimeBefore(run.IncludeRevisionByDateTimeBefore, documentId);
                _includeCompareExchangeValuesCommand?.AddRange(run.CompareExchangeValueIncludes);


                if (result.IsNull)
                    return null;

                return run.Translate(result, _context, QueryResultModifier.Instance);
            }
        }

        private static bool TryGetTimeSeriesFunction(string methodName, Query query, out DeclaredFunction func)
        {
            func = default;

            return query.DeclaredFunctions != null &&
                   query.DeclaredFunctions.TryGetValue(methodName, out func) &&
                   func.Type == DeclaredFunction.FunctionType.TimeSeries;
        }

        private bool TryGetFieldValueFromDocument(Document document, FieldsToFetch.FieldToFetch field, out object value)
        {
            if (field.IsDocumentId)
            {
                value = GetIdFromDocument(document);
            }
            else if (field.IsCompositeField == false)
            {
                if (BlittableJsonTraverserHelper.TryRead(_blittableTraverser, document, field.Name, out value) == false)
                {
                    if (field.ProjectedName == null)
                        return false;
                    if (BlittableJsonTraverserHelper.TryRead(_blittableTraverser, document, field.ProjectedName, out value) == false)
                        return false;
                }
            }
            else
            {
                var component = new DynamicJsonValue();

                foreach (var componentField in field.Components)
                {
                    if (BlittableJsonTraverserHelper.TryRead(_blittableTraverser, document, componentField, out var componentValue))
                        component[componentField] = componentValue;
                }

                value = component;
            }
            return true;
        }

        private static string GetIdFromDocument(Document document)
        {
            if (document.Id != null)
            {
                return document.Id;
            }

            if (document.Data == null)
            {
                return null;
            }

            if (document.Data.TryGet(Constants.Documents.Metadata.IdProperty, out string docId))
            {
                return docId;
            }

            if (document.TryGetMetadata(out var md) &&
                (md.TryGet(Constants.Documents.Metadata.Id, out docId) ||
                 md.TryGet(Constants.Documents.Metadata.IdProperty, out docId)))
            {
                return docId;
            }

            return null;
        }

        private static void ThrowOnlyArrayFieldCanHaveMultipleValues(FieldsToFetch.FieldToFetch fieldToFetch)
        {
            throw new NotSupportedException(
                $"Attempted to read multiple values in field {fieldToFetch.ProjectedName ?? fieldToFetch.Name.Value}, but it isn't an array and should have only a single value, did you forget '[]' ?");
        }

        private class UniqueFieldNames : IEqualityComparer<IFieldable>
        {
            public static readonly UniqueFieldNames Instance = new UniqueFieldNames();

            public bool Equals(IFieldable x, IFieldable y)
            {
                return x.Name.Equals(y.Name, StringComparison.OrdinalIgnoreCase);
            }

            public int GetHashCode(IFieldable obj)
            {
                return obj.Name.GetHashCode();
            }
        }

        private class QueryResultModifier : JsBlittableBridge.IResultModifier
        {
            public static readonly QueryResultModifier Instance = new QueryResultModifier();

            private QueryResultModifier()
            {
            }

            public void Modify(ObjectInstance json)
            {
                ObjectInstance metadata;
                var value = json.Get(Constants.Documents.Metadata.Key);
                if (value.Type == Types.Object)
                    metadata = value.AsObject();
                else
                {
                    metadata = json.Engine.Object.Construct(Array.Empty<JsValue>());
                    json.Set(Constants.Documents.Metadata.Key, metadata, false);
                }

                metadata.Set(Constants.Documents.Metadata.Projection, JsBoolean.True, false);
            }
        }
    }
}<|MERGE_RESOLUTION|>--- conflicted
+++ resolved
@@ -188,42 +188,24 @@
                 
                 if (fields is not null)
                 {
-<<<<<<< HEAD
                     foreach (var fieldToFetch in fields?.Values)
                     {
-                        switch (SearchEngineType)
-                        {
-                            case SearchEngineType.Corax:
-                                if (TryExtractValueFromIndexCorax(fieldToFetch, ref retrieverInput, result))
-                                    continue;
-                                break;
-                            case SearchEngineType.Lucene:
-                                if (LuceneTryExtractValueFromIndex(fieldToFetch, retrieverInput.LuceneDocument, result, retrieverInput.State))
-                                    continue;
-                                break;
-                            default:
-                                throw new InvalidDataException($"Unknown {nameof(Client.Documents.Indexes.SearchEngineType)}.");
-=======
-                    if (fieldToFetch.CanExtractFromIndex && // skip `id()` fields here 
-                        TryExtractValueFromIndex(fieldToFetch, input, result, state))
-                        continue;
-
-                    if (FieldsToFetch.Projection.MustExtractFromIndex)
-                    {
-                        if (FieldsToFetch.Projection.MustExtractOrThrow)
-                        {
-                            if (TryExtractValueFromIndex(fieldToFetch, input, result, state))
-                                continue; // here we try again, for `id()` fields
-
-                            FieldsToFetch.Projection.ThrowCouldNotExtractFieldFromIndexBecauseIndexDoesNotContainSuchFieldOrFieldValueIsNotStored(fieldToFetch.Name.Value);
->>>>>>> 3ef06434
-                        }
+                        if (fieldToFetch.CanExtractFromIndex && // skip `id()` fields here
+                            TryExtractValueFromIndex(ref retrieverInput, fieldToFetch, result))
+                            continue;
 
                         if (FieldsToFetch.Projection.MustExtractFromIndex)
                         {
                             if (FieldsToFetch.Projection.MustExtractOrThrow)
-                                FieldsToFetch.Projection.ThrowCouldNotExtractFieldFromIndexBecauseIndexDoesNotContainSuchFieldOrFieldValueIsNotStored(fieldToFetch.Name
-                                    .Value);
+                            {
+                                if (TryExtractValueFromIndex(ref retrieverInput, fieldToFetch, result)) 
+                                    continue; // here we try again, for `id()` fields
+
+                                FieldsToFetch.Projection
+                                    .ThrowCouldNotExtractFieldFromIndexBecauseIndexDoesNotContainSuchFieldOrFieldValueIsNotStored(
+                                        fieldToFetch.Name
+                                            .Value);
+                            }
 
                             continue;
                         }
@@ -295,6 +277,25 @@
 
                 return (ReturnProjection(result, doc, _context, retrieverInput.Score), null);
             }
+        }
+
+        private bool TryExtractValueFromIndex(ref RetrieverInput retrieverInput, FieldsToFetch.FieldToFetch fieldToFetch, DynamicJsonValue result)
+        {
+            switch (SearchEngineType)
+            {
+                case SearchEngineType.Corax:
+                    if (TryExtractValueFromIndexCorax(fieldToFetch, ref retrieverInput, result))
+                        return true;
+                    break;
+                case SearchEngineType.Lucene:
+                    if (LuceneTryExtractValueFromIndex(fieldToFetch, retrieverInput.LuceneDocument, result, retrieverInput.State))
+                        return true;
+                    break;
+                default:
+                    throw new InvalidDataException($"Unknown {nameof(Client.Documents.Indexes.SearchEngineType)}.");
+            }
+
+            return false;
         }
 
         public (Document Document, List<Document> List) GetProjectionFromDocument(Document doc, ref RetrieverInput retrieverInput, FieldsToFetch fieldsToFetch, JsonOperationContext context, CancellationToken token)
