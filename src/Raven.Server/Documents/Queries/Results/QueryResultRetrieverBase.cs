--- conflicted
+++ resolved
@@ -1,11 +1,8 @@
 ﻿using System;
 using System.Collections.Generic;
 using System.Linq;
-<<<<<<< HEAD
 using System.Runtime.CompilerServices;
-=======
 using System.Threading;
->>>>>>> b3f1dcb0
 using Jint.Native;
 using Jint.Native.Object;
 using Jint.Runtime;
@@ -108,11 +105,7 @@
             }
         }
 
-<<<<<<< HEAD
-        public abstract (Document Document, List<Document> List) Get(Lucene.Net.Documents.Document input, Lucene.Net.Search.ScoreDoc scoreDoc, IState state);
-=======
-        public abstract Document Get(Lucene.Net.Documents.Document input, Lucene.Net.Search.ScoreDoc scoreDoc, IState state, CancellationToken token);
->>>>>>> b3f1dcb0
+        public abstract (Document Document, List<Document> List) Get(Lucene.Net.Documents.Document input, Lucene.Net.Search.ScoreDoc scoreDoc, IState state, CancellationToken token);
 
         public abstract bool TryGetKey(Lucene.Net.Documents.Document document, IState state, out string key);
 
@@ -124,11 +117,7 @@
 
         protected abstract DynamicJsonValue GetCounterRaw(string docId, string name);
 
-<<<<<<< HEAD
-        protected (Document Document, List<Document> List) GetProjection(Lucene.Net.Documents.Document input, Lucene.Net.Search.ScoreDoc scoreDoc, string lowerId, IState state)
-=======
-        protected Document GetProjection(Lucene.Net.Documents.Document input, Lucene.Net.Search.ScoreDoc scoreDoc, string lowerId, IState state, CancellationToken token)
->>>>>>> b3f1dcb0
+        protected (Document Document, List<Document> List) GetProjection(Lucene.Net.Documents.Document input, Lucene.Net.Search.ScoreDoc scoreDoc, string lowerId, IState state, CancellationToken token)
         {
             using (_projectionScope = _projectionScope?.Start() ?? RetrieverScope?.For(nameof(QueryTimingsScope.Names.Projection)))
             {
@@ -259,11 +248,7 @@
             }
         }
 
-<<<<<<< HEAD
-        public (Document Document, List<Document> List) GetProjectionFromDocument(Document doc, Lucene.Net.Documents.Document luceneDoc, Lucene.Net.Search.ScoreDoc scoreDoc, FieldsToFetch fieldsToFetch, JsonOperationContext context, IState state)
-=======
-        public Document GetProjectionFromDocument(Document doc, Lucene.Net.Documents.Document luceneDoc, Lucene.Net.Search.ScoreDoc scoreDoc, FieldsToFetch fieldsToFetch, JsonOperationContext context, IState state, CancellationToken token)
->>>>>>> b3f1dcb0
+        public (Document Document, List<Document> List) GetProjectionFromDocument(Document doc, Lucene.Net.Documents.Document luceneDoc, Lucene.Net.Search.ScoreDoc scoreDoc, FieldsToFetch fieldsToFetch, JsonOperationContext context, IState state, CancellationToken token)
         {
             using (RetrieverScope?.Start())
             using (_projectionScope = _projectionScope?.Start() ?? RetrieverScope?.For(nameof(QueryTimingsScope.Names.Projection)))
@@ -272,11 +257,7 @@
             }
         }
 
-<<<<<<< HEAD
-        private (Document Document, List<Document> List) GetProjectionFromDocumentInternal(Document doc, Lucene.Net.Documents.Document luceneDoc, Lucene.Net.Search.ScoreDoc scoreDoc, FieldsToFetch fieldsToFetch, JsonOperationContext context, IState state)
-=======
-        private Document GetProjectionFromDocumentInternal(Document doc, Lucene.Net.Documents.Document luceneDoc, Lucene.Net.Search.ScoreDoc scoreDoc, FieldsToFetch fieldsToFetch, JsonOperationContext context, IState state, CancellationToken token)
->>>>>>> b3f1dcb0
+        private (Document Document, List<Document> List) GetProjectionFromDocumentInternal(Document doc, Lucene.Net.Documents.Document luceneDoc, Lucene.Net.Search.ScoreDoc scoreDoc, FieldsToFetch fieldsToFetch, JsonOperationContext context, IState state, CancellationToken token)
         {
             var result = new DynamicJsonValue();
 
