--- conflicted
+++ resolved
@@ -3,11 +3,8 @@
 using System.IO;
 using System.Linq;
 using System.Runtime.CompilerServices;
-<<<<<<< HEAD
+using System.Threading;
 using Corax;
-=======
-using System.Threading;
->>>>>>> 8bcc8cda
 using Jint.Native;
 using Jint.Native.Object;
 using Jint.Runtime;
@@ -114,11 +111,7 @@
             }
         }
 
-<<<<<<< HEAD
-        public abstract (Document Document, List<Document> List) Get(ref RetrieverInput retrieverInput);
-=======
-        public abstract (Document Document, List<Document> List) Get(Lucene.Net.Documents.Document input, Lucene.Net.Search.ScoreDoc scoreDoc, IState state, CancellationToken token);
->>>>>>> 8bcc8cda
+        public abstract (Document Document, List<Document> List) Get(ref RetrieverInput retrieverInput, CancellationToken token);
 
         public abstract bool TryGetKey(ref RetrieverInput retrieverInput, out string key);
 
@@ -130,11 +123,7 @@
 
         protected abstract DynamicJsonValue GetCounterRaw(string docId, string name);
 
-<<<<<<< HEAD
-        protected (Document Document, List<Document> List) GetProjection(ref RetrieverInput retrieverInput, string lowerId)
-=======
-        protected (Document Document, List<Document> List) GetProjection(Lucene.Net.Documents.Document input, Lucene.Net.Search.ScoreDoc scoreDoc, string lowerId, IState state, CancellationToken token)
->>>>>>> 8bcc8cda
+        protected (Document Document, List<Document> List) GetProjection(ref RetrieverInput retrieverInput, string lowerId, CancellationToken token)
         {
             using (_projectionScope = _projectionScope?.Start() ?? RetrieverScope?.For(nameof(QueryTimingsScope.Names.Projection)))
             {
@@ -155,11 +144,7 @@
                         return default;
                     }
 
-<<<<<<< HEAD
-                    return GetProjectionFromDocumentInternal(doc, ref retrieverInput, FieldsToFetch, _context);
-=======
-                    return GetProjectionFromDocumentInternal(doc, input, scoreDoc, FieldsToFetch, _context, state, token);
->>>>>>> 8bcc8cda
+                    return GetProjectionFromDocumentInternal(doc, ref retrieverInput, FieldsToFetch, _context, token);
                 }
 
                 var result = new DynamicJsonValue();
@@ -239,11 +224,7 @@
                         }
                     }
 
-<<<<<<< HEAD
-                    if (TryGetValue(fieldToFetch, doc, ref retrieverInput, FieldsToFetch.IndexFields, FieldsToFetch.AnyDynamicIndexFields, out var key, out var fieldVal))
-=======
-                    if (TryGetValue(fieldToFetch, doc, input, state, FieldsToFetch.IndexFields, FieldsToFetch.AnyDynamicIndexFields, out var key, out var fieldVal, token))
->>>>>>> 8bcc8cda
+                    if (TryGetValue(fieldToFetch, doc, ref retrieverInput, FieldsToFetch.IndexFields, FieldsToFetch.AnyDynamicIndexFields, out var key, out var fieldVal, token))
                     {
                         if (FieldsToFetch.SingleBodyOrMethodWithNoAlias)
                         {
@@ -288,38 +269,22 @@
             }
         }
 
-<<<<<<< HEAD
-        public (Document Document, List<Document> List) GetProjectionFromDocument(Document doc, ref RetrieverInput retrieverInput, FieldsToFetch fieldsToFetch, JsonOperationContext context)
-=======
-        public (Document Document, List<Document> List) GetProjectionFromDocument(Document doc, Lucene.Net.Documents.Document luceneDoc, Lucene.Net.Search.ScoreDoc scoreDoc, FieldsToFetch fieldsToFetch, JsonOperationContext context, IState state, CancellationToken token)
->>>>>>> 8bcc8cda
+        public (Document Document, List<Document> List) GetProjectionFromDocument(Document doc, ref RetrieverInput retrieverInput, FieldsToFetch fieldsToFetch, JsonOperationContext context, CancellationToken token)
         {
             using (RetrieverScope?.Start())
             using (_projectionScope = _projectionScope?.Start() ?? RetrieverScope?.For(nameof(QueryTimingsScope.Names.Projection)))
             {
-<<<<<<< HEAD
-                return GetProjectionFromDocumentInternal(doc, ref retrieverInput, fieldsToFetch, context);
-            }
-        }
-
-        private (Document Document, List<Document> List) GetProjectionFromDocumentInternal(Document doc, ref RetrieverInput retrieverInput, FieldsToFetch fieldsToFetch, JsonOperationContext context)
-=======
-                return GetProjectionFromDocumentInternal(doc, luceneDoc, scoreDoc, fieldsToFetch, context, state, token);
-            }
-        }
-
-        private (Document Document, List<Document> List) GetProjectionFromDocumentInternal(Document doc, Lucene.Net.Documents.Document luceneDoc, Lucene.Net.Search.ScoreDoc scoreDoc, FieldsToFetch fieldsToFetch, JsonOperationContext context, IState state, CancellationToken token)
->>>>>>> 8bcc8cda
+                return GetProjectionFromDocumentInternal(doc, ref retrieverInput, fieldsToFetch, context, token);
+            }
+        }
+
+        private (Document Document, List<Document> List) GetProjectionFromDocumentInternal(Document doc, ref RetrieverInput retrieverInput, FieldsToFetch fieldsToFetch, JsonOperationContext context, CancellationToken token)
         {
             var result = new DynamicJsonValue();
 
             foreach (var fieldToFetch in fieldsToFetch.Fields.Values)
             {
-<<<<<<< HEAD
-                if (TryGetValue(fieldToFetch, doc, ref retrieverInput, fieldsToFetch.IndexFields, fieldsToFetch.AnyDynamicIndexFields, out var key, out var fieldVal) == false)
-=======
-                if (TryGetValue(fieldToFetch, doc, luceneDoc, state, fieldsToFetch.IndexFields, fieldsToFetch.AnyDynamicIndexFields, out var key, out var fieldVal, token) == false)
->>>>>>> 8bcc8cda
+                if (TryGetValue(fieldToFetch, doc, ref retrieverInput, fieldsToFetch.IndexFields, fieldsToFetch.AnyDynamicIndexFields, out var key, out var fieldVal, token) == false)
                 {
                     if (FieldsToFetch.Projection.MustExtractFromDocument)
                     {
@@ -652,11 +617,7 @@
             throw new NotSupportedException("Cannot convert binary values");
         }
 
-<<<<<<< HEAD
-        protected bool TryGetValue(FieldsToFetch.FieldToFetch fieldToFetch, Document document, ref RetrieverInput retrieverInput, Dictionary<string, IndexField> indexFields, bool? anyDynamicIndexFields, out string key, out object value)
-=======
-        protected bool TryGetValue(FieldsToFetch.FieldToFetch fieldToFetch, Document document, Lucene.Net.Documents.Document luceneDoc, IState state, Dictionary<string, IndexField> indexFields, bool? anyDynamicIndexFields, out string key, out object value, CancellationToken token)
->>>>>>> 8bcc8cda
+        protected bool TryGetValue(FieldsToFetch.FieldToFetch fieldToFetch, Document document, ref RetrieverInput retrieverInput, Dictionary<string, IndexField> indexFields, bool? anyDynamicIndexFields, out string key, out object value, CancellationToken token)
         {
             key = fieldToFetch.ProjectedName ?? fieldToFetch.Name.Value;
 
@@ -670,12 +631,8 @@
                 var args = new object[fieldToFetch.QueryField.FunctionArgs.Length + 1];
                 for (int i = 0; i < fieldToFetch.FunctionArgs.Length; i++)
                 {
-<<<<<<< HEAD
-
-                    TryGetValue(fieldToFetch.FunctionArgs[i], document, ref retrieverInput, indexFields, anyDynamicIndexFields, out _, out args[i]);
-=======
-                    TryGetValue(fieldToFetch.FunctionArgs[i], document, luceneDoc, state, indexFields, anyDynamicIndexFields, out _, out args[i], token);
->>>>>>> 8bcc8cda
+
+                    TryGetValue(fieldToFetch.FunctionArgs[i], document, ref retrieverInput, indexFields, anyDynamicIndexFields, out _, out args[i], token);
                     if (ReferenceEquals(args[i], document))
                     {
                         args[i] = Tuple.Create(document, retrieverInput.LuceneDocument, retrieverInput.State, indexFields, anyDynamicIndexFields, FieldsToFetch.Projection);
