--- conflicted
+++ resolved
@@ -10,8 +10,10 @@
     {
         (Document Document, List<Document> List) Get(ref RetrieverInput retrieverInput, CancellationToken token);
 
-<<<<<<< HEAD
         bool TryGetKey(ref RetrieverInput retrieverInput, out string key);
+
+        Document DirectGet(ref RetrieverInput retrieverInput, string id, DocumentFields fields);
+
     }
 
     public ref struct RetrieverInput
@@ -43,10 +45,5 @@
             Score = null;
             DocumentId = id;
         }
-=======
-        bool TryGetKey(Lucene.Net.Documents.Document document, IState state, out string key);
-        
-        Document DirectGet(Lucene.Net.Documents.Document input, string id, DocumentFields fields, IState state);
->>>>>>> a0b33315
     }
 }