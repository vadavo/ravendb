--- conflicted
+++ resolved
@@ -1,8 +1,5 @@
-<<<<<<< HEAD
 ﻿using System.Collections.Generic;
-=======
-﻿using System.Threading;
->>>>>>> b3f1dcb0
+using System.Threading;
 using Lucene.Net.Search;
 using Lucene.Net.Store;
 using Raven.Server.Documents.Indexes.Static.Spatial;
@@ -11,11 +8,7 @@
 {
     public interface IQueryResultRetriever
     {
-<<<<<<< HEAD
-        (Document Document, List<Document> List) Get(Lucene.Net.Documents.Document input, ScoreDoc lucene, IState state);
-=======
-        Document Get(Lucene.Net.Documents.Document input, ScoreDoc lucene, IState state, CancellationToken token);
->>>>>>> b3f1dcb0
+        (Document Document, List<Document> List) Get(Lucene.Net.Documents.Document input, ScoreDoc lucene, IState state, CancellationToken token);
 
         bool TryGetKey(Lucene.Net.Documents.Document document, IState state, out string key);
     }
