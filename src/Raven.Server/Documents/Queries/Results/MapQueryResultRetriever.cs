--- conflicted
+++ resolved
@@ -61,11 +61,7 @@
             return string.IsNullOrEmpty(key) == false;
         }
 
-<<<<<<< HEAD
-        protected override Document DirectGet(ref RetrieverInput retrieverInput, string id, DocumentFields fields)
-=======
-        public override Document DirectGet(Lucene.Net.Documents.Document input, string id, DocumentFields fields, IState state)
->>>>>>> a0b33315
+        public override Document DirectGet(ref RetrieverInput retrieverInput, string id, DocumentFields fields)
         {
             return DocumentsStorage.Get(_context, id, fields);
         }
