﻿using System;
using System.Collections.Generic;
using Lucene.Net.Store;
using Raven.Client;
using Raven.Client.Documents.Indexes;
using Raven.Server.Documents.Includes;
using Raven.Server.Documents.Queries.Timings;
using Raven.Server.ServerWide.Context;
using Sparrow.Json.Parsing;
using Voron;

namespace Raven.Server.Documents.Queries.Results
{
    public class MapQueryResultRetriever : QueryResultRetrieverBase
    {
        private readonly DocumentsOperationContext _context;
        private QueryTimingsScope _storageScope;

        public MapQueryResultRetriever(DocumentDatabase database, IndexQueryServerSide query, QueryTimingsScope queryTimings, DocumentsStorage documentsStorage, DocumentsOperationContext context, SearchEngineType searchEngineType, FieldsToFetch fieldsToFetch, IncludeDocumentsCommand includeDocumentsCommand, IncludeCompareExchangeValuesCommand includeCompareExchangeValuesCommand, IncludeRevisionsCommand includeRevisionsCommand )
            : base(database, query, queryTimings, searchEngineType, fieldsToFetch, documentsStorage, context, false, includeDocumentsCommand, includeCompareExchangeValuesCommand, includeRevisionsCommand: includeRevisionsCommand)
        {
            _context = context;
        }

<<<<<<< HEAD
        public override Document Get(ref RetrieverInput retrieverInput)
=======
        public override (Document Document, List<Document> List) Get(Lucene.Net.Documents.Document input, Lucene.Net.Search.ScoreDoc scoreDoc, IState state)
>>>>>>> 4b4f3802
        {

            using (RetrieverScope?.Start())
            {
                string id = string.Empty;
                switch (SearchEngineType)
                {
                    case SearchEngineType.Corax:
                        id = retrieverInput.DocumentId;
                        break;
                    case SearchEngineType.None:
                    case SearchEngineType.Lucene:
                        if (TryGetKey(ref retrieverInput, out id) == false)
                            throw new InvalidOperationException($"Could not extract '{Constants.Documents.Indexing.Fields.DocumentIdFieldName}' from index.");
                        break;
                }

                if (FieldsToFetch.IsProjection)
                    return GetProjection(ref retrieverInput, id);

                using (_storageScope = _storageScope?.Start() ?? RetrieverScope?.For(nameof(QueryTimingsScope.Names.Storage)))
                {
                    var doc = DirectGet(null, id, DocumentFields, retrieverInput.State);

<<<<<<< HEAD
                    FinishDocumentSetup(doc, retrieverInput.Score);
                    return doc;
=======
                    FinishDocumentSetup(doc, scoreDoc);
                    return (doc, null);
>>>>>>> 4b4f3802
                }
            }
        }

        public override bool TryGetKey(ref RetrieverInput retrieverInput, out string key)
        {
            //Lucene method
            key = retrieverInput.LuceneDocument.Get(Constants.Documents.Indexing.Fields.DocumentIdFieldName, retrieverInput.State);
            return string.IsNullOrEmpty(key) == false;
        }

        protected override Document DirectGet(Lucene.Net.Documents.Document input, string id, DocumentFields fields, IState state)
        {
            return DocumentsStorage.Get(_context, id, fields);
        }

        protected override Document LoadDocument(string id)
        {
            return DocumentsStorage.Get(_context, id);
        }

        protected override long? GetCounter(string docId, string name)
        {
            var value = DocumentsStorage.CountersStorage.GetCounterValue(_context, docId, name);
            return value?.Value;
        }

        protected override DynamicJsonValue GetCounterRaw(string docId, string name)
        {
            var djv = new DynamicJsonValue();

            foreach (var partialValue in DocumentsStorage.CountersStorage.GetCounterPartialValues(_context, docId, name))
            {
                djv[partialValue.ChangeVector] = partialValue.PartialValue;
            }

            return djv;
        }
    }
}<|MERGE_RESOLUTION|>--- conflicted
+++ resolved
@@ -16,17 +16,13 @@
         private readonly DocumentsOperationContext _context;
         private QueryTimingsScope _storageScope;
 
-        public MapQueryResultRetriever(DocumentDatabase database, IndexQueryServerSide query, QueryTimingsScope queryTimings, DocumentsStorage documentsStorage, DocumentsOperationContext context, SearchEngineType searchEngineType, FieldsToFetch fieldsToFetch, IncludeDocumentsCommand includeDocumentsCommand, IncludeCompareExchangeValuesCommand includeCompareExchangeValuesCommand, IncludeRevisionsCommand includeRevisionsCommand )
+        public MapQueryResultRetriever(DocumentDatabase database, IndexQueryServerSide query, QueryTimingsScope queryTimings, DocumentsStorage documentsStorage, DocumentsOperationContext context, SearchEngineType searchEngineType, FieldsToFetch fieldsToFetch, IncludeDocumentsCommand includeDocumentsCommand, IncludeCompareExchangeValuesCommand includeCompareExchangeValuesCommand, IncludeRevisionsCommand includeRevisionsCommand)
             : base(database, query, queryTimings, searchEngineType, fieldsToFetch, documentsStorage, context, false, includeDocumentsCommand, includeCompareExchangeValuesCommand, includeRevisionsCommand: includeRevisionsCommand)
         {
             _context = context;
         }
 
-<<<<<<< HEAD
-        public override Document Get(ref RetrieverInput retrieverInput)
-=======
-        public override (Document Document, List<Document> List) Get(Lucene.Net.Documents.Document input, Lucene.Net.Search.ScoreDoc scoreDoc, IState state)
->>>>>>> 4b4f3802
+        public override (Document Document, List<Document> List) Get(ref RetrieverInput retrieverInput)
         {
 
             using (RetrieverScope?.Start())
@@ -51,13 +47,8 @@
                 {
                     var doc = DirectGet(null, id, DocumentFields, retrieverInput.State);
 
-<<<<<<< HEAD
                     FinishDocumentSetup(doc, retrieverInput.Score);
-                    return doc;
-=======
-                    FinishDocumentSetup(doc, scoreDoc);
                     return (doc, null);
->>>>>>> 4b4f3802
                 }
             }
         }
