﻿using System;
using System.Collections.Generic;
using System.Diagnostics;
using System.Linq;
using System.Runtime.CompilerServices;
using System.Threading.Tasks;
using Raven.Client;
using Raven.Client.Documents.Changes;
using Raven.Client.Documents.Operations.ConnectionStrings;
using Raven.Client.Documents.Operations.ETL;
using Raven.Client.Documents.Operations.ETL.SQL;
using Raven.Client.ServerWide;
using Raven.Server.Documents.ETL.Providers.Raven;
using Raven.Server.Documents.ETL.Providers.SQL;
using Raven.Server.NotificationCenter.Notifications;
using Raven.Server.ServerWide;
using Raven.Server.ServerWide.Context;
using Raven.Server.Utils;
using Sparrow.Logging;

namespace Raven.Server.Documents.ETL
{
    public class EtlLoader : IDisposable, ITombstoneAware
    {
        private const string AlertTitle = "ETL loader";

        private EtlProcess[] _processes = new EtlProcess[0];
        private readonly HashSet<string> _uniqueConfigurationNames = new HashSet<string>(StringComparer.OrdinalIgnoreCase); // read and modified under a lock.

        private DatabaseRecord _databaseRecord;

        private readonly object _loadProcessedLock = new object();
        private readonly DocumentDatabase _database;
        private readonly ServerStore _serverStore;
        private bool _isSubscribedToDocumentChanges;
        private bool _isSubscribedToCounterChanges;
        private bool _isSubscribedToTimeSeriesChanges;

        protected Logger Logger;

        public event Action<(string ConfigurationName, string TransformationName, EtlProcessStatistics Statistics)> BatchCompleted;

        public void OnBatchCompleted(string configurationName, string transformationName, EtlProcessStatistics statistics)
        {
            BatchCompleted?.Invoke((configurationName, transformationName, statistics));
        }

        public EtlLoader(DocumentDatabase database, ServerStore serverStore)
        {
            Logger = LoggingSource.Instance.GetLogger(database.Name, GetType().FullName);

            _database = database;
            _serverStore = serverStore;

            database.TombstoneCleaner.Subscribe(this);
        }

        public EtlProcess[] Processes => _processes;

        public List<RavenEtlConfiguration> RavenDestinations;

        public List<SqlEtlConfiguration> SqlDestinations;

        public void Initialize(DatabaseRecord record)
        {
            LoadProcesses(record, record.RavenEtls, record.SqlEtls, toRemove: null);
        }

        public event Action<EtlProcess> ProcessAdded;

        public event Action<EtlProcess> ProcessRemoved;

        private void OnProcessAdded(EtlProcess process)
        {
            ProcessAdded?.Invoke(process);
        }

        private void OnProcessRemoved(EtlProcess process)
        {
            ProcessRemoved?.Invoke(process);
        }

        private void LoadProcesses(DatabaseRecord record,
            List<RavenEtlConfiguration> newRavenDestinations,
            List<SqlEtlConfiguration> newSqlDestinations,
            List<EtlProcess> toRemove)
        {
            lock (_loadProcessedLock)
            {
                _databaseRecord = record;
                RavenDestinations = _databaseRecord.RavenEtls;
                SqlDestinations = _databaseRecord.SqlEtls;

                var processes = new List<EtlProcess>(_processes);

                if (toRemove != null && toRemove.Count > 0)
                {
                    foreach (var process in toRemove)
                    {
                        processes.Remove(process);
                        _uniqueConfigurationNames.Remove(process.ConfigurationName);

                        OnProcessRemoved(process);
                    }
                }

                var ensureUniqueConfigurationNames = _uniqueConfigurationNames.ToHashSet(StringComparer.OrdinalIgnoreCase);

                var newProcesses = new List<EtlProcess>();
                if (newRavenDestinations != null && newRavenDestinations.Count > 0)
                    newProcesses.AddRange(GetRelevantProcesses<RavenEtlConfiguration, RavenConnectionString>(newRavenDestinations, ensureUniqueConfigurationNames));

                if (newSqlDestinations != null && newSqlDestinations.Count > 0)
                    newProcesses.AddRange(GetRelevantProcesses<SqlEtlConfiguration, SqlConnectionString>(newSqlDestinations, ensureUniqueConfigurationNames));

                processes.AddRange(newProcesses);
                _processes = processes.ToArray();

                HandleChangesSubscriptions();

                foreach (var process in newProcesses)
                {
                    process.Start();

                    OnProcessAdded(process);

                    _uniqueConfigurationNames.Add(process.ConfigurationName);
                }
            }
        }

        private void HandleChangesSubscriptions()
        {
            // this is supposed to be called only under lock

            if (_processes.Length > 0)
            {
                if (_isSubscribedToDocumentChanges == false)
                {
                    _database.Changes.OnDocumentChange += OnDocumentChange;
                    _isSubscribedToDocumentChanges = true;
                }

                var needToWatchCounters = _processes.Any(x => x.ShouldTrackCounters());

                if (needToWatchCounters)
                {
                    if (_isSubscribedToCounterChanges == false)
                    {
                        _database.Changes.OnCounterChange += OnCounterChange;
                        _isSubscribedToCounterChanges = true;
                    }
                }
                else
                {
                    _database.Changes.OnCounterChange -= OnCounterChange;
                    _isSubscribedToCounterChanges = false;
                }
                
                var needToWatchTimeSeries = _processes.Any(x => x.ShouldTrackTimeSeries());
                if (needToWatchTimeSeries)
                {
                    if (_isSubscribedToTimeSeriesChanges == false)
                    {
                        _database.Changes.OnTimeSeriesChange += OnTimeSeriesChange;
                        _isSubscribedToTimeSeriesChanges = true;
                    }
                }
                else
                {
                    _database.Changes.OnTimeSeriesChange -= OnTimeSeriesChange;
                    _isSubscribedToTimeSeriesChanges = false;
                }
            }
            else
            {
                _database.Changes.OnDocumentChange -= OnDocumentChange;
                _isSubscribedToDocumentChanges = false;

                _database.Changes.OnCounterChange -= OnCounterChange;
                _isSubscribedToCounterChanges = false;
                
                _database.Changes.OnTimeSeriesChange -= OnTimeSeriesChange;
                _isSubscribedToTimeSeriesChanges = false;
            }
        }

        private IEnumerable<EtlProcess> GetRelevantProcesses<T, TConnectionString>(List<T> configurations, HashSet<string> uniqueNames) where T : EtlConfiguration<TConnectionString> where TConnectionString : ConnectionString
        {
            foreach (var config in configurations)
            {
                SqlEtlConfiguration sqlConfig = null;
                RavenEtlConfiguration ravenConfig = null;

                var connectionStringNotFound = false;

                switch (config.EtlType)
                {
                    case EtlType.Raven:
                        ravenConfig = config as RavenEtlConfiguration;
                        if (_databaseRecord.RavenConnectionStrings.TryGetValue(config.ConnectionStringName, out var ravenConnection))
                            ravenConfig.Initialize(ravenConnection);
                        else
                            connectionStringNotFound = true;

                        break;
                    case EtlType.Sql:
                        sqlConfig = config as SqlEtlConfiguration;
                        if (_databaseRecord.SqlConnectionStrings.TryGetValue(config.ConnectionStringName, out var sqlConnection))
                            sqlConfig.Initialize(sqlConnection);
                        else
                            connectionStringNotFound = true;

                        break;
                    default:
                        ThrownUnknownEtlConfiguration(config.GetType());
                        break;
                }

                if (connectionStringNotFound)
                {
                    LogConfigurationError(config,
                        new List<string>
                        {
                            $"Connection string named '{config.ConnectionStringName}' was not found for {config.EtlType} ETL"
                        });

                    continue;
                }

                if (ValidateConfiguration(config, uniqueNames) == false)
                    continue;

                var processState = GetProcessState(config.Transforms, _database, config.Name);
                var whoseTaskIsIt = _database.WhoseTaskIsIt(_databaseRecord.Topology, config, processState);
                if (whoseTaskIsIt != _serverStore.NodeTag)
                    continue;

                foreach (var transform in config.Transforms)
                {
                    EtlProcess process = null;

                    if (sqlConfig != null)
                        process = new SqlEtl(transform, sqlConfig, _database, _serverStore);

                    if (ravenConfig != null)
                        process = new RavenEtl(transform, ravenConfig, _database, _serverStore);

                    yield return process;
                }
            }
        }

        public static EtlProcessState GetProcessState(List<Transformation> configTransforms, DocumentDatabase database, string configurationName)
        {
            EtlProcessState processState = null;

            foreach (var transform in configTransforms)
            {
                if (transform.Name == null)
                    continue;

                processState = EtlProcess.GetProcessState(database, configurationName, transform.Name);
                if (processState.NodeTag != null)
                    break;
            }

            return processState ?? new EtlProcessState();
        }

        public static void ThrownUnknownEtlConfiguration(Type type)
        {
            throw new InvalidOperationException($"Unknown config type: {type}");
        }

        private bool ValidateConfiguration<T>(EtlConfiguration<T> config, HashSet<string> uniqueNames) where T : ConnectionString
        {
            if (config.Validate(out List<string> errors) == false)
            {
                LogConfigurationError(config, errors);
                return false;
            }

            if (_databaseRecord.Encrypted && config.UsingEncryptedCommunicationChannel() == false && config.AllowEtlOnNonEncryptedChannel == false)
            {
                LogConfigurationError(config,
                    new List<string>
                    {
                        $"{_database.Name} is encrypted, but connection to ETL destination {config.GetDestination()} does not use encryption, so ETL is not allowed. " +
                        $"You can change this behavior by setting {nameof(config.AllowEtlOnNonEncryptedChannel)} when creating the ETL configuration"
                    });
                return false;
            }

            if (_databaseRecord.Encrypted && config.UsingEncryptedCommunicationChannel() == false && config.AllowEtlOnNonEncryptedChannel)
            {
                LogConfigurationWarning(config,
                    new List<string>
                    {
                        $"{_database.Name} is encrypted and connection to ETL destination {config.GetDestination()} does not use encryption, " +
                        $"but {nameof(config.AllowEtlOnNonEncryptedChannel)} is set to true, so ETL is allowed"
                    });
                return true;
            }

            if (uniqueNames.Add(config.Name) == false)
            {
                LogConfigurationError(config,
                    new List<string>
                    {
                        $"ETL with name '{config.Name}' is already defined"
                    });
                return false;
            }

            return true;
        }

        private void LogConfigurationError<T>(EtlConfiguration<T> config, List<string> errors) where T : ConnectionString
        {
            var errorMessage = $"Invalid ETL configuration for '{config.Name}'{(config.Connection != null ? $" ({config.GetDestination()})" : string.Empty)}. " +
                               $"Reason{(errors.Count > 1 ? "s" : string.Empty)}: {string.Join(";", errors)}.";

            if (Logger.IsInfoEnabled)
                Logger.Info(errorMessage);

            var alert = AlertRaised.Create(_database.Name, AlertTitle, errorMessage, AlertType.Etl_Error, NotificationSeverity.Error);

            _database.NotificationCenter.Add(alert);
        }

        private void LogConfigurationWarning<T>(EtlConfiguration<T> config, List<string> warnings) where T : ConnectionString
        {
            var warnMessage = $"Warning about ETL configuration for '{config.Name}'{(config.Connection != null ? $" ({config.GetDestination()})" : string.Empty)}. " +
                               $"Reason{(warnings.Count > 1 ? "s" : string.Empty)}: {string.Join(";", warnings)}.";

            if (Logger.IsInfoEnabled)
                Logger.Info(warnMessage);

            var alert = AlertRaised.Create(_database.Name, AlertTitle, warnMessage, AlertType.Etl_Warning, NotificationSeverity.Warning);

            _database.NotificationCenter.Add(alert);
        }

        private void OnCounterChange(CounterChange change) => NotifyAboutWork(change);
        private void OnDocumentChange(DocumentChange change) => NotifyAboutWork(change);
        private void OnTimeSeriesChange(TimeSeriesChange change) => NotifyAboutWork(change);

        [MethodImpl(MethodImplOptions.AggressiveInlining)]
        private void NotifyAboutWork(DatabaseChange change)
        {
            var processes = _processes;

            // ReSharper disable once ForCanBeConvertedToForeach
            for (var i = 0; i < processes.Length; i++)
            {
<<<<<<< HEAD
                _processes[i].NotifyAboutWork(change);
=======
                try
                {
                    processes[i].NotifyAboutWork(documentChange, counterChange);
                }
                catch (ObjectDisposedException)
                {
                }
>>>>>>> 75861428
            }
        }

        public virtual void Dispose()
        {
            _database.Changes.OnDocumentChange -= OnDocumentChange;
            _database.Changes.OnCounterChange -= OnCounterChange;

            var ea = new ExceptionAggregator(Logger, "Could not dispose ETL loader");

            Parallel.ForEach(_processes, x => ea.Execute(x.Dispose));

            ea.Execute(() => _database.TombstoneCleaner.Unsubscribe(this));

            ea.ThrowIfNeeded();
        }

        private bool IsMyEtlTask<T, TConnectionString>(DatabaseRecord record, T etlTask, ref Dictionary<string, string> responsibleNodes)
            where TConnectionString : ConnectionString
            where T : EtlConfiguration<TConnectionString>
        {
            var processState = GetProcessState(etlTask.Transforms, _database, etlTask.Name);
            var whoseTaskIsIt = _database.WhoseTaskIsIt(record.Topology, etlTask, processState);

            responsibleNodes[etlTask.Name] = whoseTaskIsIt;

            return whoseTaskIsIt == _serverStore.NodeTag;
        }

        public void HandleDatabaseRecordChange(DatabaseRecord record)
        {
            if (record == null)
                return;

            var myRavenEtl = new List<RavenEtlConfiguration>();
            var mySqlEtl = new List<SqlEtlConfiguration>();

            var responsibleNodes = new Dictionary<string, string>(StringComparer.OrdinalIgnoreCase);

            foreach (var config in record.RavenEtls)
            {
                if (IsMyEtlTask<RavenEtlConfiguration, RavenConnectionString>(record, config, ref responsibleNodes))
                {
                    myRavenEtl.Add(config);
                }
            }

            foreach (var config in record.SqlEtls)
            {
                if (IsMyEtlTask<SqlEtlConfiguration, SqlConnectionString>(record, config, ref responsibleNodes))
                {
                    mySqlEtl.Add(config);
                }
            }

            var toRemove = _processes.GroupBy(x => x.ConfigurationName).ToDictionary(x => x.Key, x => x.ToList());

            foreach (var processesPerConfig in _processes.GroupBy(x => x.ConfigurationName))
            {
                var process = processesPerConfig.First();

                Debug.Assert(processesPerConfig.All(x => x.GetType() == process.GetType()));

                if (process is RavenEtl ravenEtl)
                {
                    RavenEtlConfiguration existing = null;

                    foreach (var config in myRavenEtl)
                    {
                        var diff = ravenEtl.Configuration.Compare(config);

                        if (diff == EtlConfigurationCompareDifferences.None)
                        {
                            existing = config;
                            break;
                        }
                    }

                    if (existing != null)
                    {
                        toRemove.Remove(processesPerConfig.Key);
                        myRavenEtl.Remove(existing);
                    }
                }
                else if (process is SqlEtl sqlEtl)
                {
                    SqlEtlConfiguration existing = null;
                    foreach (var config in mySqlEtl)
                    {
                        var diff = sqlEtl.Configuration.Compare(config);

                        if (diff == EtlConfigurationCompareDifferences.None)
                        {
                            existing = config;
                            break;
                        }
                    }
                    if (existing != null)
                    {
                        toRemove.Remove(processesPerConfig.Key);
                        mySqlEtl.Remove(existing);
                    }
                }
                else
                {
                    throw new InvalidOperationException($"Unknown ETL process type: {process.GetType()}");
                }
            }

            Parallel.ForEach(toRemove, x =>
            {
                foreach (var process in x.Value)
                {
                    _database.DatabaseShutdown.ThrowIfCancellationRequested();

                    try
                    {
                        string reason = GetStopReason(process, myRavenEtl, mySqlEtl, responsibleNodes);

                        process.Stop(reason);
                    }
                    catch (Exception e)
                    {
                        if (Logger.IsInfoEnabled)
                            Logger.Info($"Failed to stop ETL process {process.Name} on the database record change", e);
                    }
                }
            });

            LoadProcesses(record, myRavenEtl, mySqlEtl, toRemove.SelectMany(x => x.Value).ToList());

            Parallel.ForEach(toRemove, x =>
            {
                foreach (var process in x.Value)
                {
                    _database.DatabaseShutdown.ThrowIfCancellationRequested();

                    try
                    {
                        process.Dispose();
                    }
                    catch (Exception e)
                    {
                        if (Logger.IsInfoEnabled)
                            Logger.Info($"Failed to dispose ETL process {process.Name} on the database record change", e);
                    }
                }
            });
        }

        private static string GetStopReason(EtlProcess process, List<RavenEtlConfiguration> myRavenEtl, List<SqlEtlConfiguration> mySqlEtl, Dictionary<string, string> responsibleNodes)
        {
            EtlConfigurationCompareDifferences? differences = null;
            var transformationDiffs = new List<(string TransformationName, EtlConfigurationCompareDifferences Difference)>();

            var reason = "Database record change. ";

            if (process is RavenEtl ravenEtl)
            {
                var existing = myRavenEtl.FirstOrDefault(x => x.Name.Equals(ravenEtl.ConfigurationName, StringComparison.OrdinalIgnoreCase));

                if (existing != null)
                    differences = ravenEtl.Configuration.Compare(existing, transformationDiffs);
            }
            else if (process is SqlEtl sqlEtl)
            {
                var existing = mySqlEtl.FirstOrDefault(x => x.Name.Equals(sqlEtl.ConfigurationName, StringComparison.OrdinalIgnoreCase));

                if (existing != null)
                    differences = sqlEtl.Configuration.Compare(existing, transformationDiffs);
            }
            else
            {
                throw new InvalidOperationException($"Unknown ETL process type: " + process.GetType().FullName);
            }

            if (differences != null)
            {
                reason += $"Configuration changes: {differences}. Details: ";

                foreach (var transformationDiff in transformationDiffs)
                {
                    reason += $"Script '{transformationDiff.TransformationName}' - {transformationDiff.Difference}. ";
                }
            }
            else
            {
                if (responsibleNodes.TryGetValue(process.ConfigurationName, out var responsibleNode))
                {
                    reason += $"ETL was moved to another node. Responsible node is: {responsibleNode}";
                }
                else
                {
                    reason += $"ETL was deleted or moved to another node (no configuration named '{process.ConfigurationName}' was found). ";
                }
            }

            return reason;
        }

        public void HandleDatabaseValueChanged(DatabaseRecord record)
        {
            using (_serverStore.ContextPool.AllocateOperationContext(out TransactionOperationContext context))
            using (context.OpenReadTransaction())
            {
                foreach (var process in _processes)
                {
                    var state = _serverStore.Cluster.Read(context, EtlProcessState.GenerateItemName(record.DatabaseName, process.ConfigurationName, process.TransformationName));

                    if (state == null)
                    {
                        process.Reset();
                    }
                }
            }
        }

        public string TombstoneCleanerIdentifier => $"ETL loader for {_database.Name}";

        public Dictionary<string, long> GetLastProcessedTombstonesPerCollection(ITombstoneAware.TombstoneType tombstoneType)
        {
            var lastProcessedTombstones = new Dictionary<string, long>(StringComparer.OrdinalIgnoreCase);

            var ravenEtls = _databaseRecord.RavenEtls;
            if (tombstoneType == ITombstoneAware.TombstoneType.TimeSeries)
            {
                foreach (var config in ravenEtls)
                    MarkTimeSeriesTombstonesForDeletion(config, lastProcessedTombstones);
            }
            else
            {
                var sqlEtls = _databaseRecord.SqlEtls;

                foreach (var config in ravenEtls)
                    MarkDocumentTombstonesForDeletion(config, lastProcessedTombstones);

                foreach (var config in sqlEtls)
                    MarkDocumentTombstonesForDeletion(config, lastProcessedTombstones);    
            }
            return lastProcessedTombstones;
        }

        private void MarkDocumentTombstonesForDeletion<T>(EtlConfiguration<T> config, Dictionary<string, long> lastProcessedTombstones) where T : ConnectionString
        {
            foreach (var transform in config.Transforms)
            {
                var state = EtlProcess.GetProcessState(_database, config.Name, transform.Name);
                var etag = ChangeVectorUtils.GetEtagById(state.ChangeVector, _database.DbBase64Id);

                // the default in this case is '0', which means that nothing of this node was consumed and therefore we cannot delete anything
                if (transform.ApplyToAllDocuments)
                {
                    AddOrUpdate(lastProcessedTombstones, Constants.Documents.Collections.AllDocumentsCollection, etag);
                    continue;
                }

                foreach (var collection in transform.Collections)
                    AddOrUpdate(lastProcessedTombstones, collection, etag);

                if (typeof(T) == typeof(RavenConnectionString))
                {
                    if (RavenEtl.ShouldTrackAttachmentTombstones(transform))
                        AddOrUpdate(lastProcessedTombstones, AttachmentsStorage.AttachmentsTombstones, etag);
                }
            }
        }
        private void MarkTimeSeriesTombstonesForDeletion<T>(EtlConfiguration<T> config, Dictionary<string, long> lastProcessedTombstones) where T : ConnectionString
        {
            foreach (var transform in config.Transforms)
            {
                var state = EtlProcess.GetProcessState(_database, config.Name, transform.Name);
                var etag = ChangeVectorUtils.GetEtagById(state.ChangeVector, _database.DbBase64Id);

                AddOrUpdate(lastProcessedTombstones, Constants.TimeSeries.All, etag);
            }
        }

        private void AddOrUpdate(Dictionary<string, long> dic, string key, long value)
        {
            if (dic.TryGetValue(key, out var old) == false)
            {
                dic[key] = value;
                return;
            }

            var min = Math.Min(value, old);
            dic[key] = min;
        }
    }
}<|MERGE_RESOLUTION|>--- conflicted
+++ resolved
@@ -156,7 +156,7 @@
                     _database.Changes.OnCounterChange -= OnCounterChange;
                     _isSubscribedToCounterChanges = false;
                 }
-                
+
                 var needToWatchTimeSeries = _processes.Any(x => x.ShouldTrackTimeSeries());
                 if (needToWatchTimeSeries)
                 {
@@ -179,7 +179,7 @@
 
                 _database.Changes.OnCounterChange -= OnCounterChange;
                 _isSubscribedToCounterChanges = false;
-                
+
                 _database.Changes.OnTimeSeriesChange -= OnTimeSeriesChange;
                 _isSubscribedToTimeSeriesChanges = false;
             }
@@ -204,6 +204,7 @@
                             connectionStringNotFound = true;
 
                         break;
+
                     case EtlType.Sql:
                         sqlConfig = config as SqlEtlConfiguration;
                         if (_databaseRecord.SqlConnectionStrings.TryGetValue(config.ConnectionStringName, out var sqlConnection))
@@ -212,6 +213,7 @@
                             connectionStringNotFound = true;
 
                         break;
+
                     default:
                         ThrownUnknownEtlConfiguration(config.GetType());
                         break;
@@ -343,7 +345,9 @@
         }
 
         private void OnCounterChange(CounterChange change) => NotifyAboutWork(change);
+
         private void OnDocumentChange(DocumentChange change) => NotifyAboutWork(change);
+
         private void OnTimeSeriesChange(TimeSeriesChange change) => NotifyAboutWork(change);
 
         [MethodImpl(MethodImplOptions.AggressiveInlining)]
@@ -354,17 +358,13 @@
             // ReSharper disable once ForCanBeConvertedToForeach
             for (var i = 0; i < processes.Length; i++)
             {
-<<<<<<< HEAD
-                _processes[i].NotifyAboutWork(change);
-=======
                 try
                 {
-                    processes[i].NotifyAboutWork(documentChange, counterChange);
+                    processes[i].NotifyAboutWork(change);
                 }
                 catch (ObjectDisposedException)
                 {
                 }
->>>>>>> 75861428
             }
         }
 
@@ -602,7 +602,7 @@
                     MarkDocumentTombstonesForDeletion(config, lastProcessedTombstones);
 
                 foreach (var config in sqlEtls)
-                    MarkDocumentTombstonesForDeletion(config, lastProcessedTombstones);    
+                    MarkDocumentTombstonesForDeletion(config, lastProcessedTombstones);
             }
             return lastProcessedTombstones;
         }
@@ -631,6 +631,7 @@
                 }
             }
         }
+
         private void MarkTimeSeriesTombstonesForDeletion<T>(EtlConfiguration<T> config, Dictionary<string, long> lastProcessedTombstones) where T : ConnectionString
         {
             foreach (var transform in config.Transforms)
