--- conflicted
+++ resolved
@@ -1,12 +1,9 @@
 ﻿using System;
-<<<<<<< HEAD
 using System.Collections.Generic;
 using System.Diagnostics;
 using System.IO;
 using System.Linq;
 using System.Text;
-=======
->>>>>>> 779a24b3
 using System.Threading.Tasks;
 using Raven.Server.Routing;
 using Raven.Server.Utils;
@@ -42,8 +39,8 @@
             {
                 using (var writer = new BlittableJsonTextWriter(context, ResponseBodyStream()))
                 {
-                    try
-                    {
+                                    try
+                                    {
                         var threadsUsage = new ThreadsUsage();
 
                         // need to wait to get a correct measure of the cpu
@@ -55,24 +52,24 @@
                         var result = threadsUsage.Calculate();
 
                         context.Write(writer,
-                            new DynamicJsonValue
-                            {
+                                            new DynamicJsonValue
+                                            {
                                 ["Runaway Threads"] = result.ToJson()
-                            });
+                                            });
                         
-                    }
-                    catch (Exception e)
-                    {
+                                    }
+                                    catch (Exception e)
+                                    {
                         context.Write(writer,
-                            new DynamicJsonValue
-                            {
-                                ["Error"] = e.ToString()
-                            });
-                    }
+                                            new DynamicJsonValue
+                                            {
+                                                ["Error"] = e.ToString()
+                                            });
+                                    }
 
                     writer.Flush();
-                }
-            }
+        }
+        }
         }
 
         public static void OutputResultToStream(StreamWriter sw, HashSet<string> threadIds = null, bool includeStackObjects = false)
