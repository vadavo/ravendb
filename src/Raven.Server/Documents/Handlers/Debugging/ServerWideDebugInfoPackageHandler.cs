--- conflicted
+++ resolved
@@ -220,22 +220,18 @@
                 using (ServerStore.ContextPool.AllocateOperationContext(out JsonOperationContext context))
                 await using (var ms = new MemoryStream())
                 {
-<<<<<<< HEAD
-                    await using (var ms = new MemoryStream())
-=======
-                    using (var archive = new ZipArchive(ms, ZipArchiveMode.Create, true))
->>>>>>> 18194262
-                    {
-                        var localEndpointClient = new LocalEndpointClient(Server);
+                        using (var archive = new ZipArchive(ms, ZipArchiveMode.Create, true))
+                        {
+                            var localEndpointClient = new LocalEndpointClient(Server);
         
                         await WriteServerWide(archive, context, localEndpointClient, _serverWidePrefix, token.Token);
                         await WriteForAllLocalDatabases(archive, context, localEndpointClient, token: token.Token);
                         await WriteLogFile(archive, token.Token);
-                    }
-        
-                    ms.Position = 0;
+                        }
+
+                        ms.Position = 0;
                     await ms.CopyToAsync(ResponseBodyStream(), token.Token);
-                }
+                    }
 
                 return null;
             }, operationId, token: token);
@@ -321,13 +317,8 @@
                     using (var endpointOutput = await localEndpointClient.InvokeAndReadObjectAsync(route, context))
                     {
                         context.Write(writer, endpointOutput);
-<<<<<<< HEAD
                         await writer.FlushAsync();
-                        await entryStream.FlushAsync();
-=======
-                        writer.Flush();
                         await entryStream.FlushAsync(token);
->>>>>>> 18194262
                     }
                 }
                 catch (OperationCanceledException)
@@ -344,25 +335,16 @@
         private async Task WriteForAllLocalDatabases(ZipArchive archive, JsonOperationContext jsonOperationContext, LocalEndpointClient localEndpointClient, 
             string prefix = null, CancellationToken token = default)
         {
-<<<<<<< HEAD
+            token.ThrowIfCancellationRequested();
+            
             using (ServerStore.ContextPool.AllocateOperationContext(out TransactionOperationContext context))
             using (context.OpenReadTransaction())
-=======
-            token.ThrowIfCancellationRequested();
-            
-            using (ServerStore.ContextPool.AllocateOperationContext(out TransactionOperationContext transactionOperationContext))
-            using (transactionOperationContext.OpenReadTransaction())
->>>>>>> 18194262
             {
                 foreach (var databaseName in ServerStore.Cluster.GetDatabaseNames(context))
                 {
-<<<<<<< HEAD
-                    using (var rawRecord = ServerStore.Cluster.ReadRawDatabaseRecord(context, databaseName))
-=======
                     token.ThrowIfCancellationRequested();
                     
-                    using (var rawRecord = ServerStore.Cluster.ReadRawDatabaseRecord(transactionOperationContext, databaseName))
->>>>>>> 18194262
+                    using (var rawRecord = ServerStore.Cluster.ReadRawDatabaseRecord(context, databaseName))
                     {
                         if (rawRecord == null ||
                             rawRecord.Topology.RelevantFor(ServerStore.NodeTag) == false ||
@@ -388,12 +370,7 @@
             return deletionInProgress != null && deletionInProgress.TryGetValue(tag, out var delInProgress) && delInProgress != DeletionInProgressStatus.No;
         }
 
-<<<<<<< HEAD
-        private static async Task WriteForDatabase(ZipArchive archive, JsonOperationContext context, LocalEndpointClient localEndpointClient, string databaseName, string path = null)
-=======
-        private static async Task WriteForDatabase(ZipArchive archive, JsonOperationContext jsonOperationContext, LocalEndpointClient localEndpointClient,
-            string databaseName, string path = null, CancellationToken token = default)
->>>>>>> 18194262
+        private static async Task WriteForDatabase(ZipArchive archive, JsonOperationContext context, LocalEndpointClient localEndpointClient, string databaseName, string path = null, CancellationToken token = default)
         {
             token.ThrowIfCancellationRequested();
             
@@ -416,15 +393,9 @@
                     {
                         using (var endpointOutput = await localEndpointClient.InvokeAndReadObjectAsync(route, context, endpointParameters))
                         {
-<<<<<<< HEAD
                             context.Write(writer, endpointOutput);
                             await writer.FlushAsync();
-                            await entryStream.FlushAsync();
-=======
-                            jsonOperationContext.Write(writer, endpointOutput);
-                            writer.Flush();
                             await entryStream.FlushAsync(token);
->>>>>>> 18194262
                         }
                     }
                 }
