﻿using System;
<<<<<<< HEAD
using System.Collections.Generic;
=======
using System.IO;
>>>>>>> b57bdb02
using System.Net;
using System.Net.Http;
using System.Text;
using System.Threading.Tasks;
using Raven.Client;
using Raven.Client.Documents.Changes;
using Raven.Client.Documents.Operations;
using Raven.Client.Documents.Queries;
using Raven.Client.Exceptions;
using Raven.Client.Exceptions.Documents.Indexes;
using Raven.Client.Extensions;
using Raven.Server.Documents.Patch;
using Raven.Server.Documents.Queries;
using Raven.Server.Documents.Queries.AST;
using Raven.Server.Json;
using Raven.Server.NotificationCenter;
using Raven.Server.NotificationCenter.Notifications.Details;
using Raven.Server.Routing;
using Raven.Server.ServerWide;
using Raven.Server.ServerWide.Context;
using Raven.Server.TrafficWatch;
using Sparrow.Json;
using Sparrow.Json.Parsing;
using PatchRequest = Raven.Server.Documents.Patch.PatchRequest;

namespace Raven.Server.Documents.Handlers
{
    public class QueriesHandler : DatabaseRequestHandler
    {
        [RavenAction("/databases/*/queries", "POST", AuthorizationStatus.ValidUser)]
        public Task Post()
        {
            return HandleQuery(HttpMethod.Post);
        }

        [RavenAction("/databases/*/queries", "GET", AuthorizationStatus.ValidUser)]
        public Task Get()
        {
            return HandleQuery(HttpMethod.Get);
        }

        public async Task HandleQuery(HttpMethod httpMethod)
        {
            using (var tracker = new RequestTimeTracker(HttpContext, Logger, Database, "Query"))
            {
                try
                {
                    using (var token = CreateTimeLimitedQueryToken())
                    using (Database.DocumentsStorage.ContextPool.AllocateOperationContext(out DocumentsOperationContext context))
                    {
                        var debug = GetStringQueryString("debug", required: false);
                        if (string.IsNullOrWhiteSpace(debug) == false)
                        {
                            await Debug(context, debug, token, tracker, httpMethod);
                            return;
                        }

                        await Query(context, token, tracker, httpMethod);
                    }
                }
                catch (Exception e)
                {
                    if (tracker.Query == null)
                    {
                        string errorMessage;
                        if (e is EndOfStreamException || e is ArgumentException)
                        {
                            errorMessage = "Failed: " + e.Message;
                        }
                        else
                        {
                            errorMessage = "Failed: " +
                                           HttpContext.Request.Path.Value +
                                           e.ToString();
                        }
                        tracker.Query = errorMessage;
                        if (TrafficWatchManager.HasRegisteredClients)
                            AddStringToHttpContext(errorMessage, TrafficWatchChangeType.Queries);
                    }
                    throw;
                }
<<<<<<< HEAD

                var diagnostics = GetBoolValueQueryString("diagnostics", required: false) ?? false;

                await Query(context, token, tracker, httpMethod, diagnostics);
=======
>>>>>>> b57bdb02
            }
        }

        private async Task FacetedQuery(IndexQueryServerSide indexQuery, DocumentsOperationContext context, OperationCancelToken token)
        {
            var existingResultEtag = GetLongFromHeaders("If-None-Match");

            var result = await Database.QueryRunner.ExecuteFacetedQuery(indexQuery, existingResultEtag, context, token);

            if (result.NotModified)
            {
                HttpContext.Response.StatusCode = (int)HttpStatusCode.NotModified;
                return;
            }

            HttpContext.Response.Headers[Constants.Headers.Etag] = CharExtensions.ToInvariantString(result.ResultEtag);

            int numberOfResults;
            using (var writer = new BlittableJsonTextWriter(context, ResponseBodyStream()))
            {
                writer.WriteFacetedQueryResult(context, result, numberOfResults: out numberOfResults);
            }

            Database.QueryMetadataCache.MaybeAddToCache(indexQuery.Metadata, result.IndexName);
            AddPagingPerformanceHint(PagingOperationType.Queries, $"{nameof(FacetedQuery)} ({result.IndexName})", indexQuery.Query, numberOfResults, indexQuery.PageSize, result.DurationInMs);
        }

        private async Task Query(DocumentsOperationContext context, OperationCancelToken token, RequestTimeTracker tracker, HttpMethod method, bool diagnostics)
        {
            var indexQuery = await GetIndexQuery(context, method, tracker);
            indexQuery.Diagnostics = diagnostics ? new List<string>() : null;

            if (TrafficWatchManager.HasRegisteredClients)
                TrafficWatchQuery(indexQuery);

            var existingResultEtag = GetLongFromHeaders("If-None-Match");

            if (indexQuery.Metadata.HasFacet)
            {
                await FacetedQuery(indexQuery, context, token);
                return;
            }

            if (indexQuery.Metadata.HasSuggest)
            {
                await SuggestQuery(indexQuery, context, token);
                return;
            }

            var metadataOnly = GetBoolValueQueryString("metadataOnly", required: false) ?? false;
            var shouldReturnServerSideQuery = GetBoolValueQueryString("includeServerSideQuery", required: false) ?? false;

            DocumentQueryResult result;
            try
            {
                result = await Database.QueryRunner.ExecuteQuery(indexQuery, context, existingResultEtag, token).ConfigureAwait(false);
            }
            catch (IndexDoesNotExistException)
            {
                HttpContext.Response.StatusCode = (int)HttpStatusCode.NotFound;
                return;
            }

            if (result.NotModified)
            {
                HttpContext.Response.StatusCode = (int)HttpStatusCode.NotModified;
                return;
            }

            HttpContext.Response.Headers[Constants.Headers.Etag] = CharExtensions.ToInvariantString(result.ResultEtag);

            int numberOfResults;
            using (var writer = new AsyncBlittableJsonTextWriter(context, ResponseBodyStream(), Database.DatabaseShutdown))
            {
                result.Timings = indexQuery.Timings?.ToTimings();
                numberOfResults = await writer.WriteDocumentQueryResultAsync(context, result, metadataOnly, WriteAdditionalData(indexQuery, shouldReturnServerSideQuery));
                await writer.OuterFlushAsync();
            }

            Database.QueryMetadataCache.MaybeAddToCache(indexQuery.Metadata, result.IndexName);
            AddPagingPerformanceHint(PagingOperationType.Queries, $"{nameof(Query)} ({result.IndexName})", indexQuery.Query, numberOfResults, indexQuery.PageSize, result.DurationInMs);
        }

        private Action<AsyncBlittableJsonTextWriter> WriteAdditionalData(IndexQueryServerSide indexQuery, bool shouldReturnServerSideQuery)
        {
            if (indexQuery.Diagnostics == null && shouldReturnServerSideQuery == false)
                return null;

            return w =>
            {
                if (shouldReturnServerSideQuery)
                {
                    w.WriteComma();
                    w.WritePropertyName(nameof(indexQuery.ServerSideQuery));
                    w.WriteString(indexQuery.ServerSideQuery);
                }

                if (indexQuery.Diagnostics != null)
                {
                    w.WriteComma();
                    w.WriteArray(nameof(indexQuery.Diagnostics), indexQuery.Diagnostics);
                }
            };
        }

        private async Task<IndexQueryServerSide> GetIndexQuery(JsonOperationContext context, HttpMethod method, RequestTimeTracker tracker)
        {
            if (method == HttpMethod.Get)
                return IndexQueryServerSide.Create(HttpContext, GetStart(), GetPageSize(), context, tracker);

            var json = await context.ReadForMemoryAsync(RequestBodyStream(), "index/query");

            return IndexQueryServerSide.Create(HttpContext, json, Database.QueryMetadataCache, tracker);
        }

        private async Task SuggestQuery(IndexQueryServerSide indexQuery, DocumentsOperationContext context, OperationCancelToken token)
        {
            var existingResultEtag = GetLongFromHeaders("If-None-Match");

            var result = await Database.QueryRunner.ExecuteSuggestionQuery(indexQuery, context, existingResultEtag, token);
            if (result.NotModified)
            {
                HttpContext.Response.StatusCode = (int)HttpStatusCode.NotModified;
                return;
            }

            HttpContext.Response.Headers[Constants.Headers.Etag] = CharExtensions.ToInvariantString(result.ResultEtag);

            int numberOfResults;
            using (var writer = new BlittableJsonTextWriter(context, ResponseBodyStream()))
            {
                writer.WriteSuggestionQueryResult(context, result, numberOfResults: out numberOfResults);
            }

            AddPagingPerformanceHint(PagingOperationType.Queries, $"{nameof(SuggestQuery)} ({result.IndexName})", indexQuery.Query, numberOfResults, indexQuery.PageSize, result.DurationInMs);
        }

        private  async Task Graph(DocumentsOperationContext context, RequestTimeTracker tracker, HttpMethod method)
        {
            var indexQuery = await GetIndexQuery(context, method, tracker);
            var queryRunner = Database.QueryRunner.GetRunner(indexQuery);
            if (!(queryRunner is GraphQueryRunner gqr))
                throw new InvalidOperationException("The specified query is not a graph query.");

            using (var token = CreateTimeLimitedQueryToken())
            using (Database.DocumentsStorage.ContextPool.AllocateOperationContext(out DocumentsOperationContext ctx))
            {
                var results = await gqr.GetAnalyzedQueryResults(indexQuery, ctx, null, token);

                var nodes = new DynamicJsonArray();
                var edges = new DynamicJsonArray();
                var output = new DynamicJsonValue
                {
                    ["Nodes"] = nodes,
                    ["Edges"] = edges
                };

                foreach (var item in results.Nodes)
                {
                    var val = item.Value;
                    if(val is Document d)
                    {
                        d.EnsureMetadata();
                        val = d.Data;
                    }
                    nodes.Add(new DynamicJsonValue
                    {
                        ["Id"] = item.Key,
                        ["Value"] = val
                    });
                }

                foreach (var item in results.Edges)
                {
                    var key = item.Key;
                    if (key is Document d)
                    {
                        key = d.Id?.ToString() ?? "anonymous/" + Guid.NewGuid();
                    }
                    edges.Add(new DynamicJsonValue
                    {
                        ["From"] = key,
                        ["To"] = item.Value
                    });
                }

                using (var writer = new BlittableJsonTextWriter(context, ResponseBodyStream()))
                {
                    context.Write(writer, output);
                }
            }
        }

        private async Task Explain(DocumentsOperationContext context, RequestTimeTracker tracker, HttpMethod method)
        {
            var indexQuery = await GetIndexQuery(context, method, tracker);

            var explanations = Database.QueryRunner.ExplainDynamicIndexSelection(indexQuery, context, out string indexName);

            using (var writer = new AsyncBlittableJsonTextWriter(context, ResponseBodyStream(), Database.DatabaseShutdown))
            {
                writer.WriteStartObject();
                writer.WritePropertyName("IndexName");
                writer.WriteString(indexName);
                writer.WriteComma();
                writer.WriteArray(context, "Results", explanations, (w, c, explanation) =>
                {
                    w.WriteExplanation(context, explanation);
                });

                writer.WriteEndObject();
                await writer.OuterFlushAsync();
            }
        }

        private async Task ServerSideQuery(DocumentsOperationContext context, RequestTimeTracker tracker, HttpMethod method)
        {
            var indexQuery = await GetIndexQuery(context, method, tracker);
            using (var writer = new AsyncBlittableJsonTextWriter(context, ResponseBodyStream(), Database.DatabaseShutdown))
            {
                writer.WriteStartObject();
                writer.WritePropertyName(nameof(indexQuery.ServerSideQuery));
                writer.WriteString(indexQuery.ServerSideQuery);

                writer.WriteEndObject();
                await writer.OuterFlushAsync();
            }
        }

        [RavenAction("/databases/*/queries", "DELETE", AuthorizationStatus.ValidUser)]
        public Task Delete()
        {
            var returnContextToPool = ContextPool.AllocateOperationContext(out DocumentsOperationContext context); // we don't dispose this as operation is async

            try
            {
                using (var tracker = new RequestTimeTracker(HttpContext, Logger, Database, "DeleteByQuery"))
                {
                    var reader = context.Read(RequestBodyStream(), "queries/delete");
                    var query = IndexQueryServerSide.Create(HttpContext, reader, Database.QueryMetadataCache, tracker);

                    if (TrafficWatchManager.HasRegisteredClients)
                        TrafficWatchQuery(query);

                    ExecuteQueryOperation(query,
                        (runner, options, onProgress, token) => runner.ExecuteDeleteQuery(query, options, context, onProgress, token),
                        context, returnContextToPool, Operations.Operations.OperationType.DeleteByQuery);

                    return Task.CompletedTask;
                }
            }
            catch
            {
                returnContextToPool.Dispose();
                throw;
            }
        }

        [RavenAction("/databases/*/queries/test", "PATCH", AuthorizationStatus.ValidUser)]
        public Task PatchTest()
        {
            using (ContextPool.AllocateOperationContext(out DocumentsOperationContext context))
            {
                var reader = context.Read(RequestBodyStream(), "queries/patch");
                if (reader == null)
                    throw new BadRequestException("Missing JSON content.");
                if (reader.TryGet("Query", out BlittableJsonReaderObject queryJson) == false || queryJson == null)
                    throw new BadRequestException("Missing 'Query' property.");

                var query = IndexQueryServerSide.Create(HttpContext, queryJson, Database.QueryMetadataCache, null, QueryType.Update);

                if (TrafficWatchManager.HasRegisteredClients)
                    TrafficWatchQuery(query);

                var patch = new PatchRequest(query.Metadata.GetUpdateBody(query.QueryParameters), PatchRequestType.Patch, query.Metadata.DeclaredFunctions);

                var docId = GetQueryStringValueAndAssertIfSingleAndNotEmpty("id");

                var command = new PatchDocumentCommand(context, docId,
                    expectedChangeVector: null,
                    skipPatchIfChangeVectorMismatch: false,
                    patch: (patch, query.QueryParameters),
                    patchIfMissing: (null, null),
                    database: context.DocumentDatabase,
                    debugMode: true,
                    isTest: true,
                    collectResultsNeeded: true,
                    returnDocument: false);

                using (context.OpenWriteTransaction())
                {
                    command.Execute(context, null);
                }

                switch (command.PatchResult.Status)
                {
                    case PatchStatus.DocumentDoesNotExist:
                        HttpContext.Response.StatusCode = (int)HttpStatusCode.NotFound;
                        return Task.CompletedTask;
                    case PatchStatus.Created:
                        HttpContext.Response.StatusCode = (int)HttpStatusCode.Created;
                        break;
                    case PatchStatus.Skipped:
                        HttpContext.Response.StatusCode = (int)HttpStatusCode.NotModified;
                        return Task.CompletedTask;
                    case PatchStatus.Patched:
                    case PatchStatus.NotModified:
                        HttpContext.Response.StatusCode = (int)HttpStatusCode.OK;
                        break;
                    default:
                        throw new ArgumentOutOfRangeException();
                }

                WritePatchResultToResponse(context, command);

                return Task.CompletedTask;
            }
        }

        private void WritePatchResultToResponse(DocumentsOperationContext context, PatchDocumentCommand command)
        {
            using (var writer = new BlittableJsonTextWriter(context, ResponseBodyStream()))
            {
                writer.WriteStartObject();

                writer.WritePropertyName(nameof(command.PatchResult.Status));
                writer.WriteString(command.PatchResult.Status.ToString());
                writer.WriteComma();

                writer.WritePropertyName(nameof(command.PatchResult.ModifiedDocument));
                writer.WriteObject(command.PatchResult.ModifiedDocument);

                writer.WriteComma();
                writer.WritePropertyName(nameof(command.PatchResult.OriginalDocument));
                writer.WriteObject(command.PatchResult.OriginalDocument);

                writer.WriteComma();

                writer.WritePropertyName(nameof(command.PatchResult.Debug));

                context.Write(writer, new DynamicJsonValue
                {
                    ["Info"] = new DynamicJsonArray(command.DebugOutput),
                    ["Actions"] = command.DebugActions
                });

                writer.WriteEndObject();
            }
        }

        [RavenAction("/databases/*/queries", "PATCH", AuthorizationStatus.ValidUser)]
        public Task Patch()
        {
            var returnContextToPool = ContextPool.AllocateOperationContext(out DocumentsOperationContext context); // we don't dispose this as operation is async

            try
            {
                var reader = context.Read(RequestBodyStream(), "queries/patch");
                if (reader == null)
                    throw new BadRequestException("Missing JSON content.");
                if (reader.TryGet("Query", out BlittableJsonReaderObject queryJson) == false || queryJson == null)
                    throw new BadRequestException("Missing 'Query' property.");

                var query = IndexQueryServerSide.Create(HttpContext, queryJson, Database.QueryMetadataCache, null, QueryType.Update);

                if (TrafficWatchManager.HasRegisteredClients)
                    TrafficWatchQuery(query);

                var patch = new PatchRequest(query.Metadata.GetUpdateBody(query.QueryParameters), PatchRequestType.Patch, query.Metadata.DeclaredFunctions);

                ExecuteQueryOperation(query,
                    (runner, options, onProgress, token) => runner.ExecutePatchQuery(
                        query, options, patch, query.QueryParameters, context, onProgress, token),
                    context, returnContextToPool, Operations.Operations.OperationType.UpdateByQuery);

                return Task.CompletedTask;
            }
            catch
            {
                returnContextToPool.Dispose();
                throw;
            }
        }
        /// <summary>
        /// TrafficWatchQuery writes query data to httpContext
        /// </summary>
        /// <param name="indexQuery"></param>
        private void TrafficWatchQuery(IndexQueryServerSide indexQuery)
        {
            var sb = new StringBuilder();
            // append stringBuilder with the query
            sb.Append(indexQuery.Query);
            // if query got parameters append with parameters
            if (indexQuery.QueryParameters != null && indexQuery.QueryParameters.Count > 0)
                sb.AppendLine().Append(indexQuery.QueryParameters);
            AddStringToHttpContext(sb.ToString(), TrafficWatchChangeType.Queries);
        }

        private void ExecuteQueryOperation(IndexQueryServerSide query,
                Func<QueryRunner,
                QueryOperationOptions,
                Action<IOperationProgress>, OperationCancelToken,
                Task<IOperationResult>> operation,
                DocumentsOperationContext context,
                IDisposable returnContextToPool,
                Operations.Operations.OperationType operationType)
        {
            var options = GetQueryOperationOptions();
            var token = CreateTimeLimitedQueryOperationToken();

            var operationId = Database.Operations.GetNextOperationId();

            var indexName = query.Metadata.IsDynamic
                ? (query.Metadata.IsCollectionQuery ? "collection/" : "dynamic/") + query.Metadata.CollectionName
                : query.Metadata.IndexName;

            var details = new BulkOperationResult.OperationDetails
            {
                Query = query.Query
            };

            var task = Database.Operations.AddOperation(Database, indexName, operationType,
                onProgress => operation(Database.QueryRunner, options, onProgress, token), operationId, details, token);

            using (var writer = new BlittableJsonTextWriter(context, ResponseBodyStream()))
            {
                writer.WriteOperationId(context, operationId);
            }

            task.ContinueWith(_ =>
            {
                using (returnContextToPool)
                    token.Dispose();
            });
        }

        private async Task Debug(DocumentsOperationContext context, string debug, OperationCancelToken token, RequestTimeTracker tracker, HttpMethod method)
        {
            if (string.Equals(debug, "entries", StringComparison.OrdinalIgnoreCase))
            {
                await IndexEntries(context, token, tracker, method);
                return;
            }

            if (string.Equals(debug, "explain", StringComparison.OrdinalIgnoreCase))
            {
                await Explain(context, tracker, method);
                return;
            }

            if (string.Equals(debug, "serverSideQuery", StringComparison.OrdinalIgnoreCase))
            {
                await ServerSideQuery(context, tracker, method);
                return;
            }

            if (string.Equals(debug, "graph", StringComparison.OrdinalIgnoreCase))
            {
                await Graph(context, tracker, method);
                return;
            }

            throw new NotSupportedException($"Not supported query debug operation: '{debug}'");
        }

        private async Task IndexEntries(DocumentsOperationContext context, OperationCancelToken token, RequestTimeTracker tracker, HttpMethod method)
        {
            var indexQuery = await GetIndexQuery(context, method, tracker);
            var existingResultEtag = GetLongFromHeaders("If-None-Match");

            var result = await Database.QueryRunner.ExecuteIndexEntriesQuery(indexQuery, context, existingResultEtag, token);

            if (result.NotModified)
            {
                HttpContext.Response.StatusCode = (int)HttpStatusCode.NotModified;
                return;
            }

            HttpContext.Response.Headers[Constants.Headers.Etag] = CharExtensions.ToInvariantString(result.ResultEtag);

            using (var writer = new BlittableJsonTextWriter(context, ResponseBodyStream()))
            {
                writer.WriteIndexEntriesQueryResult(context, result);
            }
        }

        private QueryOperationOptions GetQueryOperationOptions()
        {
            return new QueryOperationOptions
            {
                AllowStale = GetBoolValueQueryString("allowStale", required: false) ?? false,
                MaxOpsPerSecond = GetIntValueQueryString("maxOpsPerSec", required: false),
                StaleTimeout = GetTimeSpanQueryString("staleTimeout", required: false),
                RetrieveDetails = GetBoolValueQueryString("details", required: false) ?? false
            };
        }
    }
}<|MERGE_RESOLUTION|>--- conflicted
+++ resolved
@@ -1,9 +1,6 @@
 ﻿using System;
-<<<<<<< HEAD
 using System.Collections.Generic;
-=======
 using System.IO;
->>>>>>> b57bdb02
 using System.Net;
 using System.Net.Http;
 using System.Text;
@@ -61,7 +58,8 @@
                             return;
                         }
 
-                        await Query(context, token, tracker, httpMethod);
+                        var diagnostics = GetBoolValueQueryString("diagnostics", required: false) ?? false;
+                        await Query(context, token, tracker, httpMethod, diagnostics);
                     }
                 }
                 catch (Exception e)
@@ -85,13 +83,6 @@
                     }
                     throw;
                 }
-<<<<<<< HEAD
-
-                var diagnostics = GetBoolValueQueryString("diagnostics", required: false) ?? false;
-
-                await Query(context, token, tracker, httpMethod, diagnostics);
-=======
->>>>>>> b57bdb02
             }
         }
 
