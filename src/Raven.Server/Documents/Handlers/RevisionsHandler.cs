﻿// -----------------------------------------------------------------------
//  <copyright file="RevisionsHandler.cs" company="Hibernating Rhinos LTD">
//      Copyright (c) Hibernating Rhinos LTD. All rights reserved.
//  </copyright>
// -----------------------------------------------------------------------

using System;
using System.Collections.Generic;
using System.Diagnostics;
using System.Net;
using System.Threading;
using System.Threading.Tasks;
using Raven.Client;
using Raven.Client.Documents.Commands;
using Raven.Client.Documents.Operations.Revisions;
using Raven.Client.Documents.Session.Operations;
using Raven.Client.Exceptions.Documents.Revisions;
using Raven.Server.Documents.Revisions;
using Raven.Server.Json;
using Raven.Server.NotificationCenter.Notifications.Details;
using Raven.Server.Routing;
using Raven.Server.ServerWide.Context;
using Sparrow.Json;
using Sparrow.Json.Parsing;

namespace Raven.Server.Documents.Handlers
{
    public class RevisionsHandler : DatabaseRequestHandler
    {
        [RavenAction("/databases/*/revisions/config", "GET", AuthorizationStatus.ValidUser)]
        public async Task GetRevisionsConfig()
        {
            using (Server.ServerStore.ContextPool.AllocateOperationContext(out TransactionOperationContext context))
            using (context.OpenReadTransaction())
            {
                RevisionsConfiguration revisionsConfig;
                using (var rawRecord = Server.ServerStore.Cluster.ReadRawDatabaseRecord(context, Database.Name))
                {
                    revisionsConfig = rawRecord?.RevisionsConfiguration;
                }

                if (revisionsConfig != null)
                {
                    var revisionsCollection = new DynamicJsonValue();
                    foreach (var collection in revisionsConfig.Collections)
                    {
                        revisionsCollection[collection.Key] = collection.Value.ToJson();
                    }

                    await using (var writer = new AsyncBlittableJsonTextWriter(context, ResponseBodyStream()))
                    {
                        context.Write(writer, new DynamicJsonValue
                        {
                            [nameof(revisionsConfig.Default)] = revisionsConfig.Default?.ToJson(),
                            [nameof(revisionsConfig.Collections)] = revisionsCollection
                        });
                    }
                }
                else
                {
                    HttpContext.Response.StatusCode = (int)HttpStatusCode.NotFound;
                }
            }
        }

        [RavenAction("/databases/*/revisions/conflicts/config", "GET", AuthorizationStatus.ValidUser)]
        public async Task GetConflictRevisionsConfig()
        {
            using (Server.ServerStore.ContextPool.AllocateOperationContext(out TransactionOperationContext context))
            using (context.OpenReadTransaction())
            {
                RevisionsCollectionConfiguration revisionsForConflictsConfig;
                using (var rawRecord = Server.ServerStore.Cluster.ReadRawDatabaseRecord(context, Database.Name))
                {
                    revisionsForConflictsConfig = rawRecord?.RevisionsForConflicts;
                }

                if (revisionsForConflictsConfig != null)
                {
                    await using (var writer = new AsyncBlittableJsonTextWriter(context, ResponseBodyStream()))
                    {
                        context.Write(writer, revisionsForConflictsConfig.ToJson());
                    }
                }
                else
                {
                    HttpContext.Response.StatusCode = (int)HttpStatusCode.NotFound;
                }
            }
        }

        [RavenAction("/databases/*/admin/revisions/conflicts/config", "POST", AuthorizationStatus.DatabaseAdmin)]
        public Task ConfigConflictedRevisions()
        {
            return DatabaseConfigurations(
                ServerStore.ModifyRevisionsForConflicts,
                "conflicted-revisions-config",
                GetRaftRequestIdFromQuery());
        }

        [RavenAction("/databases/*/admin/revisions/config", "POST", AuthorizationStatus.DatabaseAdmin)]
        public Task ConfigRevisions()
        {
            return DatabaseConfigurations(
                ServerStore.ModifyDatabaseRevisions,
                "read-revisions-config",
                GetRaftRequestIdFromQuery(),
                beforeSetupConfiguration: (string name, ref BlittableJsonReaderObject configuration, JsonOperationContext context) =>
                {
                    if (configuration == null ||
                        configuration.TryGet(nameof(RevisionsConfiguration.Collections), out BlittableJsonReaderObject collections) == false ||
                        collections?.Count > 0 == false)
                        return;

                    var uniqueKeys = new HashSet<string>(StringComparer.OrdinalIgnoreCase);
                    var prop = new BlittableJsonReaderObject.PropertyDetails();

                    for (var i = 0; i < collections.Count; i++)
                    {
                        collections.GetPropertyByIndex(i, ref prop);

                        if (uniqueKeys.Add(prop.Name) == false)
                        {
                            throw new InvalidOperationException("Cannot have two different revision configurations on the same collection. " +
                                                                $"Collection name : '{prop.Name}'");
                        }
                    }
                });
        }

        [RavenAction("/databases/*/admin/revisions/config/enforce", "POST", AuthorizationStatus.DatabaseAdmin)]
        public async Task EnforceConfigRevisions()
        {
            var token = CreateTimeLimitedOperationToken();
            var operationId = ServerStore.Operations.GetNextOperationId();

            var t = Database.Operations.AddOperation(
                Database,
                $"Enforce revision configuration in database '{Database.Name}'.",
                Operations.Operations.OperationType.EnforceRevisionConfiguration,
                onProgress => Database.DocumentsStorage.RevisionsStorage.EnforceConfiguration(onProgress, token),
                operationId,
                token: token);

            using (ServerStore.ContextPool.AllocateOperationContext(out JsonOperationContext context))
            await using (var writer = new AsyncBlittableJsonTextWriter(context, ResponseBodyStream()))
            {
                writer.WriteOperationIdAndNodeTag(context, operationId, ServerStore.NodeTag);
            }
        }

        [RavenAction("/databases/*/revisions/count", "GET", AuthorizationStatus.ValidUser)]
        public async Task GetRevisionsCountFor()
        {
            using (ContextPool.AllocateOperationContext(out DocumentsOperationContext context))
            using (context.OpenReadTransaction())
            {
                await GetRevisionsCount(context);
            }
        }

        [RavenAction("/databases/*/revisions", "GET", AuthorizationStatus.ValidUser)]
        public async Task GetRevisionsFor()
        {
            using (ContextPool.AllocateOperationContext(out DocumentsOperationContext context))
            using (context.OpenReadTransaction())
            using (var token = CreateOperationToken())
            {
                var changeVectors = GetStringValuesQueryString("changeVector", required: false);
                var metadataOnly = GetBoolValueQueryString("metadataOnly", required: false) ?? false;

                if (changeVectors.Count > 0)
                    await GetRevisionByChangeVector(context, changeVectors, metadataOnly, token.Token);
                else
                    await GetRevisions(context, metadataOnly, token.Token);
            }
        }

        [RavenAction("/databases/*/revisions/revert", "POST", AuthorizationStatus.ValidUser, DisableOnCpuCreditsExhaustion = true)]
        public async Task Revert()
        {
            RevertRevisionsRequest configuration;

            using (ServerStore.ContextPool.AllocateOperationContext(out JsonOperationContext context))
            {
                var json = await context.ReadForMemoryAsync(RequestBodyStream(), "revisions/revert");

                configuration = JsonDeserializationServer.RevertRevisions(json);
            }

            var token = CreateTimeLimitedOperationToken();
            var operationId = ServerStore.Operations.GetNextOperationId();

            var t = Database.Operations.AddOperation(
                Database,
                $"Revert database '{Database.Name}' to {configuration.Time} UTC.",
                Operations.Operations.OperationType.DatabaseRevert,
                onProgress => Database.DocumentsStorage.RevisionsStorage.RevertRevisions(configuration.Time, TimeSpan.FromSeconds(configuration.WindowInSec), onProgress, token),
                operationId,
                token: token);

            using (ServerStore.ContextPool.AllocateOperationContext(out JsonOperationContext context))
            await using (var writer = new AsyncBlittableJsonTextWriter(context, ResponseBodyStream()))
            {
                writer.WriteOperationIdAndNodeTag(context, operationId, ServerStore.NodeTag);
            }
        }

        private async Task GetRevisionByChangeVector(DocumentsOperationContext context, Microsoft.Extensions.Primitives.StringValues changeVectors, bool metadataOnly, CancellationToken token)
        {
            var revisionsStorage = Database.DocumentsStorage.RevisionsStorage;
            var sw = Stopwatch.StartNew();

            var revisions = new List<Document>(changeVectors.Count);
            long totalDocumentsSizeInBytes;
            foreach (var changeVector in changeVectors)
            {
                var revision = revisionsStorage.GetRevision(context, changeVector);
                if (revision == null && changeVectors.Count == 1)
                {
                    HttpContext.Response.StatusCode = (int)HttpStatusCode.NotFound;
                    return;
                }

                revisions.Add(revision);
            }

            var actualEtag = ComputeHttpEtags.ComputeEtagForRevisions(revisions);

            var etag = GetStringFromHeaders("If-None-Match");
            if (etag == actualEtag)
            {
                HttpContext.Response.StatusCode = (int)HttpStatusCode.NotModified;
                return;
            }

            HttpContext.Response.Headers[Constants.Headers.Etag] = "\"" + actualEtag + "\"";

            long numberOfResults;
            var blittable = GetBoolValueQueryString("blittable", required: false) ?? false;
            if (blittable)
            {
                WriteRevisionsBlittable(context, revisions, out numberOfResults, out totalDocumentsSizeInBytes);
            }
            else
            {
<<<<<<< HEAD
                numberOfResults = await WriteRevisionsJsonAsync(context, metadataOnly, revisions, token);
=======
                WriteRevisionsJson(context, metadataOnly, revisions, out numberOfResults, out totalDocumentsSizeInBytes);
>>>>>>> a29104ef
            }

            AddPagingPerformanceHint(PagingOperationType.Documents, nameof(GetRevisionByChangeVector), HttpContext.Request.QueryString.Value, numberOfResults, revisions.Count, sw.ElapsedMilliseconds, totalDocumentsSizeInBytes);
        }

<<<<<<< HEAD
        private async Task<long> WriteRevisionsJsonAsync(JsonOperationContext context, bool metadataOnly, IEnumerable<Document> documentsToWrite, CancellationToken token)
=======
        private void WriteRevisionsJson(JsonOperationContext context, bool metadataOnly, IEnumerable<Document> documentsToWrite, out int numberOfResults, out long totalDocumentSize)
>>>>>>> a29104ef
        {
            long numberOfResults;
            await using (var writer = new AsyncBlittableJsonTextWriter(context, ResponseBodyStream()))
            {
                writer.WriteStartObject();
                writer.WritePropertyName(nameof(GetDocumentsResult.Results));
<<<<<<< HEAD
                numberOfResults = await writer.WriteDocumentsAsync(context, documentsToWrite, metadataOnly, token);
=======
                writer.WriteDocuments(context, documentsToWrite, metadataOnly, out numberOfResults, out totalDocumentSize);
>>>>>>> a29104ef
                writer.WriteEndObject();
            }

            return numberOfResults;
        }

<<<<<<< HEAD
        private void WriteRevisionsBlittable(DocumentsOperationContext context, IEnumerable<Document> documentsToWrite, out long numberOfResults)
=======
        private void WriteRevisionsBlittable(DocumentsOperationContext context, IEnumerable<Document> documentsToWrite, out int numberOfResults, out long totalDocumentsSizeInBytes)
>>>>>>> a29104ef
        {
            numberOfResults = 0;
            totalDocumentsSizeInBytes = 0;
            HttpContext.Response.Headers["Content-Type"] = "binary/blittable-json";

            using (var streamBuffer = new UnmanagedStreamBuffer(context, ResponseBodyStream()))
            using (var writer = new ManualBlittableJsonDocumentBuilder<UnmanagedStreamBuffer>(context,
                null, new BlittableWriter<UnmanagedStreamBuffer>(context, streamBuffer)))
            {
                writer.StartWriteObjectDocument();

                writer.StartWriteObject();
                writer.WritePropertyName(nameof(GetDocumentsResult.Results));

                writer.StartWriteArray();
                foreach (var document in documentsToWrite)
                {
                    numberOfResults++;
                    writer.WriteEmbeddedBlittableDocument(document.Data);
                    totalDocumentsSizeInBytes += document.Data.Size;
                }
                writer.WriteArrayEnd();

                writer.WriteObjectEnd();

                writer.FinalizeDocument();
            }
        }

        private async Task GetRevisionsCount(DocumentsOperationContext documentContext)
        {
            var docId = GetQueryStringValueAndAssertIfSingleAndNotEmpty("id");

            var documentRevisionsDetails = new GetRevisionsCountOperation.DocumentRevisionsCount()
            {
                RevisionsCount = 0
            };

            documentRevisionsDetails.RevisionsCount = Database.DocumentsStorage.RevisionsStorage.GetRevisionsCount(documentContext, docId);

            await using (var writer = new AsyncBlittableJsonTextWriter(documentContext, ResponseBodyStream()))
            {
                documentContext.Write(writer, documentRevisionsDetails.ToJson());
            }
        }

        private async Task GetRevisions(DocumentsOperationContext context, bool metadataOnly, CancellationToken token)
        {
            var sw = Stopwatch.StartNew();

            var id = GetQueryStringValueAndAssertIfSingleAndNotEmpty("id");
            var before = GetDateTimeQueryString("before", required: false);
            var start = GetStart();
            var pageSize = GetPageSize();

            Document[] revisions = Array.Empty<Document>();
            long count = 0;
            if (before != null)
            {
                var revision = Database.DocumentsStorage.RevisionsStorage.GetRevisionBefore(context, id, before.Value);
                if (revision != null)
                {
                    count = 1;
                    revisions = new[] { revision };
                }
            }
            else
            {
                (revisions, count) = Database.DocumentsStorage.RevisionsStorage.GetRevisions(context, id, start, pageSize);
            }

            var actualChangeVector = revisions.Length == 0 ? "" : revisions[0].ChangeVector;

            if (GetStringFromHeaders("If-None-Match") == actualChangeVector)
            {
                HttpContext.Response.StatusCode = (int)HttpStatusCode.NotModified;
                return;
            }

            HttpContext.Response.Headers["ETag"] = "\"" + actualChangeVector + "\"";

<<<<<<< HEAD
            long loadedRevisionsCount;
            await using (var writer = new AsyncBlittableJsonTextWriter(context, ResponseBodyStream()))
            {
                writer.WriteStartObject();
                writer.WritePropertyName("Results");
                loadedRevisionsCount = await writer.WriteDocumentsAsync(context, revisions, metadataOnly, token);
=======
            int loadedRevisionsCount;
            long totalDocumentsSizeInBytes;

            using (var writer = new BlittableJsonTextWriter(context, ResponseBodyStream()))
            {
                writer.WriteStartObject();
                writer.WritePropertyName("Results");
                writer.WriteDocuments(context, revisions, metadataOnly, out loadedRevisionsCount, out totalDocumentsSizeInBytes);
>>>>>>> a29104ef

                writer.WriteComma();

                writer.WritePropertyName("TotalResults");
                writer.WriteInteger(count);
                writer.WriteEndObject();
            }

            AddPagingPerformanceHint(PagingOperationType.Revisions, nameof(GetRevisions), HttpContext.Request.QueryString.Value, loadedRevisionsCount, pageSize, sw.ElapsedMilliseconds, totalDocumentsSizeInBytes);
        }

        [RavenAction("/databases/*/revisions/resolved", "GET", AuthorizationStatus.ValidUser)]
        public async Task GetResolvedConflictsSince()
        {
            var since = GetStringQueryString("since", required: false);
            var take = GetIntValueQueryString("take", required: false) ?? 1024;
            var date = Convert.ToDateTime(since).ToUniversalTime();
            using (ContextPool.AllocateOperationContext(out DocumentsOperationContext context))
            using (context.OpenReadTransaction())
            using (var token = CreateOperationToken())
            await using (var writer = new AsyncBlittableJsonTextWriter(context, ResponseBodyStream()))
            {
                writer.WriteStartObject();
                writer.WritePropertyName("Results");
                var revisions = Database.DocumentsStorage.RevisionsStorage.GetResolvedDocumentsSince(context, date, take);
<<<<<<< HEAD
                await writer.WriteDocumentsAsync(context, revisions, metadataOnly: false, token.Token);
=======
                writer.WriteDocuments(context, revisions, false, out _, out _);
>>>>>>> a29104ef
                writer.WriteEndObject();
            }
        }

        [RavenAction("/databases/*/revisions/bin", "GET", AuthorizationStatus.ValidUser)]
        public async Task GetRevisionsBin()
        {
            var revisionsStorage = Database.DocumentsStorage.RevisionsStorage;
            if (revisionsStorage.Configuration == null)
                throw new RevisionsDisabledException();

            var sw = Stopwatch.StartNew();
            var etag = GetLongQueryString("etag", false) ?? long.MaxValue;
            var pageSize = GetPageSize();

            using (ContextPool.AllocateOperationContext(out DocumentsOperationContext context))
            using (context.OpenReadTransaction())
            {
                revisionsStorage.GetLatestRevisionsBinEntryEtag(context, etag, out var actualChangeVector);
                if (actualChangeVector != null)
                {
                    if (GetStringFromHeaders("If-None-Match") == actualChangeVector)
                    {
                        HttpContext.Response.StatusCode = (int)HttpStatusCode.NotModified;
                        return;
                    }

                    HttpContext.Response.Headers["ETag"] = "\"" + actualChangeVector + "\"";
                }

<<<<<<< HEAD
                long count;
                using (var token = CreateOperationToken())
                await using (var writer = new AsyncBlittableJsonTextWriter(context, ResponseBodyStream()))
=======
                int count;
                long totalDocumentsSizeInBytes;

                using (var writer = new BlittableJsonTextWriter(context, ResponseBodyStream()))
>>>>>>> a29104ef
                {
                    writer.WriteStartObject();
                    writer.WritePropertyName("Results");

                    var revisions = revisionsStorage.GetRevisionsBinEntries(context, etag, pageSize);
<<<<<<< HEAD
                    count = await writer.WriteDocumentsAsync(context, revisions, metadataOnly: false, token.Token);
=======
                    writer.WriteDocuments(context, revisions, false, out count, out totalDocumentsSizeInBytes);
>>>>>>> a29104ef

                    writer.WriteEndObject();
                }

                AddPagingPerformanceHint(PagingOperationType.Revisions, nameof(GetRevisionsBin), HttpContext.Request.QueryString.Value, count, pageSize, sw.ElapsedMilliseconds, totalDocumentsSizeInBytes);
            }
        }
    }
}<|MERGE_RESOLUTION|>--- conflicted
+++ resolved
@@ -244,43 +244,28 @@
             }
             else
             {
-<<<<<<< HEAD
-                numberOfResults = await WriteRevisionsJsonAsync(context, metadataOnly, revisions, token);
-=======
-                WriteRevisionsJson(context, metadataOnly, revisions, out numberOfResults, out totalDocumentsSizeInBytes);
->>>>>>> a29104ef
+                (numberOfResults, totalDocumentsSizeInBytes) = await WriteRevisionsJsonAsync(context, metadataOnly, revisions, token);
             }
 
             AddPagingPerformanceHint(PagingOperationType.Documents, nameof(GetRevisionByChangeVector), HttpContext.Request.QueryString.Value, numberOfResults, revisions.Count, sw.ElapsedMilliseconds, totalDocumentsSizeInBytes);
         }
 
-<<<<<<< HEAD
-        private async Task<long> WriteRevisionsJsonAsync(JsonOperationContext context, bool metadataOnly, IEnumerable<Document> documentsToWrite, CancellationToken token)
-=======
-        private void WriteRevisionsJson(JsonOperationContext context, bool metadataOnly, IEnumerable<Document> documentsToWrite, out int numberOfResults, out long totalDocumentSize)
->>>>>>> a29104ef
+        private async Task<(long NumberOfResults, long TotalDocumentsSizeInBytes)> WriteRevisionsJsonAsync(JsonOperationContext context, bool metadataOnly, IEnumerable<Document> documentsToWrite, CancellationToken token)
         {
             long numberOfResults;
+            long totalDocumentsSizeInBytes;
             await using (var writer = new AsyncBlittableJsonTextWriter(context, ResponseBodyStream()))
             {
                 writer.WriteStartObject();
                 writer.WritePropertyName(nameof(GetDocumentsResult.Results));
-<<<<<<< HEAD
-                numberOfResults = await writer.WriteDocumentsAsync(context, documentsToWrite, metadataOnly, token);
-=======
-                writer.WriteDocuments(context, documentsToWrite, metadataOnly, out numberOfResults, out totalDocumentSize);
->>>>>>> a29104ef
+                (numberOfResults, totalDocumentsSizeInBytes) = await writer.WriteDocumentsAsync(context, documentsToWrite, metadataOnly, token);
                 writer.WriteEndObject();
             }
 
-            return numberOfResults;
-        }
-
-<<<<<<< HEAD
-        private void WriteRevisionsBlittable(DocumentsOperationContext context, IEnumerable<Document> documentsToWrite, out long numberOfResults)
-=======
-        private void WriteRevisionsBlittable(DocumentsOperationContext context, IEnumerable<Document> documentsToWrite, out int numberOfResults, out long totalDocumentsSizeInBytes)
->>>>>>> a29104ef
+            return (numberOfResults, totalDocumentsSizeInBytes);
+        }
+
+        private void WriteRevisionsBlittable(DocumentsOperationContext context, IEnumerable<Document> documentsToWrite, out long numberOfResults, out long totalDocumentsSizeInBytes)
         {
             numberOfResults = 0;
             totalDocumentsSizeInBytes = 0;
@@ -362,23 +347,13 @@
 
             HttpContext.Response.Headers["ETag"] = "\"" + actualChangeVector + "\"";
 
-<<<<<<< HEAD
             long loadedRevisionsCount;
+            long totalDocumentsSizeInBytes;
             await using (var writer = new AsyncBlittableJsonTextWriter(context, ResponseBodyStream()))
             {
                 writer.WriteStartObject();
                 writer.WritePropertyName("Results");
-                loadedRevisionsCount = await writer.WriteDocumentsAsync(context, revisions, metadataOnly, token);
-=======
-            int loadedRevisionsCount;
-            long totalDocumentsSizeInBytes;
-
-            using (var writer = new BlittableJsonTextWriter(context, ResponseBodyStream()))
-            {
-                writer.WriteStartObject();
-                writer.WritePropertyName("Results");
-                writer.WriteDocuments(context, revisions, metadataOnly, out loadedRevisionsCount, out totalDocumentsSizeInBytes);
->>>>>>> a29104ef
+                (loadedRevisionsCount, totalDocumentsSizeInBytes) = await writer.WriteDocumentsAsync(context, revisions, metadataOnly, token);
 
                 writer.WriteComma();
 
@@ -404,11 +379,7 @@
                 writer.WriteStartObject();
                 writer.WritePropertyName("Results");
                 var revisions = Database.DocumentsStorage.RevisionsStorage.GetResolvedDocumentsSince(context, date, take);
-<<<<<<< HEAD
                 await writer.WriteDocumentsAsync(context, revisions, metadataOnly: false, token.Token);
-=======
-                writer.WriteDocuments(context, revisions, false, out _, out _);
->>>>>>> a29104ef
                 writer.WriteEndObject();
             }
         }
@@ -439,26 +410,17 @@
                     HttpContext.Response.Headers["ETag"] = "\"" + actualChangeVector + "\"";
                 }
 
-<<<<<<< HEAD
                 long count;
+                long totalDocumentsSizeInBytes;
+
                 using (var token = CreateOperationToken())
                 await using (var writer = new AsyncBlittableJsonTextWriter(context, ResponseBodyStream()))
-=======
-                int count;
-                long totalDocumentsSizeInBytes;
-
-                using (var writer = new BlittableJsonTextWriter(context, ResponseBodyStream()))
->>>>>>> a29104ef
                 {
                     writer.WriteStartObject();
                     writer.WritePropertyName("Results");
 
                     var revisions = revisionsStorage.GetRevisionsBinEntries(context, etag, pageSize);
-<<<<<<< HEAD
-                    count = await writer.WriteDocumentsAsync(context, revisions, metadataOnly: false, token.Token);
-=======
-                    writer.WriteDocuments(context, revisions, false, out count, out totalDocumentsSizeInBytes);
->>>>>>> a29104ef
+                    (count, totalDocumentsSizeInBytes) = await writer.WriteDocumentsAsync(context, revisions, metadataOnly: false, token.Token);
 
                     writer.WriteEndObject();
                 }
