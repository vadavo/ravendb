--- conflicted
+++ resolved
@@ -1,14 +1,9 @@
 ﻿using System;
-<<<<<<< HEAD
 using System.Collections.Generic;
 using System.Threading.Tasks;
 using Raven.Client.Data;
 using Raven.Client.Data.Queries;
 using Raven.Server.Documents.Queries;
-=======
-using System.Threading.Tasks;
-using Raven.Client.Data;
->>>>>>> 33bc2432
 using Raven.Server.Json;
 using Raven.Server.Routing;
 using Raven.Server.ServerWide;
@@ -39,11 +34,9 @@
                 {
                     collections[collectionStat.Name] = collectionStat.Count;
                 }
-
                 using (var writer = new BlittableJsonTextWriter(context, ResponseBodyStream()))
                     context.Write(writer, result);
             }
-
             return Task.CompletedTask;
         }
 
@@ -54,6 +47,7 @@
             using (ContextPool.AllocateOperationContext(out context))
             using (context.OpenReadTransaction())
             {
+
                 var documents = Database.DocumentsStorage.GetDocumentsInReverseEtagOrder(context, GetStringQueryString("name"), GetStart(), GetPageSize());
 
                 using (var writer = new BlittableJsonTextWriter(context, ResponseBodyStream()))
@@ -61,35 +55,22 @@
                     writer.WriteDocuments(context, documents, metadataOnly: false);
                 }
             }
-
             return Task.CompletedTask;
         }
 
-<<<<<<< HEAD
-        [RavenAction("/databases/*/collections/$", "DELETE")]
-=======
         [RavenAction("/databases/*/collections/docs", "DELETE")]
->>>>>>> 33bc2432
         public Task Delete()
         {
             DocumentsOperationContext context;
             var returnContextToPool = ContextPool.AllocateOperationContext(out context);
 
-<<<<<<< HEAD
-            ExecuteCollectionOperation((runner, collectionName, options, onProgress, token) => Task.Run(()=>runner.ExecuteDelete(collectionName, options, context, onProgress, token)),
-=======
             ExecuteCollectionOperation((runner, collectionName, options, onProgress, token) => Task.Run(() => runner.ExecuteDelete(collectionName, options, context, onProgress, token)),
->>>>>>> 33bc2432
                 context, returnContextToPool, DatabaseOperations.PendingOperationType.DeleteByCollection);
             return Task.CompletedTask;
 
         }
 
-<<<<<<< HEAD
-        [RavenAction("/databases/*/collections/$", "PATCH")]
-=======
         [RavenAction("/databases/*/collections/docs", "PATCH")]
->>>>>>> 33bc2432
         public Task Patch()
         {
             DocumentsOperationContext context;
@@ -106,11 +87,7 @@
 
         private void ExecuteCollectionOperation(Func<CollectionRunner, string, CollectionOperationOptions, Action<IOperationProgress>, OperationCancelToken, Task<IOperationResult>> operation, DocumentsOperationContext context, IDisposable returnContextToPool, DatabaseOperations.PendingOperationType operationType)
         {
-<<<<<<< HEAD
-            var collectionName = RouteMatch.Url.Substring(RouteMatch.MatchLength);
-=======
             var collectionName = GetStringQueryString("name");
->>>>>>> 33bc2432
 
             var token = CreateTimeLimitedOperationToken();
 
@@ -121,11 +98,7 @@
             var options = GetCollectionOperationOptions();
 
             var task = Database.Operations.AddOperation(collectionName, operationType, onProgress =>
-<<<<<<< HEAD
-                    operation(collectionRunner, collectionName, options ,onProgress, token), operationId, token);
-=======
                     operation(collectionRunner, collectionName, options, onProgress, token), operationId, token);
->>>>>>> 33bc2432
 
             task.ContinueWith(_ => returnContextToPool.Dispose());
 
