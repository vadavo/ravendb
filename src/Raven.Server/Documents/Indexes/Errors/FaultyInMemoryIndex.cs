﻿using System;
using System.Collections;
using System.Collections.Generic;
using System.Threading.Tasks;
using Microsoft.AspNetCore.Http;
using Raven.Client.Documents.Indexes;
using Raven.Server.Config.Categories;
using Raven.Server.Documents.Includes;
using Raven.Server.Documents.Indexes.Auto;
using Raven.Server.Documents.Indexes.Persistence.Lucene;
using Raven.Server.Documents.Indexes.Workers;
using Raven.Server.Documents.Queries;
using Raven.Server.Documents.Queries.Facets;
using Raven.Server.Documents.Queries.Results;
using Raven.Server.Documents.Queries.Timings;
using Raven.Server.ServerWide;
using Raven.Server.ServerWide.Context;

using Sparrow.Json;
using FacetQuery = Raven.Server.Documents.Queries.Facets.FacetQuery;

namespace Raven.Server.Documents.Indexes.Errors
{
    internal class FaultyInMemoryIndex : Index
    {
        private readonly Exception _e;

        private readonly DateTime _createdAt;

        public FaultyInMemoryIndex(Exception e, string name, IndexingConfiguration configuration, AutoIndexDefinitionBase definition)
            : this(e, configuration, new FaultyAutoIndexDefinition(name, new HashSet<string> { "@FaultyIndexes" }, IndexLockMode.Unlock, IndexPriority.Normal, IndexState.Normal, new IndexField[0], definition))
        {
        }

        public FaultyInMemoryIndex(Exception e, string name, IndexingConfiguration configuration, IndexDefinition definition)
            : this(e, configuration, new FaultyIndexDefinition(name, new HashSet<string> { "@FaultyIndexes" }, IndexLockMode.Unlock, IndexPriority.Normal, IndexState.Normal, new IndexField[0], definition))
        {
        }

        private FaultyInMemoryIndex(Exception e, IndexingConfiguration configuration, IndexDefinitionBase definition)
            : base(IndexType.Faulty, IndexSourceType.None, definition)
        {
            _e = e;
            _createdAt = DateTime.UtcNow;
            State = IndexState.Error;
            Configuration = configuration;
        }

        protected override IIndexingWork[] CreateIndexWorkExecutors()
        {
            throw new NotSupportedException($"Index {Name} is in-memory implementation of a faulty index", _e);
        }

        public override IIndexedItemEnumerator GetMapEnumerator(IEnumerable<IndexItem> items, string collection, TransactionOperationContext indexContext, IndexingStatsScope stats, IndexType type)
        {
            throw new NotSupportedException($"Index {Name} is in-memory implementation of a faulty index", _e);
        }

        public override void HandleDelete(Tombstone tombstone, string collection, Lazy<IndexWriteOperation> writer, TransactionOperationContext indexContext, IndexingStatsScope stats)
        {
            throw new NotSupportedException($"Index {Name} is in-memory implementation of a faulty index", _e);
        }

<<<<<<< HEAD
        public override int HandleMap(IndexItem indexItem, IEnumerable mapResults, IndexWriteOperation writer, TransactionOperationContext indexContext, IndexingStatsScope stats)
=======
        public override int HandleMap(LazyStringValue lowerId, LazyStringValue id, IEnumerable mapResults, Lazy<IndexWriteOperation> writer, TransactionOperationContext indexContext, IndexingStatsScope stats)
>>>>>>> 25986563
        {
            throw new NotSupportedException($"Index {Name} is in-memory implementation of a faulty index", _e);
        }

        public override IQueryResultRetriever GetQueryResultRetriever(IndexQueryServerSide query, QueryTimingsScope queryTimings, DocumentsOperationContext documentsContext, FieldsToFetch fieldsToFetch, IncludeDocumentsCommand includeDocumentsCommand, IncludeCompareExchangeValuesCommand includeCompareExchangeValuesCommand)
        {
            throw new NotSupportedException($"Index {Name} is in-memory implementation of a faulty index", _e);
        }

        public override void Update(IndexDefinitionBase definition, IndexingConfiguration configuration)
        {
            throw new NotSupportedException($"{Type} index does not support updating it's definition and configuration.");
        }

        public override void SaveLastState()
        {
            throw new NotSupportedException($"{Type} index does not support flushing it's filters.");
        }

        public override void DeleteErrors()
        {
            // no-op
        }

        public override List<IndexingError> GetErrors()
        {
            return new List<IndexingError>
            {
                new IndexingError
                {
                    Error = _e?.ToString(),
                    Action = $"Index {Name} is in-memory implementation of a faulty index",
                    Timestamp = _createdAt
                }
            };
        }

        internal override IndexProgress GetProgress(QueryOperationContext queryContext, bool? isStale = null)
        {
            return new IndexProgress
            {
                Name = Name,
                Type = Type
            };
        }

        public override IndexStats GetStats(bool calculateLag = false, bool calculateStaleness = false, bool calculateMemoryStats = false, QueryOperationContext queryContext = null)
        {
            return new IndexStats
            {
                Name = Name,
                Type = Type
            };
        }

        public override IndexRunningStatus Status => IndexRunningStatus.Disabled;

        public override void Start()
        {
            // no-op
        }

        public override void Stop(bool disableIndex = false)
        {
            // no-op
        }

        public override void SetPriority(IndexPriority priority)
        {
            throw new NotSupportedException($"Index {Name} is in-memory implementation of a faulty index", _e);
        }

        public override void SetState(IndexState state, bool inMemoryOnly = false, bool ignoreWriteError = false)
        {
            throw new NotSupportedException($"Index {Name} is in-memory implementation of a faulty index", _e);
        }

        public override void Enable()
        {
            throw new NotSupportedException($"Index {Name} is in-memory implementation of a faulty index", _e);
        }

        public override void Disable()
        {
            throw new NotSupportedException($"Index {Name} is in-memory implementation of a faulty index", _e);
        }

        public override void SetLock(IndexLockMode mode)
        {
            throw new NotSupportedException($"Index {Name} is in-memory implementation of a faulty index", _e);
        }

        public override Task StreamQuery(HttpResponse response, IStreamQueryResultWriter<Document> writer, IndexQueryServerSide query, QueryOperationContext queryContext, OperationCancelToken token)
        {
            throw new NotSupportedException($"Index {Name} is in-memory implementation of a faulty index", _e);
        }

        public override Task<DocumentQueryResult> Query(IndexQueryServerSide query, QueryOperationContext queryContext, OperationCancelToken token)
        {
            throw new NotSupportedException($"Index {Name} is in-memory implementation of a faulty index", _e);
        }

        public override Task<FacetedQueryResult> FacetedQuery(FacetQuery query, QueryOperationContext queryContext, OperationCancelToken token)
        {
            throw new NotSupportedException($"Index {Name} is in-memory implementation of a faulty index", _e);
        }

        public override TermsQueryResultServerSide GetTerms(string field, string fromValue, long pageSize, QueryOperationContext queryContext, OperationCancelToken token)
        {
            throw new NotSupportedException($"Index {Name} is in-memory implementation of a faulty index", _e);
        }

        public override (ICollection<string> Static, ICollection<string> Dynamic) GetEntriesFields()
        {
            throw new NotSupportedException($"Index {Name} is in-memory implementation of a faulty index", _e);
        }
    }
}<|MERGE_RESOLUTION|>--- conflicted
+++ resolved
@@ -61,11 +61,7 @@
             throw new NotSupportedException($"Index {Name} is in-memory implementation of a faulty index", _e);
         }
 
-<<<<<<< HEAD
         public override int HandleMap(IndexItem indexItem, IEnumerable mapResults, IndexWriteOperation writer, TransactionOperationContext indexContext, IndexingStatsScope stats)
-=======
-        public override int HandleMap(LazyStringValue lowerId, LazyStringValue id, IEnumerable mapResults, Lazy<IndexWriteOperation> writer, TransactionOperationContext indexContext, IndexingStatsScope stats)
->>>>>>> 25986563
         {
             throw new NotSupportedException($"Index {Name} is in-memory implementation of a faulty index", _e);
         }
