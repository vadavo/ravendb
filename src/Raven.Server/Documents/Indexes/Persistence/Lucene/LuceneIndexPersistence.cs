﻿using System;
using System.Collections.Generic;
using System.Linq;
using System.Runtime.CompilerServices;
using Lucene.Net.Analysis;
using Lucene.Net.Index;
using Lucene.Net.Search;
using Lucene.Net.Store;
using Raven.Client;
using Raven.Client.Documents.Indexes;
using Raven.Server.Documents.Indexes.MapReduce.OutputToCollection;
using Raven.Server.Documents.Indexes.MapReduce.Static;
using Raven.Server.Documents.Indexes.Persistence.Lucene.Documents;
<<<<<<< HEAD
using Raven.Server.Documents.Indexes.Persistence.Lucene.Documents.TimeSeries;
=======
using Raven.Server.Documents.Indexes.Static;
>>>>>>> 2f0f72de
using Raven.Server.Exceptions;
using Raven.Server.Indexing;
using Raven.Server.Utils;
using Sparrow.Json;
using Sparrow.Logging;
using Sparrow.Threading;
using Voron;
using Voron.Impl;

using Version = Lucene.Net.Util.Version;

namespace Raven.Server.Documents.Indexes.Persistence.Lucene
{
    public class LuceneIndexPersistence : IDisposable
    {
        private readonly Index _index;

        private readonly Analyzer _dummyAnalyzer = new SimpleAnalyzer();

        private readonly LuceneDocumentConverterBase _converter;

        private static readonly StopAnalyzer StopAnalyzer = new StopAnalyzer(Version.LUCENE_30);

        private LuceneIndexWriter _indexWriter;
        private Dictionary<string, LuceneSuggestionIndexWriter> _suggestionsIndexWriters;

        private SnapshotDeletionPolicy _snapshotter;

        private LuceneVoronDirectory _directory;
        private readonly Dictionary<string, LuceneVoronDirectory> _suggestionsDirectories;
        private readonly Dictionary<string, IndexSearcherHolder> _suggestionsIndexSearcherHolders;

        private readonly IndexSearcherHolder _indexSearcherHolder;

        private readonly DisposeOnce<SingleAttempt> _disposeOnce;

        private bool _initialized;
        private readonly Dictionary<string, IndexField> _fields;
        private IndexReader _lastReader;
        private readonly Logger _logger;

        internal LuceneVoronDirectory LuceneDirectory => _directory;

        public LuceneIndexPersistence(Index index)
        {
            _index = index;
            _logger = LoggingSource.Instance.GetLogger<LuceneIndexPersistence>(index.DocumentDatabase.Name);
            _suggestionsDirectories = new Dictionary<string, LuceneVoronDirectory>();
            _suggestionsIndexSearcherHolders = new Dictionary<string, IndexSearcherHolder>();
            _disposeOnce = new DisposeOnce<SingleAttempt>(() =>
            {
                DisposeWriters();

                _lastReader?.Dispose();
                _indexSearcherHolder?.Dispose();
                _converter?.Dispose();
                _directory?.Dispose();

                foreach (var directory in _suggestionsDirectories)
                {
                    directory.Value?.Dispose();
                }
            });

            var fields = index.Definition.IndexFields.Values;

            switch (_index.Type)
            {
                case IndexType.AutoMap:
                    _converter = new LuceneDocumentConverter(fields, index.Configuration.IndexMissingFieldsAsNull, indexEmptyEntries: true);
                    break;
                case IndexType.AutoMapReduce:
                    _converter = new LuceneDocumentConverter(fields, index.Configuration.IndexMissingFieldsAsNull, indexEmptyEntries: true, storeValue: true);
                    break;
                case IndexType.MapReduce:
                    _converter = new AnonymousLuceneDocumentConverter(fields, _index.IsMultiMap, index.Configuration.IndexMissingFieldsAsNull, index.Configuration.IndexEmptyEntries, storeValue: true);
                    break;
                case IndexType.Map:
                    _converter = _index.SourceType == IndexSourceType.Documents
                        ? (LuceneDocumentConverterBase)new AnonymousLuceneDocumentConverter(fields, _index.IsMultiMap, index.Configuration.IndexMissingFieldsAsNull, index.Configuration.IndexEmptyEntries)
                        : new TimeSeriesAnonymousLuceneDocumentConverter(fields, _index.IsMultiMap, index.Configuration.IndexMissingFieldsAsNull, index.Configuration.IndexEmptyEntries);
                    break;
                case IndexType.JavaScriptMap:
<<<<<<< HEAD
                    _converter = _index.SourceType == IndexSourceType.Documents
                        ? (LuceneDocumentConverterBase)new JintLuceneDocumentConverter(fields, index.Configuration.IndexMissingFieldsAsNull, index.Configuration.IndexEmptyEntries)
                        : new TimeSeriesJintLuceneDocumentConverter(fields, index.Configuration.IndexMissingFieldsAsNull, index.Configuration.IndexEmptyEntries);
                    break;
                case IndexType.JavaScriptMapReduce:
                    _converter = new JintLuceneDocumentConverter(fields, index.Configuration.IndexMissingFieldsAsNull, index.Configuration.IndexEmptyEntries, storeValue: true);
=======
                    _converter = new JintLuceneDocumentConverter(fields, (MapIndexDefinition)index.Definition, index.Configuration.IndexMissingFieldsAsNull, index.Configuration.IndexEmptyEntries);
                    break;
                case IndexType.JavaScriptMapReduce:
                    _converter = new JintLuceneDocumentConverter(fields, (MapReduceIndexDefinition)index.Definition, index.Configuration.IndexMissingFieldsAsNull, index.Configuration.IndexEmptyEntries, reduceOutput: true);
>>>>>>> 2f0f72de
                    break;
                case IndexType.Faulty:
                    _converter = null;
                    break;
                default:
                    throw new NotSupportedException(_index.Type.ToString());
            }

            _fields = fields.ToDictionary(x => x.Name, x => x);

            _indexSearcherHolder = new IndexSearcherHolder(CreateIndexSearcher, _index._indexStorage.DocumentDatabase);

            foreach (var field in _fields)
            {
                if (!field.Value.HasSuggestions)
                    continue;

                string fieldName = field.Key;
                _suggestionsIndexSearcherHolders[fieldName] = new IndexSearcherHolder(state => new IndexSearcher(_suggestionsDirectories[fieldName], true, state), _index._indexStorage.DocumentDatabase);
            }

            IndexSearcher CreateIndexSearcher(IState state)
            {
                lock (this)
                {
                    var reader = _lastReader;

                    if (reader != null)
                    {
                        if (reader.RefCount <= 0)
                        {
                            reader = null;
                        }
                        else
                        {
                            try
                            {
                                var newReader = reader.Reopen(state);
                                if (newReader != reader)
                                    reader.DecRef(state);

                                reader = _lastReader = newReader;
                            }
                            catch (Exception e)
                            {
                                if (_logger.IsInfoEnabled)
                                    _logger.Info($"Could not reopen the index reader for index '{_index.Name}'.", e);

                                // fallback strategy in case of a reader to be closed
                                // before Reopen and DecRef are executed
                                reader = null;
                            }
                        }
                    }

                    if (reader == null)
                        reader = _lastReader = IndexReader.Open(_directory, readOnly: true, state);

                    reader.IncRef();

                    return new IndexSearcher(reader);
                }
            }
        }

        public void Clean()
        {
            _converter?.Clean();
            _indexSearcherHolder.Cleanup(_index._indexStorage.Environment().PossibleOldestReadTransaction(null));
        }

        public void Initialize(StorageEnvironment environment)
        {
            if (_initialized)
                throw new InvalidOperationException();

            using (var tx = environment.WriteTransaction())
            {
                InitializeMainIndexStorage(tx, environment);
                InitializeSuggestionsIndexStorage(tx, environment);

                // force tx commit so it will bump tx counter and just created searcher holder will have valid tx id
                tx.LowLevelTransaction.ModifyPage(0);

                tx.Commit();
            }

            _initialized = true;
        }

        private void InitializeSuggestionsIndexStorage(Transaction tx, StorageEnvironment environment)
        {
            foreach (var field in _fields)
            {
                if (!field.Value.HasSuggestions)
                    continue;

                var directory = new LuceneVoronDirectory(tx, environment, $"Suggestions-{field.Key}");
                _suggestionsDirectories[field.Key] = directory;

                using (directory.SetTransaction(tx, out IState state))
                {
                    CreateIndexStructure(directory, state);
                    var holder = _suggestionsIndexSearcherHolders[field.Key];
                    holder.SetIndexSearcher(tx);
                }
            }
        }

        private void InitializeMainIndexStorage(Transaction tx, StorageEnvironment environment)
        {
            _directory = new LuceneVoronDirectory(tx, environment);

            using (_directory.SetTransaction(tx, out IState state))
            {
                CreateIndexStructure(_directory, state);
                RecreateSearcher(tx);
            }
        }

        private void CreateIndexStructure(LuceneVoronDirectory directory, IState state)
        {
            new IndexWriter(directory, _dummyAnalyzer, IndexWriter.MaxFieldLength.UNLIMITED, state).Dispose();
        }

        public IndexWriteOperation OpenIndexWriter(Transaction writeTransaction, JsonOperationContext indexContext)
        {
            CheckDisposed();
            CheckInitialized();

            if (_index.Type == IndexType.MapReduce || _index.Type == IndexType.JavaScriptMapReduce)
            {
                var mapReduceIndex = (MapReduceIndex)_index;
                if (string.IsNullOrWhiteSpace(mapReduceIndex.Definition.OutputReduceToCollection) == false)
                    return new OutputReduceIndexWriteOperation(mapReduceIndex, _directory, _converter, writeTransaction, this, indexContext);
            }

            return new IndexWriteOperation(
                _index,
                _directory,
                _converter,
                writeTransaction,
                this
                );
        }

        public IndexReadOperation OpenIndexReader(Transaction readTransaction)
        {
            CheckDisposed();
            CheckInitialized();

            return new IndexReadOperation(_index, _directory, _indexSearcherHolder, _index._queryBuilderFactories, readTransaction);
        }

        public IndexFacetedReadOperation OpenFacetedIndexReader(Transaction readTransaction)
        {
            CheckDisposed();
            CheckInitialized();

            return new IndexFacetedReadOperation(_index, _index.Definition, _directory, _indexSearcherHolder, _index._queryBuilderFactories, readTransaction, _index._indexStorage.DocumentDatabase);
        }

        public LuceneSuggestionIndexReader OpenSuggestionIndexReader(Transaction readTransaction, string field)
        {
            CheckDisposed();
            CheckInitialized();

            if (!_suggestionsDirectories.TryGetValue(field, out LuceneVoronDirectory directory))
                throw new InvalidOperationException($"No suggestions index found for field '{field}'.");

            if (!_suggestionsIndexSearcherHolders.TryGetValue(field, out IndexSearcherHolder holder))
                throw new InvalidOperationException($"No suggestions index found for field '{field}'.");

            return new LuceneSuggestionIndexReader(_index, directory, holder, readTransaction);
        }

        internal void RecreateSearcher(Transaction asOfTx)
        {
            _indexSearcherHolder.SetIndexSearcher(asOfTx);
        }

        internal void RecreateSuggestionsSearchers(Transaction asOfTx)
        {
            foreach (var suggestion in _suggestionsIndexSearcherHolders)
            {
                suggestion.Value.SetIndexSearcher(asOfTx);
            }
        }

        internal LuceneIndexWriter EnsureIndexWriter(IState state)
        {
            if (_indexWriter != null)
                return _indexWriter;

            try
            {
                _snapshotter = new SnapshotDeletionPolicy(new KeepOnlyLastCommitDeletionPolicy());
                return _indexWriter = new LuceneIndexWriter(_directory, StopAnalyzer, _snapshotter,
                    IndexWriter.MaxFieldLength.UNLIMITED, null, _index._indexStorage.DocumentDatabase, state);
            }
            catch (Exception e) when (e.IsOutOfMemory())
            {
                throw;
            }
            catch (Exception e)
            {
                throw new IndexWriteException(e);
            }
        }

        internal Dictionary<string, LuceneSuggestionIndexWriter> EnsureSuggestionIndexWriter(IState state)
        {
            if (_suggestionsIndexWriters != null)
                return _suggestionsIndexWriters;

            _suggestionsIndexWriters = new Dictionary<string, LuceneSuggestionIndexWriter>();

            foreach (var item in _fields)
            {
                if (item.Value.HasSuggestions == false)
                    continue;

                string field = item.Key;

                try
                {
                    var snapshotter = new SnapshotDeletionPolicy(new KeepOnlyLastCommitDeletionPolicy());
                    var writer = new LuceneSuggestionIndexWriter(field, _suggestionsDirectories[field],
                                        snapshotter, IndexWriter.MaxFieldLength.UNLIMITED,
                                        _index._indexStorage.DocumentDatabase, state);

                    _suggestionsIndexWriters[field] = writer;
                }
                catch (Exception e) when (e.IsOutOfMemory())
                {
                    throw;
                }
                catch (Exception e)
                {
                    throw new IndexWriteException(e);
                }
            }

            return _suggestionsIndexWriters;
        }

        public bool ContainsField(string field)
        {
            if (field == Constants.Documents.Indexing.Fields.DocumentIdFieldName)
                return _index.Type.IsMap();

            return _fields.ContainsKey(field);
        }

        public void DisposeWriters()
        {
            _indexWriter?.Analyzer?.Dispose();
            _indexWriter?.Dispose();
            _indexWriter = null;

            if (_suggestionsIndexWriters != null)
            {
                foreach (var writer in _suggestionsIndexWriters)
                {
                    writer.Value?.Dispose();
                }

                _suggestionsIndexWriters = null;
            }
        }

        public void Dispose()
        {
            _disposeOnce.Dispose();
        }

        [MethodImpl(MethodImplOptions.AggressiveInlining)]
        private void CheckDisposed()
        {
            if (_disposeOnce.Disposed)
                throw new ObjectDisposedException($"Index persistence for index '{_index.Definition.Name}' was already disposed.");
        }

        [MethodImpl(MethodImplOptions.AggressiveInlining)]
        private void CheckInitialized()
        {
            if (_initialized == false)
                throw new InvalidOperationException($"Index persistence for index '{_index.Definition.Name}' was not initialized.");
        }
    }
}<|MERGE_RESOLUTION|>--- conflicted
+++ resolved
@@ -11,11 +11,8 @@
 using Raven.Server.Documents.Indexes.MapReduce.OutputToCollection;
 using Raven.Server.Documents.Indexes.MapReduce.Static;
 using Raven.Server.Documents.Indexes.Persistence.Lucene.Documents;
-<<<<<<< HEAD
 using Raven.Server.Documents.Indexes.Persistence.Lucene.Documents.TimeSeries;
-=======
 using Raven.Server.Documents.Indexes.Static;
->>>>>>> 2f0f72de
 using Raven.Server.Exceptions;
 using Raven.Server.Indexing;
 using Raven.Server.Utils;
@@ -99,19 +96,12 @@
                         : new TimeSeriesAnonymousLuceneDocumentConverter(fields, _index.IsMultiMap, index.Configuration.IndexMissingFieldsAsNull, index.Configuration.IndexEmptyEntries);
                     break;
                 case IndexType.JavaScriptMap:
-<<<<<<< HEAD
                     _converter = _index.SourceType == IndexSourceType.Documents
-                        ? (LuceneDocumentConverterBase)new JintLuceneDocumentConverter(fields, index.Configuration.IndexMissingFieldsAsNull, index.Configuration.IndexEmptyEntries)
-                        : new TimeSeriesJintLuceneDocumentConverter(fields, index.Configuration.IndexMissingFieldsAsNull, index.Configuration.IndexEmptyEntries);
+                        ? (LuceneDocumentConverterBase)new JintLuceneDocumentConverter(fields, (MapIndexDefinition)index.Definition, index.Configuration.IndexMissingFieldsAsNull, index.Configuration.IndexEmptyEntries)
+                        : new TimeSeriesJintLuceneDocumentConverter(fields, (MapIndexDefinition)index.Definition, index.Configuration.IndexMissingFieldsAsNull, index.Configuration.IndexEmptyEntries);
                     break;
                 case IndexType.JavaScriptMapReduce:
-                    _converter = new JintLuceneDocumentConverter(fields, index.Configuration.IndexMissingFieldsAsNull, index.Configuration.IndexEmptyEntries, storeValue: true);
-=======
-                    _converter = new JintLuceneDocumentConverter(fields, (MapIndexDefinition)index.Definition, index.Configuration.IndexMissingFieldsAsNull, index.Configuration.IndexEmptyEntries);
-                    break;
-                case IndexType.JavaScriptMapReduce:
-                    _converter = new JintLuceneDocumentConverter(fields, (MapReduceIndexDefinition)index.Definition, index.Configuration.IndexMissingFieldsAsNull, index.Configuration.IndexEmptyEntries, reduceOutput: true);
->>>>>>> 2f0f72de
+                    _converter = new JintLuceneDocumentConverter(fields, (MapReduceIndexDefinition)index.Definition, index.Configuration.IndexMissingFieldsAsNull, index.Configuration.IndexEmptyEntries, storeValue: true);
                     break;
                 case IndexType.Faulty:
                     _converter = null;
