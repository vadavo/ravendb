--- conflicted
+++ resolved
@@ -549,86 +549,6 @@
             yield return GetOrCreateField(path, null, null, null, val, storage, indexing, termVector);
         }
 
-<<<<<<< HEAD
-=======
-        private static ValueType GetValueType(object value)
-        {
-            if (value == null)
-                return ValueType.Null;
-
-            if (value is DynamicNullObject)
-                return ValueType.DynamicNull;
-
-            var lazyStringValue = value as LazyStringValue;
-            if (lazyStringValue != null)
-                return lazyStringValue.Size == 0 ? ValueType.EmptyString : ValueType.LazyString;
-
-            var lazyCompressedStringValue = value as LazyCompressedStringValue;
-            if (lazyCompressedStringValue != null)
-                return lazyCompressedStringValue.UncompressedSize == 0 ? ValueType.EmptyString : ValueType.LazyCompressedString;
-
-            var valueString = value as string;
-            if (valueString != null)
-                return valueString.Length == 0 ? ValueType.EmptyString : ValueType.String;
-
-            if (value is Enum)
-                return ValueType.Enum;
-
-            if (value is bool)
-                return ValueType.Boolean;
-
-            if (value is DateTime)
-                return ValueType.DateTime;
-
-            if (value is DateTimeOffset)
-                return ValueType.DateTimeOffset;
-
-            if (value is TimeSpan)
-                return ValueType.TimeSpan;
-
-            if (value is BoostedValue)
-                return ValueType.BoostedValue;
-
-            if (value is DynamicBlittableJson)
-                return ValueType.DynamicJsonObject;
-
-            if (value is DynamicDictionary)
-                return ValueType.ConvertToJson;
-
-            if (value is IEnumerable)
-                return ValueType.Enumerable;
-
-            if (value is LazyNumberValue || value is double || value is decimal || value is float)
-                return ValueType.Double;
-
-            if (value is AbstractField)
-                return ValueType.Lucene;
-
-            if (value is char)
-                return ValueType.String;
-
-            if (value is IConvertible)
-                return ValueType.Convertible;
-
-            if (value is BlittableJsonReaderObject)
-                return ValueType.BlittableJsonObject;
-
-            if (IsNumber(value))
-                return ValueType.Numeric;
-
-            if (value is Stream)
-                return ValueType.Stream;
-
-            if (value is DateOnly)
-                return ValueType.DateOnly;
-
-            if (value is TimeOnly)
-                return ValueType.TimeOnly;
-
-            return ValueType.ConvertToJson;
-        }
-
->>>>>>> a2c33fe8
         protected Field GetOrCreateKeyField(LazyStringValue key)
         {
             return GetOrCreateField(_keyFieldName, null, key, null, null, Field.Store.YES, Field.Index.NOT_ANALYZED_NO_NORMS, Field.TermVector.NO);
@@ -887,109 +807,6 @@
                 _numberOfItemsInNumericFieldsCacheForMultipleItemsSameField++;
         }
 
-<<<<<<< HEAD
-=======
-        private static bool IsNumber(object value)
-        {
-            return value is long
-                    || value is decimal
-                    || value is int
-                    || value is byte
-                    || value is short
-                    || value is ushort
-                    || value is uint
-                    || value is sbyte
-                    || value is ulong
-                    || value is float
-                    || value is double;
-        }
-
-        internal static unsafe bool TryToTrimTrailingZeros(LazyNumberValue ldv, JsonOperationContext context, out LazyStringValue dblAsString)
-        {
-            var dotIndex = ldv.Inner.LastIndexOf(".");
-            if (dotIndex <= 0)
-            {
-                dblAsString = null;
-                return false;
-            }
-
-            var index = ldv.Inner.Length - 1;
-            var anyTrailingZeros = false;
-            while (true)
-            {
-                var lastChar = ldv.Inner[index];
-                if (lastChar != '0')
-                {
-                    if (lastChar == '.')
-                        index = index - 1;
-
-                    break;
-                }
-
-                anyTrailingZeros = true;
-                index = index - 1;
-            }
-
-            if (anyTrailingZeros == false)
-            {
-                dblAsString = null;
-                return false;
-            }
-
-            dblAsString = context.AllocateStringValue(null, ldv.Inner.Buffer, index + 1);
-            return true;
-        }
-
-        private enum ValueType
-        {
-            Null,
-
-            DynamicNull,
-
-            EmptyString,
-
-            String,
-
-            LazyString,
-
-            LazyCompressedString,
-
-            Enumerable,
-
-            Double,
-
-            Convertible,
-
-            Numeric,
-
-            BoostedValue,
-
-            DynamicJsonObject,
-
-            BlittableJsonObject,
-
-            Boolean,
-
-            DateTime,
-
-            DateTimeOffset,
-
-            TimeSpan,
-
-            Enum,
-
-            Lucene,
-
-            ConvertToJson,
-
-            Stream,
-
-            DateOnly,
-
-            TimeOnly
-        }
-
->>>>>>> a2c33fe8
         protected class ConversionScope : IDisposable
         {
             private readonly LinkedList<IDisposable> _toDispose = new LinkedList<IDisposable>();
