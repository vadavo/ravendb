--- conflicted
+++ resolved
@@ -2,7 +2,6 @@
 using System.Buffers;
 using System.Collections.Generic;
 using System.Runtime.CompilerServices;
-using Lucene.Net.Documents;
 using Lucene.Net.Index;
 using Lucene.Net.Store;
 using Raven.Client;
@@ -131,11 +130,7 @@
             bool shouldSkip;
             IDisposable setDocument;
             using (Stats.ConvertStats.Start())
-<<<<<<< HEAD
-                setDocument = _converter.SetDocument(key, sourceDocumentId, document, indexContext, out shouldSkip);
-=======
-                setDocument = _converter.SetDocument(key, document, indexContext, this, out shouldSkip);
->>>>>>> 50e5911d
+                setDocument = _converter.SetDocument(key, sourceDocumentId, document, indexContext, this, out shouldSkip);
 
             using (setDocument)
             {
