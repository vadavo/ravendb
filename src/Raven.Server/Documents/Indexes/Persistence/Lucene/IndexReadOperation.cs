﻿using System;
using System.Buffers;
using System.Collections.Generic;
using System.Diagnostics;
using System.Linq;
using System.Text;
using System.Threading;
using Lucene.Net.Index;
using Lucene.Net.Search;
using Lucene.Net.Search.Vectorhighlight;
using Lucene.Net.Store;
using Raven.Client;
using Raven.Client.Documents.Indexes;
using Raven.Client.Documents.Indexes.Spatial;
using Raven.Client.Documents.Queries.Explanation;
using Raven.Client.Documents.Queries.MoreLikeThis;
using Raven.Client.Exceptions;
using Raven.Server.Documents.Indexes.Persistence.Lucene.Analyzers;
using Raven.Server.Documents.Indexes.Persistence.Lucene.Collectors;
using Raven.Server.Documents.Indexes.Persistence.Lucene.Documents;
using Raven.Server.Documents.Indexes.Persistence.Lucene.Highlightings;
using Raven.Server.Documents.Indexes.Static.Spatial;
using Raven.Server.Documents.Queries;
using Raven.Server.Documents.Queries.AST;
using Raven.Server.Documents.Queries.Explanation;
using Raven.Server.Documents.Queries.MoreLikeThis;
using Raven.Server.Documents.Queries.Results;
using Raven.Server.Documents.Queries.Sorting.AlphaNumeric;
using Raven.Server.Documents.Queries.Sorting.Custom;
using Raven.Server.Documents.Queries.Timings;
using Raven.Server.Exceptions;
using Raven.Server.Indexing;
using Raven.Server.Json;
using Raven.Server.ServerWide.Context;
using Raven.Server.Utils;
using Sparrow.Json;
using Sparrow.Logging;
using Spatial4n.Core.Shapes;
using Voron.Impl;
using Query = Lucene.Net.Search.Query;

namespace Raven.Server.Documents.Indexes.Persistence.Lucene
{
    public sealed class IndexReadOperation : IndexOperationBase
    {
        private static readonly Sort SortByFieldScore = new Sort(SortField.FIELD_SCORE);

        private readonly QueryBuilderFactories _queryBuilderFactories;
        private readonly IndexType _indexType;
        private readonly bool _indexHasBoostedFields;

        private readonly IndexSearcher _searcher;
        private readonly RavenPerFieldAnalyzerWrapper _analyzer;
        private readonly IDisposable _releaseSearcher;
        private readonly IDisposable _releaseReadTransaction;
        private readonly int _maxNumberOfOutputsPerDocument;

        private readonly IState _state;

        private FastVectorHighlighter _highlighter;
        private FieldQuery _highlighterQuery;

        public IndexReadOperation(Index index, LuceneVoronDirectory directory, IndexSearcherHolder searcherHolder, QueryBuilderFactories queryBuilderFactories, Transaction readTransaction)
            : base(index, LoggingSource.Instance.GetLogger<IndexReadOperation>(index._indexStorage.DocumentDatabase.Name))
        {
            try
            {
                _analyzer = CreateAnalyzer(index, index.Definition, forQuerying: true);
            }
            catch (Exception e)
            {
                throw new IndexAnalyzerException(e);
            }

            _queryBuilderFactories = queryBuilderFactories;
            _maxNumberOfOutputsPerDocument = index.MaxNumberOfOutputsPerDocument;
            _indexType = index.Type;
            _indexHasBoostedFields = index.HasBoostedFields;
            _releaseReadTransaction = directory.SetTransaction(readTransaction, out _state);
            _releaseSearcher = searcherHolder.GetSearcher(readTransaction, _state, out _searcher);
        }

        public int EntriesCount()
        {
            return _searcher.IndexReader.NumDocs();
        }

        public IEnumerable<QueryResult> Query(IndexQueryServerSide query, QueryTimingsScope queryTimings, FieldsToFetch fieldsToFetch, Reference<int> totalResults, Reference<int> skippedResults, IQueryResultRetriever retriever, DocumentsOperationContext documentsContext, Func<string, SpatialField> getSpatialField, CancellationToken token)
        {
            ExplanationOptions explanationOptions = null;

            var pageSize = query.PageSize;
            var isDistinctCount = pageSize == 0 && query.Metadata.IsDistinct;
            if (isDistinctCount)
                pageSize = int.MaxValue;

            pageSize = GetPageSize(_searcher, pageSize);

            var docsToGet = pageSize;
            var position = query.Start;

            QueryTimingsScope luceneScope = null;
            QueryTimingsScope highlightingScope = null;
            QueryTimingsScope explanationsScope = null;

            if (queryTimings != null)
            {
                luceneScope = queryTimings.For(nameof(QueryTimingsScope.Names.Lucene), start: false);
                highlightingScope = query.Metadata.HasHighlightings
                    ? queryTimings.For(nameof(QueryTimingsScope.Names.Highlightings), start: false)
                    : null;
                explanationsScope = query.Metadata.HasExplanations
                    ? queryTimings.For(nameof(QueryTimingsScope.Names.Explanations), start: false)
                    : null;
            }

            var returnedResults = 0;

            var luceneQuery = GetLuceneQuery(documentsContext, query.Metadata, query.QueryParameters, _analyzer, _queryBuilderFactories);

            using (GetSort(query, _index, getSpatialField, documentsContext, out var sort))
            using (var scope = new IndexQueryingScope(_indexType, query, fieldsToFetch, _searcher, retriever, _state))
            {
                if (query.Metadata.HasHighlightings)
                {
                    using (highlightingScope?.For(nameof(QueryTimingsScope.Names.Setup)))
                        SetupHighlighter(query, luceneQuery, documentsContext);
                }

                while (true)
                {
                    token.ThrowIfCancellationRequested();

                    TopDocs search;
                    using (luceneScope?.Start())
                        search = ExecuteQuery(luceneQuery, query.Start, docsToGet, sort);

                    totalResults.Value = search.TotalHits;

                    scope.RecordAlreadyPagedItemsInPreviousPage(search, token);

                    for (; position < search.ScoreDocs.Length && pageSize > 0; position++)
                    {
                        token.ThrowIfCancellationRequested();

                        var scoreDoc = search.ScoreDocs[position];

                        global::Lucene.Net.Documents.Document document;
                        using (luceneScope?.Start())
                            document = _searcher.Doc(scoreDoc.Doc, _state);

                        if (retriever.TryGetKey(document, _state, out string key) && scope.WillProbablyIncludeInResults(key) == false)
                        {
                            skippedResults.Value++;
                            continue;
                        }

<<<<<<< HEAD
                        bool markedAsSkipped = false;
                        var r = retriever.Get(document, scoreDoc, _state);
                        if (r.Document != null)
=======
                        var result = retriever.Get(document, scoreDoc, _state, token);
                        if (scope.TryIncludeInResults(result) == false)
>>>>>>> b3f1dcb0
                        {
                            var qr = CreateQueryResult(r.Document);
                            if(qr.Result == null)
                                continue;
                            yield return qr;
                        }
                        else if (r.List != null)
                        {
                            int numberOfProjectedResults = 0;
                            foreach (Document item in r.List)
                            {
                                var qr = CreateQueryResult(item);
                                if(qr.Result == null)
                                    continue;
                                yield return qr;
                                numberOfProjectedResults++;
                            }

                            if (numberOfProjectedResults > 1)
                            {
                                totalResults.Value += numberOfProjectedResults - 1;
                            }
                        }
                        else
                        {
                            skippedResults.Value++;
                        }

                        QueryResult CreateQueryResult(Document d)
                        {
                            if (scope.TryIncludeInResults(d) == false)
                            {
                                d?.Dispose();

                                if (markedAsSkipped == false)
                                {
                                    skippedResults.Value++;
                                    markedAsSkipped = true;
                                }

                                return default;
                            }

                            returnedResults++;

                            if (isDistinctCount == false)
                            {
                                Dictionary<string, Dictionary<string, string[]>> highlightings = null;
                                if (query.Metadata.HasHighlightings)
                                {
                                    using (highlightingScope?.Start())
                                        highlightings = GetHighlighterResults(query, _searcher, scoreDoc, d, document, documentsContext);
                                }

                                ExplanationResult explanation = null;
                                if (query.Metadata.HasExplanations)
                                {
                                    using (explanationsScope?.Start())
                                    {
                                        if (explanationOptions == null)
                                            explanationOptions = query.Metadata.Explanation.GetOptions(documentsContext, query.QueryParameters);

                                        explanation = GetQueryExplanations(explanationOptions, luceneQuery, _searcher, scoreDoc, d, document);
                                    }
                                }

                                return new QueryResult { Result = d, Highlightings = highlightings, Explanation = explanation };
                            }
                            return default;
                        }

                        if (returnedResults == pageSize)
                            yield break;
                    }

                    if (search.TotalHits == search.ScoreDocs.Length)
                        break;

                    if (returnedResults >= pageSize)
                        break;

                    Debug.Assert(_maxNumberOfOutputsPerDocument > 0);

                    docsToGet += GetPageSize(_searcher, (long)(pageSize - returnedResults) * _maxNumberOfOutputsPerDocument);
                }

                if (isDistinctCount)
                    totalResults.Value = returnedResults;
            }
        }

        private ExplanationResult GetQueryExplanations(ExplanationOptions options, Query luceneQuery, IndexSearcher searcher, ScoreDoc scoreDoc, Document document, global::Lucene.Net.Documents.Document luceneDocument)
        {
            string key;
            var hasGroupKey = options != null && string.IsNullOrWhiteSpace(options.GroupKey) == false;
            if (_indexType.IsMapReduce())
            {
                if (hasGroupKey)
                {
                    key = luceneDocument.Get(options.GroupKey, _state);
                    if (key == null && document.Data.TryGet(options.GroupKey, out object value))
                        key = value?.ToString();
                }
                else
                    key = luceneDocument.Get(Constants.Documents.Indexing.Fields.ReduceKeyHashFieldName, _state);
            }
            else
            {
                key = hasGroupKey
                    ? luceneDocument.Get(options.GroupKey, _state)
                    : document.Id;
            }

            return new ExplanationResult
            {
                Key = key,
                Explanation = searcher.Explain(luceneQuery, scoreDoc.Doc, _state)
            };
        }

        private Dictionary<string, Dictionary<string, string[]>> GetHighlighterResults(IndexQueryServerSide query, IndexSearcher searcher, ScoreDoc scoreDoc, Document document, global::Lucene.Net.Documents.Document luceneDocument, JsonOperationContext context)
        {
            Debug.Assert(_highlighter != null);
            Debug.Assert(_highlighterQuery != null);

            var results = new Dictionary<string, Dictionary<string, string[]>>();
            foreach (var highlighting in query.Metadata.Highlightings)
            {
                var fieldName = highlighting.Field.Value;
                var indexFieldName = query.Metadata.IsDynamic
                    ? AutoIndexField.GetSearchAutoIndexFieldName(fieldName)
                    : fieldName;

                var fragments = _highlighter.GetBestFragments(
                    _highlighterQuery,
                    searcher.IndexReader,
                    scoreDoc.Doc,
                    indexFieldName,
                    highlighting.FragmentLength,
                    highlighting.FragmentCount,
                    _state);

                if (fragments == null || fragments.Length == 0)
                    continue;

                var options = highlighting.GetOptions(context, query.QueryParameters);

                string key;
                if (options != null && string.IsNullOrWhiteSpace(options.GroupKey) == false)
                    key = luceneDocument.Get(options.GroupKey, _state);
                else
                    key = document.Id;

                if (results.TryGetValue(fieldName, out var result) == false)
                    results[fieldName] = result = new Dictionary<string, string[]>();

                if (result.TryGetValue(key, out var innerResult))
                {
                    Array.Resize(ref innerResult, innerResult.Length + fragments.Length);
                    Array.Copy(fragments, 0, innerResult, innerResult.Length, fragments.Length);
                }
                else
                    result[key] = fragments;
            }

            return results;
        }

        private void SetupHighlighter(IndexQueryServerSide query, Query luceneQuery, JsonOperationContext context)
        {
            var fragmentsBuilder = new PerFieldFragmentsBuilder(query, context);
            _highlighter = new FastVectorHighlighter(
                FastVectorHighlighter.DEFAULT_PHRASE_HIGHLIGHT,
                FastVectorHighlighter.DEFAULT_FIELD_MATCH,
                new SimpleFragListBuilder(),
                fragmentsBuilder);

            _highlighterQuery = _highlighter.GetFieldQuery(luceneQuery);
        }

        public struct QueryResult
        {
            public Document Result;
            public Dictionary<string, Dictionary<string, string[]>> Highlightings;
            public ExplanationResult Explanation;
        }

        public IEnumerable<QueryResult> IntersectQuery(IndexQueryServerSide query, FieldsToFetch fieldsToFetch, Reference<int> totalResults, Reference<int> skippedResults, IQueryResultRetriever retriever, DocumentsOperationContext documentsContext, Func<string, SpatialField> getSpatialField, CancellationToken token)
        {
            var method = query.Metadata.Query.Where as MethodExpression;

            if (method == null)
                throw new InvalidQueryException($"Invalid intersect query. WHERE clause must contains just an intersect() method call while it got {query.Metadata.Query.Where.Type} expression", query.Metadata.QueryText, query.QueryParameters);

            var methodName = method.Name;

            if (string.Equals("intersect", methodName.Value, StringComparison.OrdinalIgnoreCase) == false)
                throw new InvalidQueryException($"Invalid intersect query. WHERE clause must contains just a single intersect() method call while it got '{methodName}' method", query.Metadata.QueryText, query.QueryParameters);

            if (method.Arguments.Count <= 1)
                throw new InvalidQueryException("The valid intersect query must have multiple intersect clauses.", query.Metadata.QueryText, query.QueryParameters);

            var subQueries = new Query[method.Arguments.Count];

            for (var i = 0; i < subQueries.Length; i++)
            {
                var whereExpression = method.Arguments[i] as QueryExpression;

                if (whereExpression == null)
                    throw new InvalidQueryException($"Invalid intersect query. The intersect clause at position {i} isn't a valid expression", query.Metadata.QueryText, query.QueryParameters);

                subQueries[i] = GetLuceneQuery(documentsContext, query.Metadata, whereExpression, query.QueryParameters, _analyzer, _queryBuilderFactories);
            }

            //Not sure how to select the page size here??? The problem is that only docs in this search can be part
            //of the final result because we're doing an intersection query (but we might exclude some of them)
            var pageSize = GetPageSize(_searcher, query.PageSize);
            int pageSizeBestGuess = GetPageSize(_searcher, ((long)query.Start + query.PageSize) * 2);
            int skippedResultsInCurrentLoop = 0;
            int previousBaseQueryMatches = 0;

            var firstSubDocumentQuery = subQueries[0];

            using (GetSort(query, _index, getSpatialField, documentsContext, out var sort))
            using (var scope = new IndexQueryingScope(_indexType, query, fieldsToFetch, _searcher, retriever, _state))
            {
                //Do the first sub-query in the normal way, so that sorting, filtering etc is accounted for
                var search = ExecuteQuery(firstSubDocumentQuery, 0, pageSizeBestGuess, sort);
                var currentBaseQueryMatches = search.ScoreDocs.Length;
                var intersectionCollector = new IntersectionCollector(_searcher, search.ScoreDocs, _state);

                int intersectMatches;
                do
                {
                    token.ThrowIfCancellationRequested();
                    if (skippedResultsInCurrentLoop > 0)
                    {
                        // We get here because out first attempt didn't get enough docs (after INTERSECTION was calculated)
                        pageSizeBestGuess = pageSizeBestGuess * 2;

                        search = ExecuteQuery(firstSubDocumentQuery, 0, pageSizeBestGuess, sort);
                        previousBaseQueryMatches = currentBaseQueryMatches;
                        currentBaseQueryMatches = search.ScoreDocs.Length;
                        intersectionCollector = new IntersectionCollector(_searcher, search.ScoreDocs, _state);
                    }

                    for (var i = 1; i < subQueries.Length; i++)
                    {
                        _searcher.Search(subQueries[i], null, intersectionCollector, _state);
                    }

                    var currentIntersectResults = intersectionCollector.DocumentsIdsForCount(subQueries.Length).ToList();
                    intersectMatches = currentIntersectResults.Count;
                    skippedResultsInCurrentLoop = pageSizeBestGuess - intersectMatches;
                } while (intersectMatches < pageSize                      //stop if we've got enough results to satisfy the pageSize
                    && currentBaseQueryMatches < search.TotalHits           //stop if increasing the page size wouldn't make any difference
                    && previousBaseQueryMatches < currentBaseQueryMatches); //stop if increasing the page size didn't result in any more "base query" results

                var intersectResults = intersectionCollector.DocumentsIdsForCount(subQueries.Length).ToList();
                //It's hard to know what to do here, the TotalHits from the base search isn't really the TotalSize,
                //because it's before the INTERSECTION has been applied, so only some of those results make it out.
                //Trying to give an accurate answer is going to be too costly, so we aren't going to try.
                totalResults.Value = search.TotalHits;
                skippedResults.Value = skippedResultsInCurrentLoop;

                //Using the final set of results in the intersectionCollector
                int returnedResults = 0;
                for (int i = query.Start; i < intersectResults.Count && (i - query.Start) < pageSizeBestGuess; i++)
                {
                    var indexResult = intersectResults[i];
                    var document = _searcher.Doc(indexResult.LuceneId, _state);

                    if (retriever.TryGetKey(document, _state, out string key) && scope.WillProbablyIncludeInResults(key) == false)
                    {
                        skippedResults.Value++;
                        skippedResultsInCurrentLoop++;
                        continue;
                    }

<<<<<<< HEAD
                    var result = retriever.Get(document, new ScoreDoc(indexResult.LuceneId, indexResult.Score), _state);
=======
                    var result = retriever.Get(document, new ScoreDoc(indexResult.LuceneId, indexResult.Score), _state, token);
                    if (scope.TryIncludeInResults(result) == false)
                    {
                        result?.Dispose();
>>>>>>> b3f1dcb0

                    if (result.Document != null)
                    {
                        var qr = CreateQueryResult(result.Document);
                        if(qr.Result == null)
                            continue;
                        yield return qr;
                    }
                    else if (result.List != null)
                    {
                        foreach (Document item in result.List)
                        {
                            var qr = CreateQueryResult(item);
                            if(qr.Result == null)
                                continue;
                            yield return qr;
                        }
                    }
                    
                    QueryResult CreateQueryResult(Document d)
                    {
                        if (scope.TryIncludeInResults(d) == false)
                        {
                            d?.Dispose();

                            skippedResults.Value++;
                            skippedResultsInCurrentLoop++;
                            return default;
                        }

                        returnedResults++;

                        return new QueryResult
                        {
                            Result = d
                        };
                    }

                    if (returnedResults == pageSize)
                        yield break;
                }
            }
        }

        private TopDocs ExecuteQuery(Query documentQuery, int start, int pageSize, Sort sort)
        {
            if (sort == null && _indexHasBoostedFields == false && IsBoostedQuery(documentQuery) == false)
            {
                if (pageSize == int.MaxValue || pageSize >= _searcher.MaxDoc) // we want all docs, no sorting required
                {
                    using (var gatherAllCollector = new GatherAllCollector(Math.Min(pageSize, _searcher.MaxDoc)))
                    {
                        _searcher.Search(documentQuery, gatherAllCollector, _state);
                        return gatherAllCollector.ToTopDocs();
                    }
                }

                using (var noSortingCollector = new NonSortingCollector(Math.Abs(pageSize + start)))
                {
                    _searcher.Search(documentQuery, noSortingCollector, _state);
                    return noSortingCollector.ToTopDocs();
                }
            }

            var minPageSize = GetPageSize(_searcher, (long)pageSize + start);

            if (sort != null)
            {
                _searcher.SetDefaultFieldSortScoring(true, false);
                try
                {
                    return _searcher.Search(documentQuery, null, minPageSize, sort, _state);
                }
                finally
                {
                    _searcher.SetDefaultFieldSortScoring(false, false);
                }
            }

            if (minPageSize <= 0)
            {
                var result = _searcher.Search(documentQuery, null, 1, _state);
                return new TopDocs(result.TotalHits, Array.Empty<ScoreDoc>(), result.MaxScore);
            }
            return _searcher.Search(documentQuery, null, minPageSize, _state);
        }

        private static bool IsBoostedQuery(Query query)
        {
            if (query.Boost > 1)
                return true;

            if (!(query is BooleanQuery booleanQuery))
                return false;

            foreach (var clause in booleanQuery.Clauses)
            {
                if (clause.Query.Boost > 1)
                    return true;
            }

            return false;
        }

        private IDisposable GetSort(IndexQueryServerSide query, Index index, Func<string, SpatialField> getSpatialField, DocumentsOperationContext documentsContext, out Sort sort)
        {
            sort = null;
            if (query.PageSize == 0) // no need to sort when counting only
                return null;

            var orderByFields = query.Metadata.OrderBy;

            if (orderByFields == null)
            {
                if (query.Metadata.HasBoost == false && index.HasBoostedFields == false)
                    return null;

                sort = SortByFieldScore;
                return null;
            }

            int sortIndex = 0;
            var sortArray = new ArraySegment<SortField>(ArrayPool<SortField>.Shared.Rent(orderByFields.Length), sortIndex, orderByFields.Length);

            foreach (var field in orderByFields)
            {
                if (field.OrderingType == OrderByFieldType.Random)
                {
                    string value = null;
                    if (field.Arguments != null && field.Arguments.Length > 0)
                        value = field.Arguments[0].NameOrValue;

                    sortArray[sortIndex++] = new RandomSortField(value);
                    continue;
                }

                if (field.OrderingType == OrderByFieldType.Score)
                {
                    if (field.Ascending)
                        sortArray[sortIndex++] = SortField.FIELD_SCORE;
                    else
                        sortArray[sortIndex++] = new SortField(null, 0, true);
                    continue;
                }

                if (field.OrderingType == OrderByFieldType.Distance)
                {
                    var spatialField = getSpatialField(field.Name);

                    int lastArgument;
                    IPoint point;
                    switch (field.Method)
                    {
                        case MethodType.Spatial_Circle:
                            var cLatitude = field.Arguments[1].GetDouble(query.QueryParameters);
                            var cLongitude = field.Arguments[2].GetDouble(query.QueryParameters);
                            lastArgument = 2;
                            point = spatialField.ReadPoint(cLatitude, cLongitude).Center;
                            break;
                        case MethodType.Spatial_Wkt:
                            var wkt = field.Arguments[0].GetString(query.QueryParameters);
                            SpatialUnits? spatialUnits = null;
                            lastArgument = 1;
                            if (field.Arguments.Length > 1)
                            {
                                spatialUnits = Enum.Parse<SpatialUnits>(field.Arguments[1].GetString(query.QueryParameters), ignoreCase: true);
                                lastArgument = 2;
                            }

                            point = spatialField.ReadShape(wkt, spatialUnits).Center;
                            break;
                        case MethodType.Spatial_Point:
                            var pLatitude = field.Arguments[0].GetDouble(query.QueryParameters);
                            var pLongitude = field.Arguments[1].GetDouble(query.QueryParameters);
                            lastArgument = 2;
                            point = spatialField.ReadPoint(pLatitude, pLongitude).Center;
                            break;
                        default:
                            throw new ArgumentOutOfRangeException();
                    }

                    var roundTo = field.Arguments.Length > lastArgument ?
                        field.Arguments[lastArgument].GetDouble(query.QueryParameters)
                        : 0;

                    var dsort = new SpatialDistanceFieldComparatorSource(spatialField, point, query, roundTo);
                    sortArray[sortIndex++] = new SortField(field.Name, dsort, field.Ascending == false);
                    continue;
                }

                var fieldName = field.Name.Value;
                var sortOptions = SortField.STRING;

                switch (field.OrderingType)
                {
                    case OrderByFieldType.Custom:
                        var cName = field.Arguments[0].NameOrValue;
                        var cSort = new CustomComparatorSource(cName, _index.DocumentDatabase.Name, query);
                        sortArray[sortIndex++] = new SortField(fieldName, cSort, field.Ascending == false);
                        continue;
                    case OrderByFieldType.AlphaNumeric:
                        var anSort = new AlphaNumericComparatorSource(documentsContext);
                        sortArray[sortIndex++] = new SortField(fieldName, anSort, field.Ascending == false);
                        continue;
                    case OrderByFieldType.Long:
                        sortOptions = SortField.LONG;
                        fieldName += Constants.Documents.Indexing.Fields.RangeFieldSuffixLong;
                        break;
                    case OrderByFieldType.Double:
                        sortOptions = SortField.DOUBLE;
                        fieldName += Constants.Documents.Indexing.Fields.RangeFieldSuffixDouble;
                        break;
                }

                sortArray[sortIndex++] = new SortField(fieldName, sortOptions, field.Ascending == false);
            }

            sort = new Sort(sortArray);
            return new ReturnSort(sortArray);
        }

        private readonly struct ReturnSort : IDisposable
        {
            private readonly ArraySegment<SortField> _sortArray;

            public ReturnSort(ArraySegment<SortField> sortArray)
            {
                _sortArray = sortArray;
            }

            public void Dispose()
            {
                ArrayPool<SortField>.Shared.Return(_sortArray.Array, clearArray: true);
            }
        }

        public HashSet<string> Terms(string field, string fromValue, long pageSize, CancellationToken token)
        {
            var results = new HashSet<string>();
            using (var termDocs = _searcher.IndexReader.HasDeletions ? _searcher.IndexReader.TermDocs(_state) : null)
            using (var termEnum = _searcher.IndexReader.Terms(new Term(field, fromValue ?? string.Empty), _state))
            {
                if (string.IsNullOrEmpty(fromValue) == false) // need to skip this value
                {
                    while (termEnum.Term == null || fromValue.Equals(termEnum.Term.Text))
                    {
                        token.ThrowIfCancellationRequested();

                        if (termEnum.Next(_state) == false)
                            return results;
                    }
                }
                while (termEnum.Term == null ||
                    field.Equals(termEnum.Term.Field))
                {
                    token.ThrowIfCancellationRequested();

                    if (termEnum.Term != null)
                    {
                        var canAdd = true;
                        if (termDocs != null)
                        {
                            // if we have deletions we need to check
                            // if there are any documents with that term left
                            termDocs.Seek(termEnum.Term, _state);
                            canAdd = termDocs.Next(_state);
                        }

                        if (canAdd)
                            results.Add(termEnum.Term.Text);
                    }

                    if (results.Count >= pageSize)
                        break;

                    if (termEnum.Next(_state) == false)
                        break;
                }
            }

            return results;
        }

        public IEnumerable<QueryResult> MoreLikeThis(
            IndexQueryServerSide query,
            IQueryResultRetriever retriever,
            DocumentsOperationContext context,
            CancellationToken token)
        {
            IDisposable releaseServerContext = null;
            IDisposable closeServerTransaction = null;
            TransactionOperationContext serverContext = null;
            MoreLikeThisQuery moreLikeThisQuery;

            try
            {
                if (query.Metadata.HasCmpXchg)
                {
                    releaseServerContext = context.DocumentDatabase.ServerStore.ContextPool.AllocateOperationContext(out serverContext);
                    closeServerTransaction = serverContext.OpenReadTransaction();
                }

                using (closeServerTransaction)
                    moreLikeThisQuery = QueryBuilder.BuildMoreLikeThisQuery(serverContext, context, query.Metadata, query.Metadata.Query.Where, query.QueryParameters, _analyzer, _queryBuilderFactories);
            }
            finally
            {
                releaseServerContext?.Dispose();
            }

            var options = moreLikeThisQuery.Options != null ? JsonDeserializationServer.MoreLikeThisOptions(moreLikeThisQuery.Options) : MoreLikeThisOptions.Default;

            HashSet<string> stopWords = null;
            if (string.IsNullOrWhiteSpace(options.StopWordsDocumentId) == false)
            {
                var stopWordsDoc = context.DocumentDatabase.DocumentsStorage.Get(context, options.StopWordsDocumentId);
                if (stopWordsDoc == null)
                    throw new InvalidOperationException($"Stop words document {options.StopWordsDocumentId} could not be found");

                if (stopWordsDoc.Data.TryGet(nameof(MoreLikeThisStopWords.StopWords), out BlittableJsonReaderArray value) && value != null)
                {
                    stopWords = new HashSet<string>(StringComparer.OrdinalIgnoreCase);
                    for (var i = 0; i < value.Length; i++)
                        stopWords.Add(value.GetStringByIndex(i));
                }
            }

            var ir = _searcher.IndexReader;
            var mlt = new RavenMoreLikeThis(ir, options, _state);

            int? baseDocId = null;

            if (moreLikeThisQuery.BaseDocument == null)
            {
                var td = _searcher.Search(moreLikeThisQuery.BaseDocumentQuery, 1, _state);

                // get the current Lucene docid for the given RavenDB doc ID
                if (td.ScoreDocs.Length == 0)
                    throw new InvalidOperationException("Given filtering expression did not yield any documents that could be used as a base of comparison");

                baseDocId = td.ScoreDocs[0].Doc;
            }

            if (stopWords != null)
                mlt.SetStopWords(stopWords);

            string[] fieldNames;
            if (options.Fields != null && options.Fields.Length > 0)
                fieldNames = options.Fields;
            else
                fieldNames = ir.GetFieldNames(IndexReader.FieldOption.INDEXED)
                    .Where(x => x != Constants.Documents.Indexing.Fields.DocumentIdFieldName && x != Constants.Documents.Indexing.Fields.SourceDocumentIdFieldName && x != Constants.Documents.Indexing.Fields.ReduceKeyHashFieldName)
                    .ToArray();

            mlt.SetFieldNames(fieldNames);
            mlt.Analyzer = _analyzer;

            var pageSize = GetPageSize(_searcher, query.PageSize);

            Query mltQuery;
            if (baseDocId.HasValue)
            {
                mltQuery = mlt.Like(baseDocId.Value);
            }
            else
            {
                using (var blittableJson = ParseJsonStringIntoBlittable(moreLikeThisQuery.BaseDocument, context))
                    mltQuery = mlt.Like(blittableJson);
            }

            var tsdc = TopScoreDocCollector.Create(pageSize, true);

            if (moreLikeThisQuery.FilterQuery != null && moreLikeThisQuery.FilterQuery is MatchAllDocsQuery == false)
            {
                mltQuery = new BooleanQuery
                {
                    {mltQuery, Occur.MUST},
                    {moreLikeThisQuery.FilterQuery, Occur.MUST}
                };
            }

            _searcher.Search(mltQuery, tsdc, _state);
            var hits = tsdc.TopDocs().ScoreDocs;

            var ids = new HashSet<string>(StringComparer.OrdinalIgnoreCase);

            for (int i = 0; i < hits.Length; i++)
            {
                var hit = hits[i];
                token.ThrowIfCancellationRequested();

                if (hit.Doc == baseDocId)
                    continue;

                var doc = _searcher.Doc(hit.Doc, _state);
                var id = doc.Get(Constants.Documents.Indexing.Fields.DocumentIdFieldName, _state) ?? doc.Get(Constants.Documents.Indexing.Fields.ReduceKeyHashFieldName, _state);
                if (id == null)
                    continue;

                if (ids.Add(id) == false)
                    continue;

                var result = retriever.Get(doc, hit, _state);
                if (result.Document != null)
                {
<<<<<<< HEAD
                    yield return new QueryResult
                    {
                        Result = result.Document
                    };
                }
                else if (result.List != null)
                {
                    foreach (Document item in result.List)
                    {
                        yield return new QueryResult
                        {
                            Result = item
                        };  
                    }
                }
=======
                    Result = retriever.Get(doc, hit, _state, token)
                };
>>>>>>> b3f1dcb0
            }
        }

        public IEnumerable<BlittableJsonReaderObject> IndexEntries(IndexQueryServerSide query, Reference<int> totalResults, DocumentsOperationContext documentsContext, Func<string, SpatialField> getSpatialField, bool ignoreLimit, CancellationToken token)
        {
            var docsToGet = GetPageSize(_searcher, query.PageSize);
            var position = query.Start;

            var luceneQuery = GetLuceneQuery(documentsContext, query.Metadata, query.QueryParameters, _analyzer, _queryBuilderFactories);
            using (GetSort(query, _index, getSpatialField, documentsContext, out var sort))
            {
                var search = ExecuteQuery(luceneQuery, query.Start, docsToGet, sort);
                var termsDocs = IndexedTerms.ReadAllEntriesFromIndex(_searcher.IndexReader, documentsContext, ignoreLimit, _state);

                totalResults.Value = search.TotalHits;

                for (var index = position; index < search.ScoreDocs.Length; index++)
                {
                    token.ThrowIfCancellationRequested();

                    var scoreDoc = search.ScoreDocs[index];
                    var document = termsDocs[scoreDoc.Doc];

                    yield return document;
                }
            }
        }

        public IEnumerable<string> DynamicEntriesFields(HashSet<string> staticFields)
        {
            foreach (var fieldName in _searcher
                .IndexReader
                .GetFieldNames(IndexReader.FieldOption.ALL))
            {
                if (staticFields.Contains(fieldName))
                    continue;

                if (fieldName == Constants.Documents.Indexing.Fields.ReduceKeyHashFieldName
                    || fieldName == Constants.Documents.Indexing.Fields.ReduceKeyValueFieldName
                    || fieldName == Constants.Documents.Indexing.Fields.ValueFieldName
                    || fieldName == Constants.Documents.Indexing.Fields.DocumentIdFieldName
                    || fieldName == Constants.Documents.Indexing.Fields.SourceDocumentIdFieldName)
                    continue;

                if (fieldName.EndsWith(LuceneDocumentConverterBase.ConvertToJsonSuffix) ||
                    fieldName.EndsWith(LuceneDocumentConverterBase.IsArrayFieldSuffix) ||
                    fieldName.EndsWith(Constants.Documents.Indexing.Fields.RangeFieldSuffix) ||
                    fieldName.EndsWith(Constants.Documents.Indexing.Fields.TimeFieldSuffix))
                    continue;

                yield return fieldName;
            }
        }

        public override void Dispose()
        {
            _analyzer?.Dispose();
            _releaseSearcher?.Dispose();
            _releaseReadTransaction?.Dispose();
        }

        internal static unsafe BlittableJsonReaderObject ParseJsonStringIntoBlittable(string json, JsonOperationContext context)
        {
            var bytes = Encoding.UTF8.GetBytes(json);
            fixed (byte* ptr = bytes)
            {
                var blittableJson = context.ParseBuffer(ptr, bytes.Length, "MoreLikeThis/ExtractTermsFromJson", BlittableJsonDocumentBuilder.UsageMode.None);
                blittableJson.BlittableValidation(); //precaution, needed because this is user input..
                return blittableJson;
            }
        }
    }
}<|MERGE_RESOLUTION|>--- conflicted
+++ resolved
@@ -155,17 +155,12 @@
                             continue;
                         }
 
-<<<<<<< HEAD
                         bool markedAsSkipped = false;
-                        var r = retriever.Get(document, scoreDoc, _state);
+                        var r = retriever.Get(document, scoreDoc, _state, token);
                         if (r.Document != null)
-=======
-                        var result = retriever.Get(document, scoreDoc, _state, token);
-                        if (scope.TryIncludeInResults(result) == false)
->>>>>>> b3f1dcb0
                         {
                             var qr = CreateQueryResult(r.Document);
-                            if(qr.Result == null)
+                            if (qr.Result == null)
                                 continue;
                             yield return qr;
                         }
@@ -175,7 +170,7 @@
                             foreach (Document item in r.List)
                             {
                                 var qr = CreateQueryResult(item);
-                                if(qr.Result == null)
+                                if (qr.Result == null)
                                     continue;
                                 yield return qr;
                                 numberOfProjectedResults++;
@@ -442,19 +437,12 @@
                         continue;
                     }
 
-<<<<<<< HEAD
-                    var result = retriever.Get(document, new ScoreDoc(indexResult.LuceneId, indexResult.Score), _state);
-=======
                     var result = retriever.Get(document, new ScoreDoc(indexResult.LuceneId, indexResult.Score), _state, token);
-                    if (scope.TryIncludeInResults(result) == false)
-                    {
-                        result?.Dispose();
->>>>>>> b3f1dcb0
 
                     if (result.Document != null)
                     {
                         var qr = CreateQueryResult(result.Document);
-                        if(qr.Result == null)
+                        if (qr.Result == null)
                             continue;
                         yield return qr;
                     }
@@ -463,12 +451,12 @@
                         foreach (Document item in result.List)
                         {
                             var qr = CreateQueryResult(item);
-                            if(qr.Result == null)
+                            if (qr.Result == null)
                                 continue;
                             yield return qr;
                         }
                     }
-                    
+
                     QueryResult CreateQueryResult(Document d)
                     {
                         if (scope.TryIncludeInResults(d) == false)
@@ -852,10 +840,9 @@
                 if (ids.Add(id) == false)
                     continue;
 
-                var result = retriever.Get(doc, hit, _state);
+                var result = retriever.Get(doc, hit, _state, token);
                 if (result.Document != null)
                 {
-<<<<<<< HEAD
                     yield return new QueryResult
                     {
                         Result = result.Document
@@ -868,13 +855,9 @@
                         yield return new QueryResult
                         {
                             Result = item
-                        };  
-                    }
-                }
-=======
-                    Result = retriever.Get(doc, hit, _state, token)
-                };
->>>>>>> b3f1dcb0
+                        };
+                    }
+                }
             }
         }
 
