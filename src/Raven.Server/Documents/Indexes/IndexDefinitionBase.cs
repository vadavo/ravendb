﻿using System;
using System.Collections.Generic;
using System.Diagnostics;
using System.IO;
using System.Text;
using Jint.Runtime.References;
using Raven.Client.Documents.Indexes;
using Raven.Client.Extensions;
using Raven.Server.ServerWide;
using Raven.Server.ServerWide.Context;
using Raven.Server.Utils;
using Sparrow;
using Sparrow.Json;
using Sparrow.Json.Sync;
using Sparrow.Platform;
using Sparrow.Server;
using Sparrow.Server.Json.Sync;
using Voron;
using Voron.Impl;

namespace Raven.Server.Documents.Indexes
{
    public abstract class IndexDefinitionBase
    {
        public string Name { get; protected set; }

        public abstract long Version { get; }

        public HashSet<string> Collections { get; protected set; }

        public IndexLockMode LockMode { get; set; }

        public IndexPriority Priority { get; set; }

        public IndexState State { get; set; }

        public IndexDeploymentMode DeploymentMode { get; set; }

        public virtual bool HasDynamicFields => false;

        public virtual bool HasCompareExchange => false;

        public void Rename(string name, TransactionOperationContext context, StorageEnvironmentOptions options)
        {
            Name = name;
            Persist(context, options);
        }

        public abstract void Persist(TransactionOperationContext context, StorageEnvironmentOptions options);

        protected abstract void PersistMapFields(JsonOperationContext context, AbstractBlittableJsonTextWriter writer);

        public static readonly byte[] EncryptionContext = Encoding.UTF8.GetBytes("Indexes!");

        public static string GetIndexNameSafeForFileSystem(string name)
        {
            foreach (var invalidPathChar in Path.GetInvalidFileNameChars())
            {
                name = name.Replace(invalidPathChar, '_');
            }

            if (name.Length < 64)
                return name;
            // RavenDB-8220 To avoid giving the same path to indexes with the
            // same 64 chars prefix, we hash the full name. Note that this is
            // a persistent value and should NOT be changed.
            return name.Substring(0, 64) + "." + Hashing.XXHash32.Calculate(name);
        }

        public void Persist(JsonOperationContext context, AbstractBlittableJsonTextWriter writer)
        {
            writer.WriteStartObject();

            writer.WritePropertyName(nameof(Name));
            writer.WriteString(Name);
            writer.WriteComma();

            writer.WritePropertyName(nameof(Version));
            writer.WriteInteger(Version);
            writer.WriteComma();

            writer.WritePropertyName(nameof(Collections));
            writer.WriteStartArray();
            var isFirst = true;
            foreach (var collection in Collections)
            {
                if (isFirst == false)
                    writer.WriteComma();

                isFirst = false;
                writer.WriteString(collection);
            }

            writer.WriteEndArray();
            writer.WriteComma();

            writer.WritePropertyName(nameof(LockMode));
            writer.WriteInteger((int)LockMode);
            writer.WriteComma();

            writer.WritePropertyName(nameof(Priority));
            writer.WriteInteger((int)Priority);
            writer.WriteComma();

            writer.WritePropertyName(nameof(State));
            writer.WriteInteger((int)State);
            writer.WriteComma();

            PersistFields(context, writer);

            writer.WriteEndObject();
        }

        public bool ContainsField(string name)
        {
            return MapFields.ContainsKey(name);
        }

        internal abstract void Reset();

        protected abstract void PersistFields(JsonOperationContext context, AbstractBlittableJsonTextWriter writer);

        protected internal abstract IndexDefinition GetOrCreateIndexDefinitionInternal();

        public abstract IndexDefinitionCompareDifferences Compare(IndexDefinitionBase indexDefinition);

        public abstract IndexDefinitionCompareDifferences Compare(IndexDefinition indexDefinition);

        public Dictionary<string, IndexFieldBase> MapFields { get; protected set; }

        public Dictionary<string, IndexField> IndexFields { get; set; }

        public static class IndexVersion
        {
            public const long BaseVersion = 40_000;

            public const long TimeTicks = 50_000;

            public const long Analyzers = 52_000;
            
            public const long ReduceKeyProcessorHashDoubleFix = 52_001; // RavenDB-17572

<<<<<<< HEAD
            public const long Corax = 60_000;
            /// <summary>
            /// Remember to bump this
            /// </summary>
            public const long CurrentVersion = Corax;
=======
            public const long ProperlyParseThreeDigitsMillisecondsDates = 52_002; // RavenDB-17711

            /// <summary>
            /// Remember to bump this
            /// </summary>
            public const long CurrentVersion = ProperlyParseThreeDigitsMillisecondsDates;
>>>>>>> 72c5a1d0
        }
    }

    public abstract class IndexDefinitionBase<T> : IndexDefinitionBase where T : IndexFieldBase
    {
        protected const string MetadataFileName = "metadata";

        protected static readonly Slice DefinitionSlice;
        private long _indexVersion;
        private int? _cachedHashCode;

        protected IndexDefinitionBase(string name, IEnumerable<string> collections, IndexLockMode lockMode, IndexPriority priority, IndexState state, T[] mapFields, long indexVersion, IndexDeploymentMode? deploymentMode)
        {
            Name = name;
            DeploymentMode = deploymentMode ?? IndexDeploymentMode.Parallel;
            Collections = new HashSet<string>(collections, StringComparer.OrdinalIgnoreCase);

            MapFields = new Dictionary<string, IndexFieldBase>(StringComparer.Ordinal);
            IndexFields = new Dictionary<string, IndexField>(StringComparer.Ordinal);
            var lastUsedId = new Reference<int>() { Value = mapFields.Length };


            foreach (var field in mapFields)
            {
                MapFields.Add(field.Name, field);

                if (field is AutoIndexField autoField)
                {
                    foreach (var indexField in autoField.ToIndexFields(lastUsedId))
                    {
                        IndexFields.Add(indexField.Name, indexField);
                    }
                }
                else if (field is IndexField indexField)
                    IndexFields.Add(indexField.Name, indexField);
            }

            LockMode = lockMode;
            Priority = priority;
            State = state;
            _indexVersion = indexVersion;
        }

        static IndexDefinitionBase()
        {
            using (StorageEnvironment.GetStaticContext(out var ctx))
            {
                Slice.From(ctx, "Definition", ByteStringType.Immutable, out DefinitionSlice);
            }
        }

        public override long Version => _indexVersion;

        internal override void Reset()
        {
            _indexVersion = IndexVersion.CurrentVersion;
        }

        public override void Persist(TransactionOperationContext context, StorageEnvironmentOptions options)
        {
            var tree = context.Transaction.InnerTransaction.CreateTree("Definition");
            using (var stream = new MemoryStream())
            using (var writer = new BlittableJsonTextWriter(context, stream))
            {
                Persist(context, writer);

                writer.Flush();

                stream.Position = 0;

                if (options is StorageEnvironmentOptions.DirectoryStorageEnvironmentOptions)
                {
                    using (var metadata = File.Open(options.BasePath.Combine(MetadataFileName).FullPath, FileMode.Create))
                    {
                        if (options.Encryption.IsEnabled)
                        {
                            EncryptStream(options, stream);
                        }

                        stream.CopyTo(metadata);
                        stream.Position = 0;
                    }
                }

                using (Slice.From(context.Allocator, stream.ToArray(), out Slice val))
                {
                    tree.Add(DefinitionSlice, val);
                }
            }
        }

        private static unsafe void EncryptStream(StorageEnvironmentOptions options, MemoryStream stream)
        {
            var data = stream.ToArray();
            var nonce = Sodium.GenerateRandomBuffer((int)Sodium.crypto_aead_xchacha20poly1305_ietf_npubbytes()); // 192-bit
            var encryptedData = new byte[data.Length + (int)Sodium.crypto_aead_xchacha20poly1305_ietf_abytes()]; // data length + 128-bit mac

            fixed (byte* ctx = EncryptionContext)
            fixed (byte* pData = data)
            fixed (byte* pEncryptedData = encryptedData)
            fixed (byte* pNonce = nonce)
            fixed (byte* pKey = options.Encryption.MasterKey)
            {
                var subKeyLen = Sodium.crypto_aead_xchacha20poly1305_ietf_keybytes();
                var subKey = stackalloc byte[(int)subKeyLen];

                if (Sodium.crypto_kdf_derive_from_key(subKey, subKeyLen, (ulong)SodiumSubKeyId.IndexDef, ctx, pKey) != 0)
                    throw new InvalidOperationException("Unable to generate derived key");

                ulong cLen;
                var rc = Sodium.crypto_aead_xchacha20poly1305_ietf_encrypt(
                    pEncryptedData,
                    &cLen,
                    pData,
                    (ulong)data.Length,
                    null,
                    0,
                    null,
                    pNonce,
                    subKey
                );

                Debug.Assert(cLen <= (ulong)data.Length + (ulong)Sodium.crypto_aead_xchacha20poly1305_ietf_abytes());

                if (rc != 0)
                    throw new InvalidOperationException($"Unable to encrypt stream, rc={rc}");
            }

            // reset the stream and write the encrypted data to it
            stream.SetLength(0);
            stream.Write(encryptedData, 0, encryptedData.Length);
            stream.Write(nonce, 0, nonce.Length);
            stream.Position = 0;
        }

        protected static Stream GetIndexDefinitionStream(StorageEnvironment environment, Transaction tx)
        {
            var tree = tx.CreateTree("Definition");
            var result = tree.Read(DefinitionSlice);
            if (result == null)
                return null;

            var stream = result.Reader.AsStream();
            if (environment.Options.Encryption.IsEnabled)
            {
                using (stream)
                {
                    var ms = new MemoryStream();
                    result.Reader.AsStream().CopyTo(ms);
                    ms.Position = 0;
                    DecryptStream(environment.Options, ms);
                    return ms;
                }
            }
            return stream;
        }

        private static unsafe void DecryptStream(StorageEnvironmentOptions options, MemoryStream stream)
        {
            var buffer = stream.ToArray();
            var nonce = new byte[(int)Sodium.crypto_aead_xchacha20poly1305_ietf_npubbytes()];
            var data = new byte[buffer.Length - nonce.Length];

            Array.Copy(buffer, 0, data, 0, buffer.Length - nonce.Length);
            Array.Copy(buffer, buffer.Length - nonce.Length, nonce, 0, nonce.Length);

            var decryptedData = new byte[data.Length - (int)Sodium.crypto_aead_xchacha20poly1305_ietf_abytes()];

            fixed (byte* ctx = EncryptionContext)
            fixed (byte* pData = data)
            fixed (byte* pDecryptedData = decryptedData)
            fixed (byte* pNonce = nonce)
            fixed (byte* pKey = options.Encryption.MasterKey)
            {
                var subKeyLen = Sodium.crypto_aead_xchacha20poly1305_ietf_keybytes();
                var subKey = stackalloc byte[(int)subKeyLen];

                if (Sodium.crypto_kdf_derive_from_key(subKey, subKeyLen, (ulong)SodiumSubKeyId.IndexDef, ctx, pKey) != 0)
                    throw new InvalidOperationException("Unable to generate derived key");

                ulong mLen;
                var rc = Sodium.crypto_aead_xchacha20poly1305_ietf_decrypt(
                    pDecryptedData,
                    &mLen,
                    null,
                    pData,
                    (ulong)data.Length,
                    null,
                    0,
                    pNonce,
                    subKey
                );

                Debug.Assert(mLen <= (ulong)data.Length - (ulong)Sodium.crypto_aead_xchacha20poly1305_ietf_abytes());

                if (rc != 0)
                    throw new InvalidOperationException($"Unable to decrypt stream, rc={rc}");
            }

            // reset the stream and write the decrypted data to it
            stream.SetLength(0);
            stream.Write(decryptedData, 0, decryptedData.Length);
            stream.Position = 0;
        }

        public virtual bool TryGetField(string field, out T value)
        {
            if (MapFields.TryGetValue(field, out var mapField))
            {
                value = mapField.As<T>();

                return true;
            }

            value = null;
            return false;
        }

        public virtual T GetField(string field)
        {
            return MapFields[field].As<T>();
        }

        public override int GetHashCode()
        {
            if (_cachedHashCode != null)
                return _cachedHashCode.Value;

            unchecked
            {
                var hashCode = MapFields?.GetDictionaryHashCode() ?? 0;
                hashCode = (hashCode * 397) ^ (Name?.GetHashCode() ?? 0);
                hashCode = (hashCode * 397) ^ (Collections?.GetEnumerableHashCode() ?? 0);

                hashCode = ComputeRestOfHash(hashCode);

                _cachedHashCode = hashCode;

                return hashCode;
            }
        }

        protected abstract int ComputeRestOfHash(int hashCode);

        public bool TryReadNameFromMetadataFile(TransactionOperationContext context, StorageEnvironmentOptions options, out string name)
        {
            var metadata = ReadMetadataFile(options);

            var metadataJson = context.Sync.ReadForDisk(metadata, string.Empty);

            return metadataJson.TryGet("Name", out name);
        }

        public Stream ReadMetadataFile(StorageEnvironmentOptions options)
        {
            try
            {
                var metadata = File.ReadAllBytes(options.BasePath.Combine(MetadataFileName).FullPath);
                var stream = new MemoryStream(metadata);

                if (options.Encryption.IsEnabled)
                {
                    DecryptStream(options, stream);
                }
                return stream;
            }
            catch (Exception e)
            {
                throw new InvalidOperationException($"Unable to read metadata file for index '{Name}' at {options.BasePath.Combine(MetadataFileName).FullPath}", e);
            }
        }

        public static bool TryReadIdFromDirectory(DirectoryInfo directory, out int indexId, out string indexName)
        {
            var index = directory.Name.IndexOf('-');
            var maybeId = index >= 0
                ? directory.Name.Substring(0, index)
                : directory.Name;

            if (int.TryParse(maybeId, out indexId) == false)
            {
                indexId = -1;
                indexName = null;
                return false;
            }

            indexName = directory.Name.Substring(index + 1);
            return true;
        }

        protected static string ReadName(BlittableJsonReaderObject reader)
        {
            if (reader.TryGet(nameof(Name), out string name) == false || String.IsNullOrWhiteSpace(name))
                throw new InvalidOperationException("No persisted name");

            return name;
        }

        protected static string[] ReadCollections(BlittableJsonReaderObject reader)
        {
            if (reader.TryGet(nameof(Collections), out BlittableJsonReaderArray jsonArray) == false || jsonArray.Length == 0)
                throw new InvalidOperationException("No persisted collections");

            var result = new string[jsonArray.Length];
            for (var i = 0; i < jsonArray.Length; i++)
                result[i] = jsonArray.GetStringByIndex(i);

            return result;
        }

        protected static IndexLockMode ReadLockMode(BlittableJsonReaderObject reader)
        {
            if (reader.TryGet(nameof(LockMode), out int lockModeAsInt) == false)
                throw new InvalidOperationException("No persisted lock mode");

            return (IndexLockMode)lockModeAsInt;
        }

        protected static IndexPriority ReadPriority(BlittableJsonReaderObject reader)
        {
            if (reader.TryGet(nameof(Priority), out int priorityAsInt) == false)
                throw new InvalidOperationException("No persisted priority");

            return (IndexPriority)priorityAsInt;
        }

        protected static IndexState ReadState(BlittableJsonReaderObject reader)
        {
            if (reader.TryGet(nameof(State), out int StateAsInt) == false)
                return IndexState.Normal;

            return (IndexState)StateAsInt;
        }

        protected static long ReadVersion(BlittableJsonReaderObject reader)
        {
            if (reader.TryGet(nameof(Version), out long version) == false)
                return IndexVersion.BaseVersion;

            return version;
        }
    }
}<|MERGE_RESOLUTION|>--- conflicted
+++ resolved
@@ -140,20 +140,13 @@
             
             public const long ReduceKeyProcessorHashDoubleFix = 52_001; // RavenDB-17572
 
-<<<<<<< HEAD
+            public const long ProperlyParseThreeDigitsMillisecondsDates = 52_002; // RavenDB-17711
+
             public const long Corax = 60_000;
             /// <summary>
             /// Remember to bump this
             /// </summary>
             public const long CurrentVersion = Corax;
-=======
-            public const long ProperlyParseThreeDigitsMillisecondsDates = 52_002; // RavenDB-17711
-
-            /// <summary>
-            /// Remember to bump this
-            /// </summary>
-            public const long CurrentVersion = ProperlyParseThreeDigitsMillisecondsDates;
->>>>>>> 72c5a1d0
         }
     }
 
