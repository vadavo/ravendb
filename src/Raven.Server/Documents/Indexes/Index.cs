--- conflicted
+++ resolved
@@ -1222,24 +1222,9 @@
                                         try
                                         {
 
-<<<<<<< HEAD
-                                        batchCompleted = true;
-                                    }
-                                    catch
-                                    {
-                                        // need to call it here to the let the index continue running
-                                        // we'll stop when we reach the index error threshold
-                                        _mre.Set();
-                                        throw;
-                                    }
-                                    finally
-                                    {
-                                        DocumentDatabase.ServerStore.ServerWideConcurrentlyRunningIndexesLock?.Release();
-=======
                                             TimeSpentIndexing.Start();
 
                                             didWork = DoIndexingWork(scope, _indexingProcessCancellationTokenSource.Token);
->>>>>>> e8696547
 
                                             if (_lowMemoryPressure > 0)
                                                 LowMemoryOver();
@@ -1249,7 +1234,7 @@
                                         catch
                                         {
                                             // need to call it here to the let the index continue running
-                                            // we'll stop when we reach the index error threshold 
+                                            // we'll stop when we reach the index error threshold
                                             _mre.Set();
                                             throw;
                                         }
@@ -1359,7 +1344,7 @@
                                     {
                                         var originalName = Name.Replace(Constants.Documents.Indexing.SideBySideIndexNamePrefix, string.Empty, StringComparison.OrdinalIgnoreCase);
                                         _isReplacing = true;
-                                        
+
                                         if (batchCompleted)
                                         {
                                             // this side-by-side index will be replaced in a second, notify about indexing success
@@ -2611,7 +2596,7 @@
         public bool NoQueryInLast10Minutes()
         {
             var last = _lastQueryingTime;
-            return last.HasValue == false || 
+            return last.HasValue == false ||
                    DocumentDatabase.Time.GetUtcNow() - last.Value > TimeSpan.FromMinutes(10);
         }
 
@@ -4258,7 +4243,7 @@
             IndexPersistence.Dispose();
 
             _environment.Dispose();
-            
+
             return new DisposableAction(() =>
             {
                 // restart environment
