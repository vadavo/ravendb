--- conflicted
+++ resolved
@@ -436,9 +436,6 @@
                         e);
                 }
 
-<<<<<<< HEAD
-                switch (sourceType)
-=======
                 if (documentDatabase.Configuration.Indexing.SkipDatabaseIdValidationOnIndexOpening == false && generateNewDatabaseId == false)
                 {
                     var databaseId = IndexStorage.ReadDatabaseId(name, environment);
@@ -449,8 +446,7 @@
                     }
                 }
 
-                switch (type)
->>>>>>> 57d66274
+                switch (sourceType)
                 {
                     case IndexSourceType.Documents:
                         switch (type)
@@ -1165,7 +1161,7 @@
             }
         }
 
-        private NativeMemory.ThreadStats _indexingThreadStats;
+        private NativeMemory.ThreadStats _indexingThreadStats; 
 
         protected void ExecuteIndexing()
         {
@@ -1642,7 +1638,7 @@
 
                 DocumentDatabase.DocumentsStorage.ContextPool.Clean();
                 _contextPool.Clean();
-
+                
                 if (CalledUnderIndexingThread)
                 {
                     ByteStringMemoryCache.CleanForCurrentThread();
@@ -3824,11 +3820,7 @@
 
         private DateTime _lastCheckedFlushLock;
 
-<<<<<<< HEAD
         private bool ShouldReleaseTransactionBecauseFlushIsWaiting(IndexingStatsScope stats)
-=======
-        public bool ShouldReleaseTransactionBecauseFlushIsWaiting(IndexingStatsScope stats)
->>>>>>> 57d66274
         {
             if (GlobalFlushingBehavior.GlobalFlusher.Value.HasLowNumberOfFlushingResources == false)
                 return false;
@@ -3989,12 +3981,7 @@
                 }
             }
 
-<<<<<<< HEAD
             if (Configuration.ManagedAllocationsBatchLimit != null)
-=======
-            if (Configuration.ManagedAllocationsBatchLimit != null &&
-                count % 128 == 0)
->>>>>>> 57d66274
             {
                 var currentManagedAllocations = new Size(GC.GetAllocatedBytesForCurrentThread(), SizeUnit.Bytes);
                 var diff = currentManagedAllocations - _initialManagedAllocations;
