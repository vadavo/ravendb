--- conflicted
+++ resolved
@@ -794,10 +794,7 @@
                     OpenIndexesFromRecord(record, raftIndex, addToInitLog);
 
                 HandleSorters(record, raftIndex);
-<<<<<<< HEAD
                 HandleAnalyzers(record, raftIndex);
-=======
->>>>>>> aed85887
             });
         }
 
