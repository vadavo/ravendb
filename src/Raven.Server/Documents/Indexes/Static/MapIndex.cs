--- conflicted
+++ resolved
@@ -83,11 +83,7 @@
             return references == null ? HandleReferencesBase.InMemoryReferencesInfo.Default : references.GetReferencesInfo(collection);
         }
 
-<<<<<<< HEAD
-        public override void HandleDelete(Tombstone tombstone, string collection, IndexWriteOperationBase writer, TransactionOperationContext indexContext, IndexingStatsScope stats)
-=======
-        public override void HandleDelete(Tombstone tombstone, string collection, Lazy<IndexWriteOperation> writer, TransactionOperationContext indexContext, IndexingStatsScope stats)
->>>>>>> aa0d5056
+        public override void HandleDelete(Tombstone tombstone, string collection, Lazy<IndexWriteOperationBase> writer, TransactionOperationContext indexContext, IndexingStatsScope stats)
         {
             StaticIndexHelper.HandleReferencesDelete(_handleReferences, _handleCompareExchangeReferences, tombstone, collection, writer, indexContext, stats);
 
