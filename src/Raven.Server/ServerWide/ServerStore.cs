--- conflicted
+++ resolved
@@ -1926,24 +1926,15 @@
                         command = new AddOlapEtlCommand(olapEtl, databaseName, raftRequestId);
                         break;
 
-<<<<<<< HEAD
                     case EtlType.ElasticSearch:
                         var elasticsearchEtl = JsonDeserializationCluster.ElasticSearchEtlConfiguration(etlConfiguration);
-=======
-                    case EtlType.Elasticsearch:
-                        var elasticsearchEtl = JsonDeserializationCluster.ElasticsearchEtlConfiguration(etlConfiguration);
->>>>>>> b9fe1cae
                         elasticsearchEtl.Validate(out var elasticEtlErr, validateName: false, validateConnection: false);
                         if (ValidateConnectionString(rawRecord, elasticsearchEtl.ConnectionStringName, elasticsearchEtl.EtlType) == false)
                             elasticEtlErr.Add($"Could not find connection string named '{elasticsearchEtl.ConnectionStringName}'. Please supply an existing connection string.");
 
                         ThrowInvalidConfigurationIfNecessary(etlConfiguration, elasticEtlErr);
 
-<<<<<<< HEAD
                         command = new AddElasticSearchEtlCommand(elasticsearchEtl, databaseName, raftRequestId);
-=======
-                        command = new AddElasticsearchEtlCommand(elasticsearchEtl, databaseName, raftRequestId);
->>>>>>> b9fe1cae
                         break;
 
                     default:
@@ -1990,13 +1981,8 @@
                 case EtlType.Olap:
                     var olapConnectionString = databaseRecord.OlapConnectionString;
                     return olapConnectionString != null && olapConnectionString.TryGetValue(connectionStringName, out _);
-<<<<<<< HEAD
                 case EtlType.ElasticSearch:
                     var elasticsearchConnectionString = databaseRecord.ElasticSearchConnectionStrings;
-=======
-                case EtlType.Elasticsearch:
-                    var elasticsearchConnectionString = databaseRecord.ElasticsearchConnectionStrings;
->>>>>>> b9fe1cae
                     return elasticsearchConnectionString != null && elasticsearchConnectionString.TryGetValue(connectionStringName, out _);
                 default:
                     throw new NotSupportedException($"Unknown ETL type. Type: {etlType}");
@@ -2042,24 +2028,15 @@
 
                         command = new UpdateOlapEtlCommand(id, olapEtl, databaseName, raftRequestId);
                         break;
-<<<<<<< HEAD
                     case EtlType.ElasticSearch:
                         var elasticsearchEtl = JsonDeserializationCluster.ElasticSearchEtlConfiguration(etlConfiguration);
-=======
-                    case EtlType.Elasticsearch:
-                        var elasticsearchEtl = JsonDeserializationCluster.ElasticsearchEtlConfiguration(etlConfiguration);
->>>>>>> b9fe1cae
                         elasticsearchEtl.Validate(out var elasticsearchEtlErr, validateName: false, validateConnection: false);
                         if (ValidateConnectionString(rawRecord, elasticsearchEtl.ConnectionStringName, elasticsearchEtl.EtlType) == false)
                             elasticsearchEtlErr.Add($"Could not find connection string named '{elasticsearchEtl.ConnectionStringName}'. Please supply an existing connection string.");
 
                         ThrowInvalidConfigurationIfNecessary(etlConfiguration, elasticsearchEtlErr);
 
-<<<<<<< HEAD
                         command = new UpdateElasticSearchEtlCommand(id, elasticsearchEtl, databaseName, raftRequestId);
-=======
-                        command = new UpdateElasticsearchEtlCommand(id, elasticsearchEtl, databaseName, raftRequestId);
->>>>>>> b9fe1cae
                         break;
                     default:
                         throw new NotSupportedException($"Unknown ETL configuration type. Configuration: {etlConfiguration}");
@@ -2119,13 +2096,8 @@
                 case ConnectionStringType.Olap:
                     command = new PutOlapConnectionStringCommand(JsonDeserializationCluster.OlapConnectionString(connectionString), databaseName, raftRequestId);
                     break;
-<<<<<<< HEAD
                 case ConnectionStringType.ElasticSearch:
                     command = new PutElasticSearchConnectionStringCommand(JsonDeserializationCluster.ElasticSearchConnectionString(connectionString), databaseName, raftRequestId);
-=======
-                case ConnectionStringType.Elasticsearch:
-                    command = new PutElasticsearchConnectionStringCommand(JsonDeserializationCluster.ElasticsearchConnectionString(connectionString), databaseName, raftRequestId);
->>>>>>> b9fe1cae
                     break;
 
                 default:
@@ -2218,19 +2190,11 @@
                         command = new RemoveOlapConnectionStringCommand(connectionStringName, databaseName, raftRequestId);
                         break;
 
-<<<<<<< HEAD
                     case ConnectionStringType.ElasticSearch:
                         
                         var elasticsearchEtls = rawRecord.ElasticSearchEtls;
                         
                         // Don't delete the connection string if used by tasks types: ElasticSearch Etl
-=======
-                    case ConnectionStringType.Elasticsearch:
-                        
-                        var elasticsearchEtls = rawRecord.ElasticsearchEtls;
-                        
-                        // Don't delete the connection string if used by tasks types: Elasticsearch Etl
->>>>>>> b9fe1cae
                         if (elasticsearchEtls != null)
                         {
                             foreach (var elasticsearchETlTask in elasticsearchEtls)
@@ -2243,11 +2207,7 @@
                             }
                         }
 
-<<<<<<< HEAD
                         command = new RemoveElasticSearchConnectionStringCommand(connectionStringName, databaseName, raftRequestId);
-=======
-                        command = new RemoveElasticsearchConnectionStringCommand(connectionStringName, databaseName, raftRequestId);
->>>>>>> b9fe1cae
                         break;
 
                     default:
