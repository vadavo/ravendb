﻿using System;
using System.Collections.Generic;
using System.Linq;
using System.Threading;
using Raven.Server.ServerWide.Commands;
using Raven.Server.ServerWide.Commands.ConnectionStrings;
using Raven.Server.ServerWide.Commands.ETL;
using Raven.Server.ServerWide.Commands.Indexes;
using Raven.Server.ServerWide.Commands.Monitoring.Snmp;
using Raven.Server.ServerWide.Commands.PeriodicBackup;
using Raven.Server.ServerWide.Commands.Sorters;
using Raven.Server.ServerWide.Commands.Subscriptions;
using Sparrow.Logging;

namespace Raven.Server.ServerWide
{
    public static class ClusterCommandsVersionManager
    {
        public const int Base40CommandsVersion = 40_000;

        public const int Base41CommandsVersion = 41_000;

        public const int Base42CommandsVersion = 42_000;

        public const int ClusterEngineVersion = 42_000;

        public static readonly int MyCommandsVersion;

        public static int CurrentClusterMinimalVersion => _currentClusterMinimalVersion;
        private static int _currentClusterMinimalVersion;

        private static readonly Logger Log = LoggingSource.Instance.GetLogger(typeof(ClusterCommandsVersionManager).FullName, typeof(ClusterCommandsVersionManager).FullName);

        public static readonly IReadOnlyDictionary<string, int> ClusterCommandsVersions = new Dictionary<string, int>
        {
            [nameof(AddDatabaseCommand)] = Base40CommandsVersion,
            [nameof(RemoveCompareExchangeCommand)] = Base40CommandsVersion,
            [nameof(AddOrUpdateCompareExchangeCommand)] = Base40CommandsVersion,
            [nameof(DeleteCertificateCollectionFromClusterCommand)] = Base40CommandsVersion,
            [nameof(DeleteCertificateFromClusterCommand)] = Base40CommandsVersion,
            [nameof(DeleteDatabaseCommand)] = Base40CommandsVersion,
            [nameof(DeleteMultipleValuesCommand)] = Base40CommandsVersion,
            [nameof(DeleteOngoingTaskCommand)] = Base40CommandsVersion,
            [nameof(DeleteValueCommand)] = Base40CommandsVersion,
            [nameof(EditExpirationCommand)] = Base40CommandsVersion,
            [nameof(EditRevisionsConfigurationCommand)] = Base40CommandsVersion,
            [nameof(IncrementClusterIdentitiesBatchCommand)] = Base40CommandsVersion,
            [nameof(IncrementClusterIdentityCommand)] = Base40CommandsVersion,
            [nameof(InstallUpdatedServerCertificateCommand)] = Base40CommandsVersion,
            [nameof(ConfirmReceiptServerCertificateCommand)] = Base40CommandsVersion,
            [nameof(RecheckStatusOfServerCertificateCommand)] = Base40CommandsVersion,
            [nameof(ConfirmServerCertificateReplacedCommand)] = 40_006,
            [nameof(RecheckStatusOfServerCertificateReplacementCommand)] = 40_006,
            [nameof(ModifyConflictSolverCommand)] = Base40CommandsVersion,
            [nameof(PromoteDatabaseNodeCommand)] = Base40CommandsVersion,
            [nameof(PutCertificateCommand)] = Base40CommandsVersion,
            [nameof(PutCertificateWithSamePinningHashCommand)] = Base42CommandsVersion,
            [nameof(PutClientConfigurationCommand)] = Base40CommandsVersion,
            [nameof(PutLicenseCommand)] = Base40CommandsVersion,
            [nameof(PutLicenseLimitsCommand)] = Base40CommandsVersion,
            [nameof(RemoveNodeFromClusterCommand)] = Base40CommandsVersion,
            [nameof(RemoveNodeFromDatabaseCommand)] = Base40CommandsVersion,
            [nameof(ToggleTaskStateCommand)] = Base40CommandsVersion,
            [nameof(UpdateClusterIdentityCommand)] = Base40CommandsVersion,
            [nameof(UpdateExternalReplicationCommand)] = Base40CommandsVersion,
            [nameof(UpdatePullReplicationAsSinkCommand)] = Base42CommandsVersion,
            [nameof(UpdateExternalReplicationStateCommand)] = Base40CommandsVersion,
            [nameof(UpdateTopologyCommand)] = Base40CommandsVersion,
            [nameof(AcknowledgeSubscriptionBatchCommand)] = Base40CommandsVersion,
            [nameof(DeleteSubscriptionCommand)] = Base40CommandsVersion,
            [nameof(PutSubscriptionCommand)] = Base40CommandsVersion,
            [nameof(ToggleSubscriptionStateCommand)] = Base40CommandsVersion,
            [nameof(UpdateSubscriptionClientConnectionTime)] = Base40CommandsVersion,
            [nameof(UpdatePeriodicBackupCommand)] = Base40CommandsVersion,
            [nameof(UpdatePeriodicBackupStatusCommand)] = Base40CommandsVersion,
            [nameof(UpdateSnmpDatabaseIndexesMappingCommand)] = Base40CommandsVersion,
            [nameof(UpdateSnmpDatabasesMappingCommand)] = Base40CommandsVersion,
            [nameof(DeleteIndexCommand)] = Base40CommandsVersion,
            [nameof(PutAutoIndexCommand)] = Base40CommandsVersion,
            [nameof(PutIndexCommand)] = Base40CommandsVersion,
            [nameof(SetIndexLockCommand)] = Base40CommandsVersion,
            [nameof(SetIndexPriorityCommand)] = Base40CommandsVersion,
            [nameof(AddRavenEtlCommand)] = Base40CommandsVersion,
            [nameof(AddSqlEtlCommand)] = Base40CommandsVersion,
            [nameof(RemoveEtlProcessStateCommand)] = Base40CommandsVersion,
            [nameof(UpdateRavenEtlCommand)] = Base40CommandsVersion,
            [nameof(UpdateSqlEtlCommand)] = Base40CommandsVersion,
            [nameof(UpdateEtlProcessStateCommand)] = Base40CommandsVersion,
            [nameof(PutRavenConnectionStringCommand)] = Base40CommandsVersion,
            [nameof(PutSqlConnectionStringCommand)] = Base40CommandsVersion,
            [nameof(RemoveRavenConnectionStringCommand)] = Base40CommandsVersion,
            [nameof(RemoveSqlConnectionStringCommand)] = Base40CommandsVersion,
            [nameof(AddOrUpdateCompareExchangeBatchCommand)] = Base40CommandsVersion,

            [nameof(CleanUpClusterStateCommand)] = Base41CommandsVersion,
            [nameof(ClusterTransactionCommand)] = Base41CommandsVersion,
            [nameof(SetIndexStateCommand)] = Base41CommandsVersion,
            [nameof(PutServerWideStudioConfigurationCommand)] = Base41CommandsVersion,

            [nameof(PutIndexesCommand)] = Base42CommandsVersion,
            [nameof(PutSortersCommand)] = Base42CommandsVersion,
            [nameof(DeleteSorterCommand)] = Base42CommandsVersion,
            [nameof(UpdatePullReplicationAsHubCommand)] = Base42CommandsVersion,
            [nameof(CleanCompareExchangeTombstonesCommand)] = Base42CommandsVersion,
            [nameof(PutSubscriptionBatchCommand)] = Base42CommandsVersion,
            [nameof(EditDatabaseClientConfigurationCommand)] = Base42CommandsVersion,
            [nameof(PutServerWideBackupConfigurationCommand)] = 42_001,
            [nameof(DeleteServerWideBackupConfigurationCommand)] = 42_001,
            [nameof(UpdateUnusedDatabaseIdsCommand)] = 42_002,
            [nameof(UpdateLicenseLimitsCommand)] = 42_002,
            [nameof(EditRefreshCommand)] = 42_003,

            [nameof(EditRevisionsForConflictsConfigurationCommand)] = 42_004,
<<<<<<< HEAD
            [nameof(EditTimeSeriesConfigurationCommand)] = 50_000,
=======
            [nameof(ToggleDatabasesStateCommand)] = 42_005
>>>>>>> 5b9e3bb3
        };

        public static bool CanPutCommand(string command)
        {
            if (ClusterCommandsVersions.TryGetValue(command, out var myVersion) == false)
                return false;

            return myVersion <= CurrentClusterMinimalVersion;
        }

        static ClusterCommandsVersionManager()
        {
            MyCommandsVersion = _currentClusterMinimalVersion = Enumerable.Max(ClusterCommandsVersions.Values);
        }

        public static void SetClusterVersion(int version)
        {
            int currentVersion;
            while (true)
            {
                currentVersion = _currentClusterMinimalVersion;
                if (currentVersion == version)
                    break;
                Interlocked.CompareExchange(ref _currentClusterMinimalVersion, version, currentVersion);
            }

            if (currentVersion != version && Log.IsInfoEnabled)
            {
                Log.Info($"Cluster version was changed from {currentVersion} to {version}");
            }
        }

        public static void SetMinimalClusterVersion(int version)
        {
            var fromVersion = _currentClusterMinimalVersion;
            int currentVersion;
            while (true)
            {
                currentVersion = _currentClusterMinimalVersion;
                var minimalVersion = Math.Min(currentVersion, version);
                if (currentVersion <= minimalVersion)
                    break;
                Interlocked.CompareExchange(ref _currentClusterMinimalVersion, minimalVersion, currentVersion);
            }

            if (fromVersion != currentVersion && Log.IsInfoEnabled)
            {
                Log.Info($"Cluster version was changed from {fromVersion} to {currentVersion}");
            }
        }

        public static int GetClusterMinimalVersion(List<int> versions, int? maximalVersion)
        {
            var minVersion = versions.Min();
            if (maximalVersion < minVersion)
            {
                if (Log.IsInfoEnabled)
                {
                    Log.Info($"Cluster version was clamped from {minVersion} to {maximalVersion.Value}");
                }
                return maximalVersion.Value;
            }

            if (minVersion == 400)
                return Base40CommandsVersion;

            return minVersion;
        }
    }

    public class UnknownClusterCommand : Exception
    {
        public UnknownClusterCommand()
        {
        }

        public UnknownClusterCommand(string message) : base(message)
        {
        }

        public UnknownClusterCommand(string message, Exception innerException) : base(message, innerException)
        {
        }
    }
}<|MERGE_RESOLUTION|>--- conflicted
+++ resolved
@@ -111,11 +111,8 @@
             [nameof(EditRefreshCommand)] = 42_003,
 
             [nameof(EditRevisionsForConflictsConfigurationCommand)] = 42_004,
-<<<<<<< HEAD
+            [nameof(ToggleDatabasesStateCommand)] = 42_005,
             [nameof(EditTimeSeriesConfigurationCommand)] = 50_000,
-=======
-            [nameof(ToggleDatabasesStateCommand)] = 42_005
->>>>>>> 5b9e3bb3
         };
 
         public static bool CanPutCommand(string command)
