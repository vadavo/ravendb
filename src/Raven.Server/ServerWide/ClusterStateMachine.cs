﻿using System;
using System.Collections.Concurrent;
using System.Collections.Generic;
using System.Diagnostics;
using System.IO;
using System.Linq;
using System.Net.Sockets;
using System.Runtime.CompilerServices;
using System.Runtime.ExceptionServices;
using System.Security.Cryptography.X509Certificates;
using System.Text;
using System.Threading;
using System.Threading.Tasks;
using Raven.Client.Documents.Conventions;
using Raven.Client.Documents.Indexes.Analysis;
using Raven.Client.Documents.Operations.Backups;
using Raven.Client.Documents.Operations.Configuration;
using Raven.Client.Documents.Operations.OngoingTasks;
using Raven.Client.Documents.Operations.Replication;
using Raven.Client.Documents.Operations.TimeSeries;
using Raven.Client.Documents.Queries.Sorting;
using Raven.Client.Exceptions;
using Raven.Client.Exceptions.Database;
using Raven.Client.Exceptions.Documents.Subscriptions;
using Raven.Client.Exceptions.Security;
using Raven.Client.Http;
using Raven.Client.ServerWide;
using Raven.Client.ServerWide.Commands;
using Raven.Client.ServerWide.Operations.Certificates;
using Raven.Client.ServerWide.Operations.Configuration;
using Raven.Client.ServerWide.Operations.OngoingTasks;
using Raven.Client.ServerWide.Tcp;
using Raven.Client.Util;
using Raven.Server.Commercial;
using Raven.Server.Config;
using Raven.Server.Config.Categories;
using Raven.Server.Documents;
using Raven.Server.Json;
using Raven.Server.NotificationCenter.Notifications;
using Raven.Server.NotificationCenter.Notifications.Details;
using Raven.Server.Rachis;
using Raven.Server.ServerWide.Commands;
using Raven.Server.ServerWide.Commands.Analyzers;
using Raven.Server.ServerWide.Commands.ConnectionStrings;
using Raven.Server.ServerWide.Commands.ETL;
using Raven.Server.ServerWide.Commands.Indexes;
using Raven.Server.ServerWide.Commands.Monitoring.Snmp;
using Raven.Server.ServerWide.Commands.PeriodicBackup;
using Raven.Server.ServerWide.Commands.Sorters;
using Raven.Server.ServerWide.Commands.Subscriptions;
using Raven.Server.ServerWide.Context;
using Raven.Server.Utils;
using Sparrow;
using Sparrow.Binary;
using Sparrow.Json;
using Sparrow.Json.Parsing;
using Sparrow.Logging;
using Sparrow.Server;
using Sparrow.Threading;
using Sparrow.Utils;
using Voron;
using Voron.Data;
using Voron.Data.BTrees;
using Voron.Data.Tables;
using Voron.Impl;
using Constants = Raven.Client.Constants;

namespace Raven.Server.ServerWide
{
    public class ClusterStateMachine : RachisStateMachine
    {
        private readonly Logger _clusterAuditLog = LoggingSource.AuditLog.GetLogger("ClusterStateMachine", "Audit");

        private const string LocalNodeStateTreeName = "LocalNodeState";
        private static readonly StringSegment DatabaseName = new StringSegment("DatabaseName");

        public static readonly TableSchema ItemsSchema;
        public static readonly TableSchema CompareExchangeSchema;
        public static readonly TableSchema CompareExchangeTombstoneSchema;
        public static readonly TableSchema TransactionCommandsSchema;
        public static readonly TableSchema IdentitiesSchema;
        public static readonly TableSchema CertificatesSchema;
        public static readonly TableSchema ReplicationCertificatesSchema;

        public class ServerWideConfigurationKey
        {
            public static string Backup = "server-wide/backup/configurations";

            public static string ExternalReplication = "server-wide/external-replication/configurations";

            public static string GetKeyByType(OngoingTaskType type)
            {
                switch (type)
                {
                    case OngoingTaskType.Replication:
                        return ExternalReplication;

                    case OngoingTaskType.Backup:
                        return Backup;

                    default:
                        throw new ArgumentOutOfRangeException(nameof(type), type, null);
                }
            }
        }

        public enum CompareExchangeTable
        {
            Key,
            Index,
            Value,
            PrefixIndex
        }

        public enum CompareExchangeTombstoneTable
        {
            Key,
            Index,
            PrefixIndex
        }

        public enum IdentitiesTable
        {
            Key,
            Value,
            Index,
            KeyIndex
        }

        public static readonly Slice Items;
        public static readonly Slice CompareExchange;
        public static readonly Slice CompareExchangeTombstones;
        public static readonly Slice Identities;
        public static readonly Slice IdentitiesIndex;
        public static readonly Slice TransactionCommands;
        public static readonly Slice TransactionCommandsCountPerDatabase;
        public static readonly Slice CompareExchangeIndex;
        public static readonly Slice CompareExchangeTombstoneIndex;
        public static readonly Slice CertificatesSlice;
        public static readonly Slice CertificatesHashSlice;
        public static readonly Slice ReplicationCertificatesSlice;
        public static readonly Slice ReplicationCertificatesHashSlice;

        public enum CertificatesTable
        {
            Thumbprint = 0,
            PublicKeyHash = 1,
            Data = 2
        }

        public enum ReplicationCertificatesTable
        {
            Thumbprint = 0,
            PublicKeyHash = 1,
            Certificate = 2,
            Access = 3
        }

        static ClusterStateMachine()
        {
            using (StorageEnvironment.GetStaticContext(out var ctx))
            {
                Slice.From(ctx, "Items", out Items);
                Slice.From(ctx, "CompareExchange", out CompareExchange);
                Slice.From(ctx, "CmpXchgTombstones", out CompareExchangeTombstones);
                Slice.From(ctx, "Identities", out Identities);
                Slice.From(ctx, "IdentitiesIndex", out IdentitiesIndex);
                Slice.From(ctx, "TransactionCommands", out TransactionCommands);
                Slice.From(ctx, "TransactionCommandsIndex", out TransactionCommandsCountPerDatabase);
                Slice.From(ctx, "CompareExchangeIndex", out CompareExchangeIndex);
                Slice.From(ctx, "CompareExchangeTombstoneIndex", out CompareExchangeTombstoneIndex);
                Slice.From(ctx, "CertificatesSlice", out CertificatesSlice);
                Slice.From(ctx, "CertificatesHashSlice", out CertificatesHashSlice);
                Slice.From(ctx, "ReplicationCertificatesSlice", out ReplicationCertificatesSlice);
                Slice.From(ctx, "ReplicationCertificatesHashSlice", out ReplicationCertificatesHashSlice);
            }

            ItemsSchema = new TableSchema();

            // We use the follow format for the items data
            // { lowered key, key, data, etag }
            ItemsSchema.DefineKey(new TableSchema.SchemaIndexDef
            {
                StartIndex = 0,
                Count = 1
            });

            IdentitiesSchema = new TableSchema();
            IdentitiesSchema.DefineKey(new TableSchema.SchemaIndexDef
            {
                StartIndex = (int)IdentitiesTable.Key,
                Count = 1
            });
            IdentitiesSchema.DefineIndex(new TableSchema.SchemaIndexDef
            {
                StartIndex = (int)IdentitiesTable.KeyIndex,
                Count = 1,
                IsGlobal = true,
                Name = IdentitiesIndex
            });

            CompareExchangeSchema = new TableSchema();
            CompareExchangeSchema.DefineKey(new TableSchema.SchemaIndexDef
            {
                StartIndex = (int)CompareExchangeTable.Key,
                Count = 1
            });
            CompareExchangeSchema.DefineIndex(new TableSchema.SchemaIndexDef
            {
                StartIndex = (int)CompareExchangeTable.PrefixIndex,
                Count = 1,
                Name = CompareExchangeIndex
            });

            CompareExchangeTombstoneSchema = new TableSchema();
            CompareExchangeTombstoneSchema.DefineKey(new TableSchema.SchemaIndexDef
            {
                StartIndex = (int)CompareExchangeTombstoneTable.Key,
                Count = 1
            });
            CompareExchangeTombstoneSchema.DefineIndex(new TableSchema.SchemaIndexDef
            {
                StartIndex = (int)CompareExchangeTombstoneTable.PrefixIndex,
                Count = 1,
                IsGlobal = true,
                Name = CompareExchangeTombstoneIndex
            });

            TransactionCommandsSchema = new TableSchema();
            TransactionCommandsSchema.DefineKey(new TableSchema.SchemaIndexDef()
            {
                StartIndex = 0,
                Count = 1, // Database, Separator, Commands count
            });

            // We use the follow format for the certificates data
            // { thumbprint, public key hash, data }
            CertificatesSchema = new TableSchema();
            CertificatesSchema.DefineKey(new TableSchema.SchemaIndexDef()
            {
                StartIndex = (int)CertificatesTable.Thumbprint,
                Count = 1,
                IsGlobal = false,
                Name = CertificatesSlice
            });
            CertificatesSchema.DefineIndex(new TableSchema.SchemaIndexDef
            {
                StartIndex = (int)CertificatesTable.PublicKeyHash,
                Count = 1,
                IsGlobal = false,
                Name = CertificatesHashSlice
            });

            // We use the follow format for the replication certificates data
            // { thumbprint, public key hash, data}
            ReplicationCertificatesSchema = new TableSchema();
            ReplicationCertificatesSchema.DefineKey(new TableSchema.SchemaIndexDef()
            {
                StartIndex = (int)ReplicationCertificatesTable.Thumbprint,
                Count = 1,
                IsGlobal = false,
                Name = ReplicationCertificatesSlice
            });
            ReplicationCertificatesSchema.DefineIndex(new TableSchema.SchemaIndexDef
            {
                StartIndex = (int)ReplicationCertificatesTable.PublicKeyHash,
                Count = 1,
                IsGlobal = false,
                Name = ReplicationCertificatesHashSlice
            });
        }

        private readonly RachisLogIndexNotifications _rachisLogIndexNotifications = new RachisLogIndexNotifications(CancellationToken.None);

        public override void Dispose()
        {
            base.Dispose();
            _rachisLogIndexNotifications.Dispose();
        }

        protected override void Apply(ClusterOperationContext context, BlittableJsonReaderObject cmd, long index, Leader leader, ServerStore serverStore)
        {
            if (cmd.TryGet("Type", out string type) == false)
            {
                NotifyLeaderAboutError(index, leader, new RachisApplyException("Cannot execute command, wrong format"));
                return;
            }

            ValidateGuid(cmd, type);
            object result = null;
            var sw = Stopwatch.StartNew();
            try
            {
                string errorMessage;
                switch (type)
                {
                    case nameof(ClusterTransactionCommand):
                        var errors = ExecuteClusterTransaction(context, cmd, index);
                        if (errors != null)
                        {
                            result = errors;
                            leader?.SetStateOf(index, errors);
                        }
                        break;

                    case nameof(CleanUpClusterStateCommand):
                        ClusterStateCleanUp(context, cmd, index);
                        break;

                    case nameof(PutSubscriptionBatchCommand):
                        ExecutePutSubscriptionBatch(context, cmd, index, type);
                        break;

                    case nameof(AddOrUpdateCompareExchangeBatchCommand):
                        ExecuteCompareExchangeBatch(context, cmd, index, type);
                        break;
                    //The reason we have a separate case for removing node from database is because we must
                    //actually delete the database before we notify about changes to the record otherwise we
                    //don't know that it was us who needed to delete the database.
                    case nameof(RemoveNodeFromDatabaseCommand):
                        RemoveNodeFromDatabase(context, cmd, index, leader, serverStore);
                        break;

                    case nameof(RemoveNodeFromClusterCommand):
                        RemoveNodeFromCluster(context, cmd, index, leader, serverStore);
                        break;

                    case nameof(DeleteCertificateFromClusterCommand):
                        DeleteCertificate(context, type, cmd, index);
                        break;

                    case nameof(DeleteValueCommand):
                    case nameof(DeleteServerWideAnalyzerCommand):
                    case nameof(DeleteServerWideSorterCommand):
                        DeleteValue(context, type, cmd, index);
                        break;

                    case nameof(DeleteCertificateCollectionFromClusterCommand):
                        DeleteMultipleCertificates(context, type, cmd, index);
                        break;

                    case nameof(DeleteMultipleValuesCommand):
                        DeleteMultipleValues(context, type, cmd, index, leader);
                        break;

                    case nameof(CleanCompareExchangeTombstonesCommand):
                        ClearCompareExchangeTombstones(context, type, cmd, index, out var hasMore);
                        result = hasMore;
                        leader?.SetStateOf(index, hasMore);
                        break;

                    case nameof(DeleteExpiredCompareExchangeCommand):
                        result = DeleteExpiredCompareExchange(context, type, cmd, index);
                        leader?.SetStateOf(index, result);
                        break;

                    case nameof(IncrementClusterIdentityCommand):
                        if (ValidatePropertyExistence(cmd, nameof(IncrementClusterIdentityCommand), nameof(IncrementClusterIdentityCommand.Prefix), out errorMessage) == false)
                            throw new RachisApplyException(errorMessage);
                        SetValueForTypedDatabaseCommand(context, type, cmd, index, leader, out result);
                        leader?.SetStateOf(index, result);
                        SetIndexForBackup(context, cmd, index, type);
                        break;

                    case nameof(IncrementClusterIdentitiesBatchCommand):
                        if (ValidatePropertyExistence(cmd, nameof(IncrementClusterIdentitiesBatchCommand), nameof(IncrementClusterIdentitiesBatchCommand.DatabaseName), out errorMessage) == false)
                            throw new RachisApplyException(errorMessage);
                        SetValueForTypedDatabaseCommand(context, type, cmd, index, leader, out result);
                        leader?.SetStateOf(index, result);
                        SetIndexForBackup(context, cmd, index, type);
                        break;

                    case nameof(UpdateClusterIdentityCommand):
                        if (ValidatePropertyExistence(cmd, nameof(UpdateClusterIdentityCommand), nameof(UpdateClusterIdentityCommand.Identities), out errorMessage) == false)
                            throw new RachisApplyException(errorMessage);
                        SetValueForTypedDatabaseCommand(context, type, cmd, index, leader, out result);
                        leader?.SetStateOf(index, result);
                        SetIndexForBackup(context, cmd, index, type);
                        break;

                    case nameof(PutSortersCommand):
                    case nameof(DeleteSorterCommand):
                    case nameof(PutAnalyzersCommand):
                    case nameof(DeleteAnalyzerCommand):
                    case nameof(PutIndexCommand):
                    case nameof(PutIndexesCommand):
                    case nameof(PutAutoIndexCommand):
                    case nameof(PutRollingIndexCommand):
                    case nameof(DeleteIndexCommand):
                    case nameof(SetIndexLockCommand):
                    case nameof(SetIndexPriorityCommand):
                    case nameof(SetIndexStateCommand):
                    case nameof(EditTimeSeriesConfigurationCommand):
                    case nameof(EditRevisionsConfigurationCommand):
                    case nameof(EditRevisionsForConflictsConfigurationCommand):
                    case nameof(UpdatePeriodicBackupCommand):
                    case nameof(EditExpirationCommand):
                    case nameof(EditRefreshCommand):
                    case nameof(ModifyConflictSolverCommand):
                    case nameof(UpdateTopologyCommand):
                    case nameof(DeleteDatabaseCommand):
                    case nameof(UpdateExternalReplicationCommand):
                    case nameof(PromoteDatabaseNodeCommand):
                    case nameof(ToggleTaskStateCommand):
                    case nameof(AddRavenEtlCommand):
                    case nameof(AddSqlEtlCommand):
                    case nameof(AddOlapEtlCommand):
                    case nameof(UpdateRavenEtlCommand):
                    case nameof(UpdateSqlEtlCommand):
                    case nameof(UpdateOlapEtlCommand):
                    case nameof(DeleteOngoingTaskCommand):
                    case nameof(PutRavenConnectionStringCommand):
                    case nameof(PutSqlConnectionStringCommand):
                    case nameof(PutOlapConnectionStringCommand):
                    case nameof(RemoveRavenConnectionStringCommand):
                    case nameof(RemoveSqlConnectionStringCommand):
                    case nameof(RemoveOlapConnectionStringCommand): 
                    case nameof(UpdatePullReplicationAsHubCommand):
                    case nameof(UpdatePullReplicationAsSinkCommand):
                    case nameof(EditDatabaseClientConfigurationCommand):
                    case nameof(EditDocumentsCompressionCommand):
                    case nameof(UpdateUnusedDatabaseIdsCommand):
                    case nameof(EditLockModeCommand):
                        UpdateDatabase(context, type, cmd, index, leader, serverStore);
                        break;

                    case nameof(UpdatePeriodicBackupStatusCommand):
                    case nameof(UpdateExternalReplicationStateCommand):
                    case nameof(AcknowledgeSubscriptionBatchCommand):
                    case nameof(PutSubscriptionCommand):
                    case nameof(DeleteSubscriptionCommand):
                    case nameof(UpdateEtlProcessStateCommand):
                    case nameof(ToggleSubscriptionStateCommand):
                    case nameof(UpdateSubscriptionClientConnectionTime):
                    case nameof(UpdateSnmpDatabaseIndexesMappingCommand):
                    case nameof(RemoveEtlProcessStateCommand):
                        SetValueForTypedDatabaseCommand(context, type, cmd, index, leader, out _);
                        break;

                    case nameof(AddOrUpdateCompareExchangeCommand):
                    case nameof(RemoveCompareExchangeCommand):
                        ExecuteCompareExchange(context, type, cmd, index, out result);
                        leader?.SetStateOf(index, result);
                        SetIndexForBackup(context, cmd, index, type);
                        break;

                    case nameof(InstallUpdatedServerCertificateCommand):
                        InstallUpdatedServerCertificate(context, cmd, index, serverStore);
                        break;

                    case nameof(RecheckStatusOfServerCertificateCommand):
                        if (_parent.Log.IsOperationsEnabled)
                            _parent.Log.Operations($"Received {nameof(RecheckStatusOfServerCertificateCommand)}, index = {index}.");
                        NotifyValueChanged(context, type, index); // just need to notify listeners
                        break;

                    case nameof(ConfirmReceiptServerCertificateCommand):
                        ConfirmReceiptServerCertificate(context, cmd, index, serverStore);
                        break;

                    case nameof(RecheckStatusOfServerCertificateReplacementCommand):
                        if (_parent.Log.IsOperationsEnabled)
                            _parent.Log.Operations($"Received {nameof(RecheckStatusOfServerCertificateReplacementCommand)}, index = {index}.");
                        NotifyValueChanged(context, type, index); // just need to notify listeners
                        break;

                    case nameof(ConfirmServerCertificateReplacedCommand):
                        ConfirmServerCertificateReplaced(context, cmd, index, serverStore);
                        break;

                    case nameof(BulkRegisterReplicationHubAccessCommand):
                        BulkPutReplicationCertificate(context, type, cmd, index, serverStore);
                        break;

                    case nameof(RegisterReplicationHubAccessCommand):
                        PutReplicationCertificate(context, type, cmd, index, serverStore);
                        break;

                    case nameof(UnregisterReplicationHubAccessCommand):
                        RemoveReplicationCertificate(context, type, cmd, index, serverStore);
                        break;

                    case nameof(UpdateSnmpDatabasesMappingCommand):
                        UpdateValue<List<string>>(context, type, cmd, index);
                        break;

                    case nameof(PutLicenseCommand):
                        PutValue<License>(context, type, cmd, index);
                        break;

                    case nameof(PutLicenseLimitsCommand):
                        PutValue<LicenseLimits>(context, type, cmd, index);
                        break;

                    case nameof(UpdateLicenseLimitsCommand):
                        UpdateValue<NodeLicenseLimits>(context, type, cmd, index);
                        break;

                    case nameof(ToggleDatabasesStateCommand):
                        ToggleDatabasesState(cmd, context, type, index);
                        break;

                    case nameof(PutServerWideBackupConfigurationCommand):
                        var serverWideBackupConfiguration = UpdateValue<ServerWideBackupConfiguration>(context, type, cmd, index, skipNotifyValueChanged: true);
                        UpdateDatabasesWithServerWideBackupConfiguration(context, type, serverWideBackupConfiguration, index);
                        break;

                    case nameof(DeleteServerWideBackupConfigurationCommand):
                        UpdateValue<string>(context, type, cmd, index, skipNotifyValueChanged: true);
                        cmd.TryGet(nameof(DeleteServerWideBackupConfigurationCommand.Name), out string name);
                        var deleteServerWideTaskConfiguration = new DeleteServerWideTaskCommand.DeleteConfiguration
                        {
                            TaskName = name,
                            Type = OngoingTaskType.Backup
                        };
                        DeleteServerWideBackupConfigurationFromAllDatabases(deleteServerWideTaskConfiguration, context, type, index);
                        break;

                    case nameof(PutServerWideExternalReplicationCommand):
                        var serverWideExternalReplication = UpdateValue<ServerWideExternalReplication>(context, type, cmd, index, skipNotifyValueChanged: true);
                        UpdateDatabasesWithExternalReplication(context, type, serverWideExternalReplication, index);
                        break;

                    case nameof(DeleteServerWideTaskCommand):
                        var deleteConfiguration = UpdateValue<DeleteServerWideTaskCommand.DeleteConfiguration>(context, type, cmd, index, skipNotifyValueChanged: true);
                        DeleteServerWideBackupConfigurationFromAllDatabases(deleteConfiguration, context, type, index);
                        break;

                    case nameof(ToggleServerWideTaskStateCommand):
                        var parameters = UpdateValue<ToggleServerWideTaskStateCommand.Parameters>(context, type, cmd, index, skipNotifyValueChanged: true);
                        ToggleServerWideTaskState(cmd, parameters, context, type, index);
                        break;

                    case nameof(PutCertificateWithSamePinningHashCommand):
                        PutCertificate(context, type, cmd, index, serverStore);
                        if (cmd.TryGet(nameof(PutCertificateWithSamePinningHashCommand.Name), out string thumbprint))
                            DeleteLocalState(context, thumbprint);
                        if (cmd.TryGet(nameof(PutCertificateWithSamePinningHashCommand.PublicKeyPinningHash), out string hash))
                            DiscardLeftoverCertsWithSamePinningHash(context, hash, type, index);
                        break;

                    case nameof(PutCertificateCommand):
                        PutCertificate(context, type, cmd, index, serverStore);
                        // Once the certificate is in the cluster, no need to keep it locally so we delete it.
                        if (cmd.TryGet(nameof(PutCertificateCommand.Name), out string key))
                            DeleteLocalState(context, key);
                        break;

                    case nameof(PutClientConfigurationCommand):
                        PutValue<ClientConfiguration>(context, type, cmd, index);
                        break;

                    case nameof(PutServerWideStudioConfigurationCommand):
                        PutValue<ServerWideStudioConfiguration>(context, type, cmd, index);
                        break;

                    case nameof(PutServerWideAnalyzerCommand):
                        PutValue<AnalyzerDefinition>(context, type, cmd, index);
                        break;

                    case nameof(PutServerWideSorterCommand):
                        PutValue<SorterDefinition>(context, type, cmd, index);
                        break;

                    case nameof(AddDatabaseCommand):
                        var addedNodes = AddDatabase(context, cmd, index, leader);
                        if (addedNodes != null)
                        {
                            result = addedNodes;
                            leader?.SetStateOf(index, addedNodes);
                        }
                        break;

                    default:
                        var massage = $"The command '{type}' is unknown and cannot be executed on server with version '{ServerVersion.FullVersion}'.{Environment.NewLine}" +
                                      "Updating this node version to match the rest should resolve this issue.";
                        throw new UnknownClusterCommand(massage);
                }

                _parent.LogHistory.UpdateHistoryLog(context, index, _parent.CurrentTerm, cmd, result, null);

                DismissUnrecoverableNotification();
            }
            catch (Exception e) when (ExpectedException(e))
            {
                if (_parent.Log.IsInfoEnabled)
                {
                    var error = $"Failed to execute command of type '{type}'";
                    if (cmd.TryGet(DatabaseName, out string databaseName))
                        error += $"on database '{databaseName}'";

                    _parent.Log.Info(error, e);
                }

                _parent.LogHistory.UpdateHistoryLog(context, index, _parent.CurrentTerm, cmd, null, e);
                NotifyLeaderAboutError(index, leader, e);
            }
            catch (Exception e)
            {
                // IMPORTANT
                // Other exceptions MUST be consistent across the cluster (meaning: if it occurred on one node it must occur on the rest also).
                // the exceptions here are machine specific and will cause a jam in the state machine until the exception will be resolved.
                var error = $"Unrecoverable exception at command type '{type}'";
                if (cmd.TryGet(DatabaseName, out string databaseName))
                    error += $"on database '{databaseName}'";
                error += ", execution will be retried later.";

                if (_parent.Log.IsOperationsEnabled)
                    _parent.Log.Operations(error, e);

                AddUnrecoverableNotification(error, e);
                NotifyLeaderAboutError(index, leader, e);
                throw;
            }
            finally
            {
                var executionTime = sw.Elapsed;
                _rachisLogIndexNotifications.RecordNotification(new RecentLogIndexNotification
                {
                    Type = type,
                    ExecutionTime = executionTime,
                    Index = index,
                    LeaderErrorCount = leader?.ErrorsList.Count,
                    Term = leader?.Term,
                    LeaderShipDuration = leader?.LeaderShipDuration,
                });
            }

            void DismissUnrecoverableNotification()
            {
                try
                {
                    serverStore.NotificationCenter.Dismiss(AlertRaised.GetKey(AlertType.UnrecoverableClusterError, $"{_parent.CurrentTerm}/{index}"), context.Transaction, sendNotificationEvenIfDoesntExist: false);
                }
                catch
                {
                    // nothing we can do here
                }
            }

            void AddUnrecoverableNotification(string error, Exception exception)
            {
                // must do it in a separate thread since we are not going to commit this tx anyway
                ThreadPool.QueueUserWorkItem(_ =>
                {
                    try
                    {
                        serverStore.NotificationCenter.Add(AlertRaised.Create(
                            null,
                            "Unrecoverable Cluster Error",
                            error,
                            AlertType.UnrecoverableClusterError,
                            NotificationSeverity.Error,
                            key: $"{_parent.CurrentTerm}/{index}",
                            details: new ExceptionDetails(exception)));
                    }
                    catch
                    {
                        // nothing we can do here
                    }
                }, null);
            }
        }

        private void ExecutePutSubscriptionBatch(ClusterOperationContext context, BlittableJsonReaderObject cmd, long index, string type)
        {
            if (cmd.TryGet(nameof(PutSubscriptionBatchCommand.Commands), out BlittableJsonReaderArray subscriptionCommands) == false)
            {
                throw new RachisApplyException($"'{nameof(PutSubscriptionBatchCommand.Commands)}' is missing in '{nameof(PutSubscriptionBatchCommand)}'.");
            }

            PutSubscriptionCommand updateCommand = null;
            Exception exception = null;
            var actionsByDatabase = new Dictionary<string, List<Func<Task>>>();
            var items = context.Transaction.InnerTransaction.OpenTable(ItemsSchema, Items);
            try
            {
                foreach (BlittableJsonReaderObject command in subscriptionCommands)
                {
                    if (command.TryGet("Type", out string putSubscriptionType) == false && putSubscriptionType != nameof(PutSubscriptionCommand))
                    {
                        throw new RachisApplyException($"Cannot execute {type} command, wrong format");
                    }

                    updateCommand = (PutSubscriptionCommand)JsonDeserializationCluster.Commands[nameof(PutSubscriptionCommand)](command);

                    var database = updateCommand.DatabaseName;
                    if (DatabaseExists(context, database) == false)
                    {
                        throw new DatabaseDoesNotExistException(
                            $"Cannot set typed value of type {type} for database {database}, because it does not exist");
                    }

                    var id = updateCommand.FindFreeId(context, index);
                    updateCommand.Execute(context, items, id, record: null, _parent.CurrentState, out _);

                    if (actionsByDatabase.ContainsKey(database) == false)
                    {
                        actionsByDatabase[database] = new List<Func<Task>>();
                    }

                    actionsByDatabase[database].Add(() =>
                        Changes.OnDatabaseChanges(database, index, nameof(PutSubscriptionCommand), DatabasesLandlord.ClusterDatabaseChangeType.ValueChanged, null));
                }

                foreach (var action in actionsByDatabase)
                {
                    ExecuteManyOnDispose(context, index, type, action.Value);
                }
            }
            catch (Exception e)
            {
                exception = e;
                throw;
            }
            finally
            {
                LogCommand(type, index, exception, updateCommand?.AdditionalDebugInformation(exception));
            }
        }

        private void SetIndexForBackup(ClusterOperationContext context, BlittableJsonReaderObject bjro, long index, string type)
        {
            if (index < 0)
                return;

            if ((bjro.TryGet(nameof(CompareExchangeCommandBase.Database), out string databaseName) == false ||
                 string.IsNullOrEmpty(databaseName)) && type.Equals(nameof(AddOrUpdateCompareExchangeCommand)))
                throw new RachisApplyException($"Command {type} must contain a DatabaseName property. Index {index}");

            var dbKey = $"db/{databaseName}";
            var items = context.Transaction.InnerTransaction.OpenTable(ItemsSchema, Items);

            using (Slice.From(context.Allocator, dbKey, out Slice key))
            using (Slice.From(context.Allocator, dbKey.ToLowerInvariant(), out Slice keyLowered))
            {
                var databaseRecordJson = ReadInternal(context, out _, keyLowered);
                if (databaseRecordJson == null)
                    return;

                databaseRecordJson.Modifications = new DynamicJsonValue { [nameof(DatabaseRecord.EtagForBackup)] = index };

                using (var old = databaseRecordJson)
                {
                    databaseRecordJson = context.ReadObject(databaseRecordJson, dbKey);
                }

                UpdateValue(index, items, keyLowered, key, databaseRecordJson);
            }
        }

        [Conditional("DEBUG")]
        private void ValidateGuid(BlittableJsonReaderObject cmd, string type)
        {
            if (_parent.InMemoryDebug.IsInterVersionTest)
                return;

            if (cmd.TryGet(nameof(CommandBase.UniqueRequestId), out string guid) == false)
            {
                throw new ArgumentNullException($"Guid is not provided in the command {type}.");
            }
        }

        private void ExecuteCompareExchangeBatch(ClusterOperationContext context, BlittableJsonReaderObject cmd, long index, string commandType)
        {
            CompareExchangeCommandBase compareExchange = null;
            Exception exception = null;
            try
            {
                var hasAddCommands = cmd.TryGet(nameof(AddOrUpdateCompareExchangeBatchCommand.Commands), out BlittableJsonReaderArray addCommands);
                var hasRemoveCommands = cmd.TryGet(nameof(AddOrUpdateCompareExchangeBatchCommand.RemoveCommands), out BlittableJsonReaderArray removeCommands);

                if (hasAddCommands == false && hasRemoveCommands == false)
                {
                    throw new RachisApplyException($"'{nameof(AddOrUpdateCompareExchangeBatchCommand.Commands)}' and '{nameof(AddOrUpdateCompareExchangeBatchCommand.RemoveCommands)}' are missing in '{nameof(AddOrUpdateCompareExchangeBatchCommand)}'.");
                }

                var items = context.Transaction.InnerTransaction.OpenTable(CompareExchangeSchema, CompareExchange);

                if (hasAddCommands)
                {
                    foreach (BlittableJsonReaderObject command in addCommands)
                    {
                        if (command.TryGet("Type", out string type) == false || type != nameof(AddOrUpdateCompareExchangeCommand))
                        {
                            throw new RachisApplyException($"Cannot execute {commandType} command, wrong format");
                        }

                        compareExchange = (CompareExchangeCommandBase)JsonDeserializationCluster.Commands[type](command);
                        compareExchange.Execute(context, items, index);
                        SetIndexForBackup(context, command, index, type);
                    }
                }

                if (hasRemoveCommands)
                {
                    foreach (BlittableJsonReaderObject command in removeCommands)
                    {
                        if (command.TryGet("Type", out string type) == false || type != nameof(RemoveCompareExchangeCommand))
                        {
                            throw new RachisApplyException($"Cannot execute {commandType} command, wrong format");
                        }

                        compareExchange = (CompareExchangeCommandBase)JsonDeserializationCluster.Commands[type](command);
                        compareExchange.Execute(context, items, index);
                        SetIndexForBackup(context, command, index, type);
                    }
                }

                OnTransactionDispose(context, index);
            }
            catch (Exception e)
            {
                exception = e;
                throw;
            }
            finally
            {
                LogCommand(commandType, index, exception, compareExchange?.AdditionalDebugInformation(exception));
            }
        }

        public static bool ExpectedException(Exception e)
        {
            return e is RachisException ||
                   e is SubscriptionException ||
                   e is DatabaseDoesNotExistException ||
                   e is AuthorizationException ||
                   e is CompareExchangeKeyTooBigException;
        }

        private void ClusterStateCleanUp(ClusterOperationContext context, BlittableJsonReaderObject cmd, long index)
        {
            Exception exception = null;
            CleanUpClusterStateCommand cleanCommand = null;
            try
            {
                var items = context.Transaction.InnerTransaction.OpenTable(ItemsSchema, Items);
                cleanCommand = (CleanUpClusterStateCommand)JsonDeserializationCluster.Commands[nameof(CleanUpClusterStateCommand)](cmd);
                var affectedDatabases = cleanCommand.Clean(context, index);
                foreach (var tuple in affectedDatabases)
                {
                    var dbKey = $"db/{tuple.Key}";
                    using (Slice.From(context.Allocator, dbKey, out Slice valueName))
                    using (Slice.From(context.Allocator, dbKey.ToLowerInvariant(), out Slice valueNameLowered))
                    using (var databaseRecord = ReadRawDatabaseRecord(context, tuple.Key))
                    {
                        if (databaseRecord == null)
                            continue;

                        var databaseRecordJson = databaseRecord.Raw;
                        databaseRecordJson.Modifications = new DynamicJsonValue
                        {
                            [nameof(DatabaseRecord.TruncatedClusterTransactionCommandsCount)] = tuple.Value
                        };
                        var newDatabaseRecordJson = context.ReadObject(databaseRecordJson, dbKey);

                        UpdateValue(index, items, valueNameLowered, valueName, newDatabaseRecordJson);
                    }

                    // we simply update the value without invoking the OnChange function
                }

                OnTransactionDispose(context, index);
            }
            catch (Exception e)
            {
                exception = e;
                throw;
            }
            finally
            {
                LogCommand(nameof(CleanUpClusterStateCommand), index, exception, cleanCommand?.AdditionalDebugInformation(exception));
            }
        }

        private List<string> ExecuteClusterTransaction(ClusterOperationContext context, BlittableJsonReaderObject cmd, long index)
        {
            ClusterTransactionCommand clusterTransaction = null;
            Exception exception = null;
            try
            {
                clusterTransaction = (ClusterTransactionCommand)JsonDeserializationCluster.Commands[nameof(ClusterTransactionCommand)](cmd);
                var dbTopology = UpdateDatabaseRecordId(context, index, clusterTransaction);

                if (clusterTransaction.SerializedDatabaseCommands != null &&
                    clusterTransaction.SerializedDatabaseCommands.TryGet(nameof(ClusterTransactionCommand.Options), out BlittableJsonReaderObject blittableOptions))
                {
                    clusterTransaction.Options = JsonDeserializationServer.ClusterTransactionOptions(blittableOptions);
                }

                var compareExchangeItems = context.Transaction.InnerTransaction.OpenTable(CompareExchangeSchema, CompareExchange);
                var error = clusterTransaction.ExecuteCompareExchangeCommands(dbTopology, context, index, compareExchangeItems);
                if (error == null)
                {
                    clusterTransaction.SaveCommandsBatch(context, index);
                    var notify = clusterTransaction.HasDocumentsInTransaction
                        ? DatabasesLandlord.ClusterDatabaseChangeType.PendingClusterTransactions
                        : DatabasesLandlord.ClusterDatabaseChangeType.ClusterTransactionCompleted;

                    NotifyDatabaseAboutChanged(context, clusterTransaction.DatabaseName, index, nameof(ClusterTransactionCommand), notify, null);

                    return null;
                }

                OnTransactionDispose(context, index);
                return error;
            }
            catch (Exception e)
            {
                exception = e;
                throw;
            }
            finally
            {
                LogCommand(nameof(ClusterTransactionCommand), index, exception, clusterTransaction?.AdditionalDebugInformation(exception));
            }
        }

        private DatabaseTopology UpdateDatabaseRecordId(ClusterOperationContext context, long index, ClusterTransactionCommand clusterTransaction)
        {
            var rawRecord = ReadRawDatabaseRecord(context, clusterTransaction.DatabaseName);

            if (rawRecord == null)
                throw DatabaseDoesNotExistException.CreateWithMessage(clusterTransaction.DatabaseName, $"Could not execute update command of type '{nameof(ClusterTransactionCommand)}'.");

            var topology = rawRecord.Topology;
            if (topology.DatabaseTopologyIdBase64 == null || topology.ClusterTransactionIdBase64 == null)
            {
                var items = context.Transaction.InnerTransaction.OpenTable(ItemsSchema, Items);
                var databaseRecordJson = rawRecord.Raw;
                topology.DatabaseTopologyIdBase64 ??= clusterTransaction.DatabaseRecordId;
                topology.ClusterTransactionIdBase64 ??= clusterTransaction.ClusterTransactionId;
                var dbKey = $"db/{clusterTransaction.DatabaseName}";
                using (Slice.From(context.Allocator, dbKey, out var valueName))
                using (Slice.From(context.Allocator, dbKey.ToLowerInvariant(), out var valueNameLowered))
                {
                    databaseRecordJson.Modifications = new DynamicJsonValue
                    {
                        [nameof(DatabaseRecord.Topology)] = topology.ToJson()
                    };

                    using (var old = databaseRecordJson)
                    {
                        databaseRecordJson = context.ReadObject(databaseRecordJson, dbKey);
                    }

                    UpdateValue(index, items, valueNameLowered, valueName, databaseRecordJson);
                }
            }
            return topology;
        }

        private void ConfirmReceiptServerCertificate(ClusterOperationContext context, BlittableJsonReaderObject cmd, long index, ServerStore serverStore)
        {
            if (_parent.Log.IsOperationsEnabled)
                _parent.Log.Operations($"Received {nameof(ConfirmReceiptServerCertificateCommand)}, index = {index}.");
            try
            {
                var items = context.Transaction.InnerTransaction.OpenTable(ItemsSchema, Items);
                using (Slice.From(context.Allocator, CertificateReplacement.CertificateReplacementDoc, out var key))
                {
                    if (cmd.TryGet(nameof(ConfirmReceiptServerCertificateCommand.Thumbprint), out string thumbprint) == false)
                    {
                        throw new RachisApplyException($"{nameof(ConfirmReceiptServerCertificateCommand.Thumbprint)} property didn't exist in {nameof(ConfirmReceiptServerCertificateCommand)}");
                    }
                    var certInstallation = GetItem(context, CertificateReplacement.CertificateReplacementDoc);
                    if (certInstallation == null)
                        return; // already applied?

                    if (certInstallation.TryGet(nameof(CertificateReplacement.Thumbprint), out string storedThumbprint) == false)
                        throw new RachisApplyException($"{nameof(CertificateReplacement.Thumbprint)} property didn't exist in 'server/cert' value");

                    if (storedThumbprint != thumbprint)
                        return; // confirmation for a different cert, ignoring

                    certInstallation.TryGet(nameof(CertificateReplacement.Confirmations), out int confirmations);

                    certInstallation.Modifications = new DynamicJsonValue(certInstallation)
                    {
                        [nameof(CertificateReplacement.Confirmations)] = confirmations + 1
                    };

                    certInstallation = context.ReadObject(certInstallation, "server.cert.update");

                    UpdateValue(index, items, key, key, certInstallation);

                    if (_parent.Log.IsOperationsEnabled)
                        _parent.Log.Operations("Confirming to replace the server certificate.");

                    // this will trigger the handling of the certificate update
                    NotifyValueChanged(context, nameof(ConfirmReceiptServerCertificateCommand), index);
                }
            }
            catch (Exception e)
            {
                if (_parent.Log.IsOperationsEnabled)
                    _parent.Log.Operations($"{nameof(ConfirmReceiptServerCertificate)} failed (index = {index}).", e);

                serverStore.NotificationCenter.Add(AlertRaised.Create(
                    null,
                    CertificateReplacement.CertReplaceAlertTitle,
                    "Failed to confirm receipt of the new certificate.",
                    AlertType.Certificates_ReplaceError,
                    NotificationSeverity.Error,
                    details: new ExceptionDetails(e)));

                throw;
            }
        }

        private void InstallUpdatedServerCertificate(ClusterOperationContext context, BlittableJsonReaderObject cmd, long index, ServerStore serverStore)
        {
            if (_parent.Log.IsOperationsEnabled)
                _parent.Log.Operations($"Received {nameof(InstallUpdatedServerCertificateCommand)}.");
            Exception exception = null;
            try
            {
                if (cmd.TryGet(nameof(InstallUpdatedServerCertificateCommand.Certificate), out string cert) == false || string.IsNullOrEmpty(cert))
                {
                    throw new RachisApplyException($"{nameof(InstallUpdatedServerCertificateCommand.Certificate)} property didn't exist in {nameof(InstallUpdatedServerCertificateCommand)}");
                }

                cmd.TryGet(nameof(InstallUpdatedServerCertificateCommand.ReplaceImmediately), out bool replaceImmediately);

                var x509Certificate = new X509Certificate2(Convert.FromBase64String(cert), (string)null, X509KeyStorageFlags.MachineKeySet);
                // we assume that this is valid, and we don't check dates, since that would introduce external factor to the state machine, which is not allowed
                using (Slice.From(context.Allocator, CertificateReplacement.CertificateReplacementDoc, out var key))
                {
                    var djv = new DynamicJsonValue
                    {
                        [nameof(CertificateReplacement.Certificate)] = cert,
                        [nameof(CertificateReplacement.Thumbprint)] = x509Certificate.Thumbprint,
                        [nameof(CertificateReplacement.OldThumbprint)] = serverStore.Server.Certificate.Certificate.Thumbprint,
                        [nameof(CertificateReplacement.Confirmations)] = 0,
                        [nameof(CertificateReplacement.Replaced)] = 0,
                        [nameof(CertificateReplacement.ReplaceImmediately)] = replaceImmediately
                    };

                    var json = context.ReadObject(djv, "server.cert.update.info");

                    var items = context.Transaction.InnerTransaction.OpenTable(ItemsSchema, Items);
                    UpdateValue(index, items, key, key, json);
                }

                // this will trigger the notification to the leader
                NotifyValueChanged(context, nameof(InstallUpdatedServerCertificateCommand), index);
            }
            catch (Exception e)
            {
                exception = e;
                if (_parent.Log.IsOperationsEnabled)
                    _parent.Log.Operations($"{nameof(InstallUpdatedServerCertificateCommand)} failed (index = {index}).", e);

                serverStore.NotificationCenter.Add(AlertRaised.Create(
                    null,
                    CertificateReplacement.CertReplaceAlertTitle,
                    $"{nameof(InstallUpdatedServerCertificateCommand)} failed.",
                    AlertType.Certificates_ReplaceError,
                    NotificationSeverity.Error,
                    details: new ExceptionDetails(e)));

                throw;
            }
            finally
            {
                LogCommand(nameof(InstallUpdatedServerCertificateCommand), index, exception);
            }
        }

        private void ConfirmServerCertificateReplaced(ClusterOperationContext context, BlittableJsonReaderObject cmd, long index, ServerStore serverStore)
        {
            if (_parent.Log.IsOperationsEnabled)
                _parent.Log.Operations($"Received {nameof(ConfirmServerCertificateReplacedCommand)}, index = {index}.");
            try
            {
                var items = context.Transaction.InnerTransaction.OpenTable(ItemsSchema, Items);
                using (Slice.From(context.Allocator, CertificateReplacement.CertificateReplacementDoc, out var key))
                {
                    if (cmd.TryGet(nameof(ConfirmServerCertificateReplacedCommand.Thumbprint), out string thumbprint) == false)
                    {
                        throw new RachisApplyException($"{nameof(ConfirmServerCertificateReplacedCommand.Thumbprint)} property didn't exist in {nameof(ConfirmServerCertificateReplacedCommand)}");
                    }
                    if (cmd.TryGet(nameof(ConfirmServerCertificateReplacedCommand.OldThumbprint), out string oldThumbprintFromCommand) == false)
                    {
                        throw new RachisApplyException($"{nameof(ConfirmServerCertificateReplacedCommand.OldThumbprint)} property didn't exist in {nameof(ConfirmServerCertificateReplacedCommand)}");
                    }

                    var certInstallation = GetItem(context, CertificateReplacement.CertificateReplacementDoc);
                    if (certInstallation == null)
                        return; // already applied?

                    if (certInstallation.TryGet(nameof(CertificateReplacement.Thumbprint), out string storedThumbprint) == false)
                        throw new RachisApplyException($"'{nameof(CertificateReplacement.Thumbprint)}' property didn't exist in 'server/cert' value");

                    if (storedThumbprint != thumbprint)
                        return; // confirmation for a different cert, ignoring

                    // If "Replaced" or "OldThumbprint" are not there, it means this node started the replacement process with a lower version and was then upgraded.
                    // No worries, it got the command now and it can join the confirmation process which is still happening. Let's synchronize the 'server/cert' doc
                    // to have the new properties:
                    if (certInstallation.TryGet(nameof(CertificateReplacement.Replaced), out int replaced) == false)
                        replaced = 0;

                    if (certInstallation.TryGet(nameof(CertificateReplacement.OldThumbprint), out string oldThumbprint) == false)
                    {
                        oldThumbprint = oldThumbprintFromCommand;
                        certInstallation.Modifications = new DynamicJsonValue(certInstallation)
                        {
                            [nameof(CertificateReplacement.OldThumbprint)] = oldThumbprint
                        };
                    }

                    certInstallation.Modifications = new DynamicJsonValue(certInstallation)
                    {
                        [nameof(CertificateReplacement.Replaced)] = replaced + 1
                    };

                    certInstallation = context.ReadObject(certInstallation, "server.cert.update");

                    UpdateValue(index, items, key, key, certInstallation);

                    if (_parent.Log.IsOperationsEnabled)
                        _parent.Log.Operations($"Confirming that certificate replacement has happened. Old certificate thumbprint: '{oldThumbprint}'. New certificate thumbprint: '{thumbprint}'.");

                    // this will trigger the deletion of the new and old server certs from the cluster
                    NotifyValueChanged(context, nameof(ConfirmServerCertificateReplacedCommand), index);
                }
            }
            catch (Exception e)
            {
                if (_parent.Log.IsOperationsEnabled)
                    _parent.Log.Operations($"{nameof(ConfirmServerCertificateReplaced)} failed (index = {index}).", e);

                serverStore.NotificationCenter.Add(AlertRaised.Create(
                    null,
                    CertificateReplacement.CertReplaceAlertTitle,
                    "Failed to confirm replacement of the new certificate.",
                    AlertType.Certificates_ReplaceError,
                    NotificationSeverity.Error,
                    details: new ExceptionDetails(e)));

                throw;
            }
        }

        private void RemoveNodeFromCluster(ClusterOperationContext context, BlittableJsonReaderObject cmd, long index, Leader leader, ServerStore serverStore)
        {
            RemoveNodeFromClusterCommand removedCmd = null;
            Exception exception = null;
            try
            {
                removedCmd = JsonDeserializationCluster.RemoveNodeFromClusterCommand(cmd);
                var removed = removedCmd.RemovedNode;
                var items = context.Transaction.InnerTransaction.OpenTable(ItemsSchema, Items);

                var tasks = new List<Func<Task>>();

                foreach (var record in GetAllDatabases(context))
                {
                    using (Slice.From(context.Allocator, "db/" + record.DatabaseName.ToLowerInvariant(), out Slice lowerKey))
                    using (Slice.From(context.Allocator, "db/" + record.DatabaseName, out Slice key))
                    {
                        if (record.DeletionInProgress != null)
                        {
                            // delete immediately if this node was removed.
                            var deleteNow = record.DeletionInProgress.Remove(removed) && _parent.Tag == removed;
                            if (record.DeletionInProgress.Count == 0 && record.Topology.Count == 0 || deleteNow)
                            {
                                DeleteDatabaseRecord(context, index, items, lowerKey, record.DatabaseName, serverStore);
                                tasks.Add(() => Changes.OnDatabaseChanges(record.DatabaseName, index, nameof(RemoveNodeFromCluster),
                                    DatabasesLandlord.ClusterDatabaseChangeType.RecordChanged, null));

                                continue;
                            }
                        }

                        if (record.Topology.RelevantFor(removed))
                        {
                            record.Topology.RemoveFromTopology(removed);
                            // Explicit removing of the node means that we modify the replication factor
                            record.Topology.ReplicationFactor = record.Topology.Count;
                            if (record.Topology.Count == 0)
                            {
                                DeleteDatabaseRecord(context, index, items, lowerKey, record.DatabaseName, serverStore);
                                continue;
                            }
                        }

                        if (record.RollingIndexes != null)
                        {
                            foreach (var rollingIndex in record.RollingIndexes)
                            {
                                if (rollingIndex.Value.ActiveDeployments.TryGetValue(removed, out var deployment))
                                {
                                    var dummy = new PutRollingIndexCommand(record.DatabaseName, rollingIndex.Key, removed, finishedAt: null, "dummy update");
                                    dummy.UpdateDatabaseRecord(record, index);
                                    rollingIndex.Value.ActiveDeployments.Remove(removed);
                                }
                            }
                        }

                        var updated = DocumentConventions.DefaultForServer.Serialization.DefaultConverter.ToBlittable(record, context);

                        UpdateValue(index, items, lowerKey, key, updated);
                    }

                    tasks.Add(() => Changes.OnDatabaseChanges(record.DatabaseName, index, nameof(RemoveNodeFromCluster), DatabasesLandlord.ClusterDatabaseChangeType.RecordChanged, null));
                }

                // delete the node license limits
                var licenseLimitsBlittable = Read(context, ServerStore.LicenseLimitsStorageKey, out _);
                if (licenseLimitsBlittable != null)
                {
                    var licenseLimits = JsonDeserializationServer.LicenseLimits(licenseLimitsBlittable);
                    licenseLimits.NodeLicenseDetails.Remove(removed);
                    var value = context.ReadObject(licenseLimits.ToJson(), "overwrite-license-limits");
                    PutValueDirectly(context, ServerStore.LicenseLimitsStorageKey, value, index);
                }

                ExecuteManyOnDispose(context, index, nameof(RemoveNodeFromCluster), tasks);
            }
            catch (Exception e)
            {
                exception = e;
                throw;
            }
            finally
            {
                LogCommand(nameof(RemoveNodeFromClusterCommand), index, exception, removedCmd?.AdditionalDebugInformation(exception));
            }
        }

        private void ExecuteManyOnDispose(ClusterOperationContext context, long index, string type, List<Func<Task>> tasks)
        {
            context.Transaction.InnerTransaction.LowLevelTransaction.AfterCommitWhenNewTransactionsPrevented += _ =>
            {
                _rachisLogIndexNotifications.AddTask(index);
                var count = tasks.Count;

                if (count == 0)
                {
                    NotifyAndSetCompleted(index);
                    return;
                }

                context.Transaction.InnerTransaction.LowLevelTransaction.OnDispose += tx =>
                {
                    var exceptionAggregator =
                        new ExceptionAggregator(_parent.Log, $"the raft index {index} is committed, but an error occured during executing the {type} command.");

                    foreach (var task in tasks)
                    {
                        Task.Run(async () =>
                        {
                            await exceptionAggregator.ExecuteAsync(task());
                            if (Interlocked.Decrement(ref count) == 0)
                            {
                                Exception error = null;
                                try
                                {
                                    exceptionAggregator.ThrowIfNeeded();
                                }
                                catch (Exception e)
                                {
                                    error = e;
                                }
                                finally
                                {
                                    _rachisLogIndexNotifications.NotifyListenersAbout(index, error);
                                    _rachisLogIndexNotifications.SetTaskCompleted(index, error);
                                }
                            }
                        });
                    }
                };
            };
        }

        public void NotifyAndSetCompleted(long index)
        {
            try
            {
                _rachisLogIndexNotifications.NotifyListenersAbout(index, null);
                _rachisLogIndexNotifications.SetTaskCompleted(index, null);
            }
            catch (OperationCanceledException e)
            {
                _rachisLogIndexNotifications.SetTaskCompleted(index, e);
            }
        }

        protected void NotifyLeaderAboutError(long index, Leader leader, Exception e)
        {
            _rachisLogIndexNotifications.RecordNotification(new RecentLogIndexNotification
            {
                Type = "Error",
                ExecutionTime = TimeSpan.Zero,
                Index = index,
                LeaderErrorCount = leader?.ErrorsList.Count,
                Term = leader?.Term,
                LeaderShipDuration = leader?.LeaderShipDuration,
                Exception = e,
            });

            // ReSharper disable once UseNullPropagation
            if (leader == null)
                return;

            leader.SetStateOf(index, tcs => { tcs.TrySetException(e); });
        }

        private static bool ValidatePropertyExistence(BlittableJsonReaderObject cmd, string propertyTypeName, string propertyName, out string errorMessage)
        {
            errorMessage = null;
            if (cmd.TryGet(propertyName, out object _) == false)
            {
                errorMessage = $"Expected to find {propertyTypeName}.{propertyName} property in the Raft command but didn't find it...";
                return false;
            }
            return true;
        }

        private void SetValueForTypedDatabaseCommand(ClusterOperationContext context, string type, BlittableJsonReaderObject cmd, long index, Leader leader, out object result)
        {
            result = null;
            UpdateValueForDatabaseCommand updateCommand = null;
            Exception exception = null;
            try
            {
                var items = context.Transaction.InnerTransaction.OpenTable(ItemsSchema, Items);

                updateCommand = (UpdateValueForDatabaseCommand)JsonDeserializationCluster.Commands[type](cmd);

                using (var databaseRecord = ReadRawDatabaseRecord(context, updateCommand.DatabaseName))
                {
                    if (databaseRecord == null)
                        throw new DatabaseDoesNotExistException($"Cannot set typed value of type {type} for database {updateCommand.DatabaseName}, because it does not exist");

                    updateCommand.Execute(context, items, index, databaseRecord, _parent.CurrentState, out result);
                }
            }
            catch (Exception e)
            {
                exception = e;
                throw;
            }
            finally
            {
                LogCommand(type, index, exception, updateCommand?.AdditionalDebugInformation(exception));
                NotifyDatabaseAboutChanged(context, updateCommand?.DatabaseName, index, type, DatabasesLandlord.ClusterDatabaseChangeType.ValueChanged, null);
            }
        }

        public async Task WaitForIndexNotification(long index, TimeSpan? timeout = null)
        {
            await _rachisLogIndexNotifications.WaitForIndexNotification(index, timeout ?? _parent.OperationTimeout);
        }

        private unsafe void RemoveNodeFromDatabase(ClusterOperationContext context, BlittableJsonReaderObject cmd, long index, Leader leader, ServerStore serverStore)
        {
            Exception exception = null;
            RemoveNodeFromDatabaseCommand remove = null;
            try
            {
                var items = context.Transaction.InnerTransaction.OpenTable(ItemsSchema, Items);
                remove = JsonDeserializationCluster.RemoveNodeFromDatabaseCommand(cmd);
                var databaseName = remove.DatabaseName;
                var databaseNameLowered = databaseName.ToLowerInvariant();
                using (Slice.From(context.Allocator, "db/" + databaseNameLowered, out Slice lowerKey))
                using (Slice.From(context.Allocator, "db/" + databaseName, out Slice key))
                {
                    if (items.ReadByKey(lowerKey, out TableValueReader reader) == false)
                        throw new DatabaseDoesNotExistException($"The database {databaseName} does not exists");

                    var doc = new BlittableJsonReaderObject(reader.Read(2, out int size), size, context);

                    if (doc.TryGet(nameof(DatabaseRecord.Topology), out BlittableJsonReaderObject _) == false)
                    {
                        items.DeleteByKey(lowerKey);
                        NotifyDatabaseAboutChanged(context, databaseName, index, nameof(RemoveNodeFromDatabaseCommand),
                            DatabasesLandlord.ClusterDatabaseChangeType.RecordChanged, null);
                        return;
                    }

                    var databaseRecord = JsonDeserializationCluster.DatabaseRecord(doc);
                    remove.UpdateDatabaseRecord(databaseRecord, index);

                    if (databaseRecord.DeletionInProgress.Count == 0 && databaseRecord.Topology.Count == 0)
                    {
                        DeleteDatabaseRecord(context, index, items, lowerKey, databaseName, serverStore);
                        NotifyDatabaseAboutChanged(context, databaseName, index, nameof(RemoveNodeFromDatabaseCommand),
                            DatabasesLandlord.ClusterDatabaseChangeType.RecordChanged, null);
                        return;
                    }

                    var updated = DocumentConventions.DefaultForServer.Serialization.DefaultConverter.ToBlittable(databaseRecord, context);

                    UpdateValue(index, items, lowerKey, key, updated);
                }

                NotifyDatabaseAboutChanged(context, databaseName, index, nameof(RemoveNodeFromDatabaseCommand),
                    DatabasesLandlord.ClusterDatabaseChangeType.RecordChanged, null);
            }
            catch (Exception e)
            {
                exception = e;
                throw;
            }
            finally
            {
                LogCommand(nameof(RemoveNodeFromDatabaseCommand), index, exception, remove?.AdditionalDebugInformation(exception));
            }
        }

        private static void DeleteDatabaseRecord(ClusterOperationContext context, long index, Table items, Slice lowerKey, string databaseName, ServerStore serverStore)
        {
            // delete database record
            items.DeleteByKey(lowerKey);

            // delete all values linked to database record - for subscription, etl etc.
            CleanupDatabaseRelatedValues(context, items, databaseName, serverStore);
            CleanupDatabaseReplicationCertificate(context, databaseName);

            //remove the database from all certificate's permissions
            DeleteDatabaseFromCertificatePermissions(context, databaseName);

            var transactionsCommands = context.Transaction.InnerTransaction.OpenTable(TransactionCommandsSchema, TransactionCommands);
            var commandsCountPerDatabase = context.Transaction.InnerTransaction.ReadTree(TransactionCommandsCountPerDatabase);

            using (ClusterTransactionCommand.GetPrefix(context, databaseName, out var prefixSlice))
            {
                commandsCountPerDatabase.Delete(prefixSlice);
                transactionsCommands.DeleteByPrimaryKeyPrefix(prefixSlice);
            }
        }

        private static void CleanupDatabaseReplicationCertificate(ClusterOperationContext context, string databaseName)
        {
            using var certs = context.Transaction.InnerTransaction.OpenTable(ReplicationCertificatesSchema, ReplicationCertificatesSlice);

            string prefixString = (databaseName + "/").ToLowerInvariant();
            using var _ = Slice.From(context.Allocator, prefixString, out var prefix);

            certs.DeleteByPrimaryKeyPrefix(prefix);
        }

        private static void CleanupDatabaseRelatedValues(ClusterOperationContext context, Table items, string databaseName, ServerStore serverStore)
        {
            var dbValuesPrefix = Helpers.ClusterStateMachineValuesPrefix(databaseName).ToLowerInvariant();
            using (Slice.From(context.Allocator, dbValuesPrefix, out var loweredKey))
            {
                items.DeleteByPrimaryKeyPrefix(loweredKey);
            }

            var databaseLowered = $"{databaseName.ToLowerInvariant()}/";
            using (Slice.From(context.Allocator, databaseLowered, out var databaseSlice))
            {
                context.Transaction.InnerTransaction.OpenTable(CompareExchangeSchema, CompareExchange).DeleteByPrimaryKeyPrefix(databaseSlice);
                context.Transaction.InnerTransaction.OpenTable(CompareExchangeTombstoneSchema, CompareExchangeTombstones).DeleteByPrimaryKeyPrefix(databaseSlice);
                context.Transaction.InnerTransaction.OpenTable(IdentitiesSchema, Identities).DeleteByPrimaryKeyPrefix(databaseSlice);
            }

            // db can be idle when we are deleting it
            serverStore?.IdleDatabases.TryRemove(databaseName, out _);
        }

        internal static unsafe void UpdateValue(long index, Table items, Slice lowerKey, Slice key, BlittableJsonReaderObject updated)
        {
            using (items.Allocate(out TableValueBuilder builder))
            {
                builder.Add(lowerKey);
                builder.Add(key);
                builder.Add(updated.BasePointer, updated.Size);
                builder.Add(Bits.SwapBytes(index));

                items.Set(builder);
            }
        }

        internal static unsafe void UpdateCertificate(Table certificates, Slice key, Slice hash, BlittableJsonReaderObject updated)
        {
            Debug.Assert(key.ToString() == key.ToString().ToLowerInvariant(), $"Key of certificate table (thumbprint) must be lower cased while we got '{key}'");

            using (certificates.Allocate(out TableValueBuilder builder))
            {
                builder.Add(key);
                builder.Add(hash);
                builder.Add(updated.BasePointer, updated.Size);

                certificates.Set(builder);
            }
        }

        private static readonly string[] DatabaseRecordTasks =
        {
            nameof(DatabaseRecord.PeriodicBackups),
            nameof(DatabaseRecord.ExternalReplications),
            nameof(DatabaseRecord.SinkPullReplications),
            nameof(DatabaseRecord.HubPullReplications),
            nameof(DatabaseRecord.RavenEtls),
            nameof(DatabaseRecord.SqlEtls),
            nameof(DatabaseRecord.OlapEtls)
        };

        private unsafe List<string> AddDatabase(ClusterOperationContext context, BlittableJsonReaderObject cmd, long index, Leader leader)
        {
            var addDatabaseCommand = JsonDeserializationCluster.AddDatabaseCommand(cmd);
            Exception exception = null;
            try
            {
                Debug.Assert(addDatabaseCommand.Record.Topology.Count != 0, "Attempt to add database with no nodes");
                var items = context.Transaction.InnerTransaction.OpenTable(ItemsSchema, Items);
                using (Slice.From(context.Allocator, "db/" + addDatabaseCommand.Name, out Slice valueName))
                using (Slice.From(context.Allocator, "db/" + addDatabaseCommand.Name.ToLowerInvariant(), out Slice valueNameLowered))
                using (var newDatabaseRecord = DocumentConventions.DefaultForServer.Serialization.DefaultConverter.ToBlittable(addDatabaseCommand.Record, context))
                {
                    var databaseExists = items.ReadByKey(valueNameLowered, out TableValueReader reader);
                    if (addDatabaseCommand.RaftCommandIndex != null)
                    {
                        if (databaseExists == false && addDatabaseCommand.RaftCommandIndex != 0)
                            throw new RachisConcurrencyException("Concurrency violation, the database " + addDatabaseCommand.Name +
                                                           " does not exist, but had a non zero etag");

                        var actualEtag = Bits.SwapBytes(*(long*)reader.Read(3, out int size));
                        Debug.Assert(size == sizeof(long));

                        if (actualEtag != addDatabaseCommand.RaftCommandIndex.Value)
                        {
                            throw new RachisConcurrencyException("Concurrency violation, the database " + addDatabaseCommand.Name + " has etag " + actualEtag +
                                                                 " but was expecting " + addDatabaseCommand.RaftCommandIndex);
                        }
                    }

                    bool shouldSetClientConfigEtag;
                    using (var oldDatabaseRecord = ReadRawDatabaseRecord(context, addDatabaseCommand.Name))
                    {
                        VerifyUnchangedTasks(oldDatabaseRecord?.Raw);
                        shouldSetClientConfigEtag = ShouldSetClientConfigEtag(newDatabaseRecord, oldDatabaseRecord?.Raw);
                    }

                    using (var databaseRecordAsJson = UpdateDatabaseRecordIfNeeded(databaseExists, shouldSetClientConfigEtag, index, addDatabaseCommand, newDatabaseRecord, context))
                    {
                        UpdateValue(index, items, valueNameLowered, valueName, databaseRecordAsJson);
                        SetDatabaseValues(addDatabaseCommand.DatabaseValues, addDatabaseCommand.Name, context, index, items);
                        return addDatabaseCommand.Record.Topology.Members;
                    }

                    void VerifyUnchangedTasks(BlittableJsonReaderObject dbDoc)
                    {
                        if (addDatabaseCommand.IsRestore)
                            return;

                        if (dbDoc == null)
                        {
                            foreach (var task in DatabaseRecordTasks)
                            {
                                if (newDatabaseRecord.TryGet(task, out BlittableJsonReaderArray dbRecordVal) && dbRecordVal.Length > 0)
                                {
                                    throw new RachisInvalidOperationException(
                                        $"Failed to create a new Database {addDatabaseCommand.Name}. Updating tasks configurations via DatabaseRecord is not supported, please use a dedicated operation to update the {task} configuration.");
                                }
                            }
                        }
                        else
                        {
                            // compare tasks configurations of both db records
                            foreach (var task in DatabaseRecordTasks)
                            {
                                var hasChanges = false;

                                if (dbDoc.TryGet(task, out BlittableJsonReaderArray oldDbRecordVal))
                                {
                                    if (newDatabaseRecord.TryGet(task, out BlittableJsonReaderArray newDbRecordVal) == false && oldDbRecordVal.Length > 0)
                                    {
                                        hasChanges = true;
                                    }
                                    else if (oldDbRecordVal.Equals(newDbRecordVal) == false)
                                    {
                                        hasChanges = true;
                                    }
                                }
                                else if (newDatabaseRecord.TryGet(task, out BlittableJsonReaderArray newDbRecordObject) && newDbRecordObject.Length > 0)
                                {
                                    hasChanges = true;
                                }

                                if (hasChanges)
                                    throw new RachisInvalidOperationException(
                                        $"Cannot update {task} configuration with DatabaseRecord. Please use a dedicated operation to update the {task} configuration.");
                            }
                        }
                    }
                }
            }
            catch (Exception e)
            {
                exception = e;
                throw;
            }
            finally
            {
                LogCommand(nameof(AddDatabaseCommand), index, exception, addDatabaseCommand.AdditionalDebugInformation(exception));
                NotifyDatabaseAboutChanged(context, addDatabaseCommand.Name, index, nameof(AddDatabaseCommand),
                    addDatabaseCommand.IsRestore
                        ? DatabasesLandlord.ClusterDatabaseChangeType.RecordRestored
                        : DatabasesLandlord.ClusterDatabaseChangeType.RecordChanged, null);
            }
        }

        private BlittableJsonReaderObject UpdateDatabaseRecordIfNeeded(bool databaseExists, bool shouldSetClientConfigEtag, long index, AddDatabaseCommand addDatabaseCommand, BlittableJsonReaderObject newDatabaseRecord, ClusterOperationContext context)
        {
            var hasChanges = false;

            if (shouldSetClientConfigEtag)
            {
                addDatabaseCommand.Record.Client ??= new ClientConfiguration();
                addDatabaseCommand.Record.Client.Etag = index;
                hasChanges = true;
            }

            if (databaseExists == false || addDatabaseCommand.IsRestore)
            {
                // the backup tasks cannot be changed by modifying the database record
                // (only by using the dedicated UpdatePeriodicBackup command)
                UpdatePeriodicBackups();
                UpdateExternalReplications();
            }

            if (TopologyChanged())
            {
                addDatabaseCommand.Record.Topology.Stamp = new LeaderStamp
                {
                    Index = index,
                    LeadersTicks = -2,
                    Term = _parent.CurrentTerm
                };
                hasChanges = true;
            }

            return hasChanges
                ? DocumentConventions.DefaultForServer.Serialization.DefaultConverter.ToBlittable(addDatabaseCommand.Record, context)
                : newDatabaseRecord;

            bool TopologyChanged()
            {
                if (databaseExists == false)
                    return true;

                if (addDatabaseCommand.Record.Topology.Stamp == null)
                    return true;

                var topology = ReadDatabaseTopology(context, addDatabaseCommand.Name);

                return topology.AllNodes.SequenceEqual(addDatabaseCommand.Record.Topology.AllNodes) == false;
            }

            void UpdatePeriodicBackups()
            {
                var serverWideBackups = Read(context, ServerWideConfigurationKey.Backup);
                if (serverWideBackups == null)
                    return;

                var propertyNames = serverWideBackups.GetPropertyNames();
                if (propertyNames.Length == 0)
                    return;

                foreach (var propertyName in propertyNames)
                {
                    if (serverWideBackups.TryGet(propertyName, out BlittableJsonReaderObject configurationBlittable) == false)
                        continue;

                    if (IsExcluded(configurationBlittable, addDatabaseCommand.Name))
                        continue;

                    var backupConfiguration = JsonDeserializationCluster.PeriodicBackupConfiguration(configurationBlittable);
                    PutServerWideBackupConfigurationCommand.UpdateTemplateForDatabase(backupConfiguration, addDatabaseCommand.Name, addDatabaseCommand.Encrypted);
                    addDatabaseCommand.Record.PeriodicBackups.Add(backupConfiguration);
                    hasChanges = true;
                }
            }

            void UpdateExternalReplications()
            {
                var externalReplications = Read(context, ServerWideConfigurationKey.ExternalReplication);
                if (externalReplications == null)
                    return;

                var propertyNames = externalReplications.GetPropertyNames();
                if (propertyNames.Length == 0)
                    return;

                foreach (var propertyName in propertyNames)
                {
                    if (externalReplications.TryGet(propertyName, out BlittableJsonReaderObject configurationBlittable) == false)
                        continue;

                    if (configurationBlittable.TryGet(nameof(ServerWideExternalReplication.TopologyDiscoveryUrls), out BlittableJsonReaderArray topologyDiscoveryUrlsBlittableArray) == false)
                        continue;

                    if (IsExcluded(configurationBlittable, addDatabaseCommand.Name))
                        continue;

                    var topologyDiscoveryUrls = topologyDiscoveryUrlsBlittableArray.Select(x => x.ToString()).ToArray();

                    var externalReplication = JsonDeserializationCluster.ExternalReplication(configurationBlittable);
                    var connectionString = PutServerWideExternalReplicationCommand.UpdateExternalReplicationTemplateForDatabase(externalReplication, addDatabaseCommand.Name, topologyDiscoveryUrls);
                    addDatabaseCommand.Record.ExternalReplications.Add(externalReplication);
                    addDatabaseCommand.Record.RavenConnectionStrings[connectionString.Name] = connectionString;
                    hasChanges = true;
                }
            }
        }

        private static bool IsExcluded(BlittableJsonReaderObject configurationBlittable, string databaseName)
        {
            if (configurationBlittable.TryGet(nameof(IServerWideTask.ExcludedDatabases), out BlittableJsonReaderArray excludedDatabases) == false)
                return false;

            foreach (object excludedDatabase in excludedDatabases)
            {
                if (excludedDatabase == null)
                    continue;

                if (string.Equals(databaseName, excludedDatabase.ToString(), StringComparison.OrdinalIgnoreCase))
                    return true;
            }

            return false;
        }

        private static bool ShouldSetClientConfigEtag(BlittableJsonReaderObject newDatabaseRecord, BlittableJsonReaderObject oldDatabaseRecord)
        {
            const string clientPropName = nameof(DatabaseRecord.Client);
            var hasNewConfiguration = newDatabaseRecord.TryGet(clientPropName, out BlittableJsonReaderObject newDbClientConfig) && newDbClientConfig != null;

            if (oldDatabaseRecord == null)
                return hasNewConfiguration;

            var hasOldConfiguration = oldDatabaseRecord.TryGet(clientPropName, out BlittableJsonReaderObject oldDbClientConfig)
                && oldDbClientConfig != null;

            if (hasNewConfiguration != hasOldConfiguration)
                return true;

            if (oldDbClientConfig == null && newDbClientConfig == null)
                return false;

            if (hasNewConfiguration == false)
                return true;

            return oldDbClientConfig.Equals(newDbClientConfig) == false;
        }

        private static void SetDatabaseValues(
            Dictionary<string, BlittableJsonReaderObject> databaseValues,
            string databaseName,
            ClusterOperationContext context,
            long index,
            Table items)
        {
            if (databaseValues == null)
                return;

            foreach (var keyValue in databaseValues)
            {
                if (keyValue.Key.StartsWith(PeriodicBackupStatus.Prefix, StringComparison.OrdinalIgnoreCase))
                {
                    // don't use the old backup status
                    continue;
                }

                var key = $"{Helpers.ClusterStateMachineValuesPrefix(databaseName)}{keyValue.Key}";
                using (Slice.From(context.Allocator, key, out Slice databaseValueName))
                using (Slice.From(context.Allocator, key.ToLowerInvariant(), out Slice databaseValueNameLowered))
                using (var value = keyValue.Value.Clone(context))
                {
                    UpdateValue(index, items, databaseValueNameLowered, databaseValueName, value);
                }
            }
        }

        private void DeleteValue(ClusterOperationContext context, string type, BlittableJsonReaderObject cmd, long index)
        {
            Exception exception = null;
            DeleteValueCommand delCmd = null;
            try
            {
                delCmd = (DeleteValueCommand)CommandBase.CreateFrom(cmd);
                if (delCmd.Name.StartsWith("db/"))
                    throw new RachisApplyException("Cannot delete " + delCmd.Name + " using DeleteValueCommand, only via dedicated database calls");

                delCmd.DeleteValue(context);

                DeleteItem(context, delCmd.Name);
            }
            catch (Exception e)
            {
                exception = e;
                throw;
            }
            finally
            {
                LogCommand(type, index, exception, delCmd?.AdditionalDebugInformation(exception));
                NotifyValueChanged(context, type, index);
            }
        }

        private void DeleteCertificate(ClusterOperationContext context, string type, BlittableJsonReaderObject cmd, long index)
        {
            try
            {
                var command = (DeleteCertificateFromClusterCommand)CommandBase.CreateFrom(cmd);

                DeleteCertificate(context, command.Name);
            }
            finally
            {
                NotifyValueChanged(context, type, index);
            }
        }

        private void DeleteMultipleCertificates(ClusterOperationContext context, string type, BlittableJsonReaderObject cmd, long index)
        {
            try
            {
                var command = (DeleteCertificateCollectionFromClusterCommand)CommandBase.CreateFrom(cmd);

                foreach (var thumbprint in command.Names)
                {
                    DeleteCertificate(context, thumbprint);
                }
            }
            finally
            {
                NotifyValueChanged(context, type, index);
            }
        }

<<<<<<< HEAD
        public void DeleteItem<TTransaction>(TransactionOperationContext<TTransaction> context, string name)
            where TTransaction : RavenTransaction
=======
        private static void DeleteDatabaseFromCertificatePermissions(TransactionOperationContext context, string database)
        {
            var certTable = context.Transaction.InnerTransaction.OpenTable(CertificatesSchema, CertificatesSlice);

            foreach (var result in certTable.SeekByPrimaryKeyPrefix(Slices.Empty, Slices.Empty, 0))
            {
                var blittable = GetCertificate(context, result.Value).Cert;

                if (blittable.TryGet(nameof(CertificateDefinition.Thumbprint), out string thumbprint) == false)
                    throw new MissingFieldException($"Couldn't get '{nameof(CertificateDefinition.Thumbprint)}' from {nameof(CertificateDefinition)}");

                if (blittable.TryGet(nameof(CertificateDefinition.PublicKeyPinningHash), out string hash) == false)
                    throw new MissingFieldException($"Couldn't get '{nameof(CertificateDefinition.PublicKeyPinningHash)}' from {nameof(CertificateDefinition)}");

                if (blittable.TryGet(nameof(CertificateDefinition.Permissions), out BlittableJsonReaderObject permissions) == false)
                    throw new MissingFieldException($"Couldn't get '{nameof(CertificateDefinition.Permissions)}' from {nameof(CertificateDefinition)}");

                using (Slice.From(context.Allocator, thumbprint.ToLower(), out var thumbprintSlice))
                using (Slice.From(context.Allocator, hash, out var hashSlice))
                {
                    int index = permissions.GetPropertyIndex(database);
                    if (index > -1)
                    {
                        permissions.Modifications ??= new DynamicJsonValue(permissions);
                        permissions.Modifications.Remove(database);
                        var updated = context.ReadObject(blittable, "cert/updated");
                        UpdateCertificate(certTable, thumbprintSlice, hashSlice, updated);
                    }
                }
            }
        }

        public void DeleteItem(TransactionOperationContext context, string name)
>>>>>>> fc8eb51c
        {
            var items = context.Transaction.InnerTransaction.OpenTable(ItemsSchema, Items);
            using (Slice.From(context.Allocator, name.ToLowerInvariant(), out Slice keyNameLowered))
            {
                items.DeleteByKey(keyNameLowered);
            }
        }

        public void DeleteCertificate<TTransaction>(TransactionOperationContext<TTransaction> context, string thumbprint)
            where TTransaction : RavenTransaction
        {
            var certs = context.Transaction.InnerTransaction.OpenTable(CertificatesSchema, CertificatesSlice);
            using (Slice.From(context.Allocator, thumbprint.ToLowerInvariant(), out var thumbprintSlice))
            {
                certs.DeleteByKey(thumbprintSlice);
            }

            if (_clusterAuditLog.IsInfoEnabled)
                _clusterAuditLog.Info($"Deleted certificate '{thumbprint}' from the cluster.");
        }

        private void DeleteMultipleValues(ClusterOperationContext context, string type, BlittableJsonReaderObject cmd, long index, Leader leader)
        {
            Exception exception = null;
            DeleteMultipleValuesCommand delCmd = null;
            try
            {
                var items = context.Transaction.InnerTransaction.OpenTable(ItemsSchema, Items);
                delCmd = JsonDeserializationCluster.DeleteMultipleValuesCommand(cmd);
                if (delCmd.Names.Any(name => name.StartsWith("db/")))
                    throw new RachisApplyException("Cannot delete " + delCmd.Names + " using DeleteMultipleValuesCommand, only via dedicated database calls");

                foreach (var name in delCmd.Names)
                {
                    using (Slice.From(context.Allocator, name, out Slice _))
                    using (Slice.From(context.Allocator, name.ToLowerInvariant(), out Slice keyNameLowered))
                    {
                        items.DeleteByKey(keyNameLowered);
                    }
                }
            }
            catch (Exception e)
            {
                exception = e;
                throw;
            }
            finally
            {
                LogCommand(type, index, exception, delCmd?.AdditionalDebugInformation(exception));
                NotifyValueChanged(context, type, index);
            }
        }

        private unsafe T UpdateValue<T>(ClusterOperationContext context, string type, BlittableJsonReaderObject cmd, long index, bool skipNotifyValueChanged = false)
        {
            UpdateValueCommand<T> command = null;
            Exception exception = null;
            try
            {
                var items = context.Transaction.InnerTransaction.OpenTable(ItemsSchema, Items);
                command = (UpdateValueCommand<T>)CommandBase.CreateFrom(cmd);
                if (command.Name.StartsWith(Constants.Documents.Prefix))
                    throw new RachisApplyException("Cannot set " + command.Name + " using PutValueCommand, only via dedicated database calls");

                using (Slice.From(context.Allocator, command.Name, out Slice valueName))
                using (Slice.From(context.Allocator, command.Name.ToLowerInvariant(), out Slice valueNameLowered))
                {
                    BlittableJsonReaderObject previousValue = null;
                    if (items.ReadByKey(valueNameLowered, out var tvr))
                    {
                        var ptr = tvr.Read(2, out int size);
                        previousValue = new BlittableJsonReaderObject(ptr, size, context);
                    }

                    var newValue = command.GetUpdatedValue(context, previousValue, index);
                    if (newValue == null)
                        return default;

                    UpdateValue(index, items, valueNameLowered, valueName, newValue);
                    return command.Value;
                }
            }
            catch (Exception e)
            {
                exception = e;
                throw;
            }
            finally
            {
                LogCommand(type, index, exception, command?.AdditionalDebugInformation(exception));

                if (skipNotifyValueChanged == false)
                    NotifyValueChanged(context, type, index);
            }
        }

        public string GetServerWideTaskNameByTaskId(TransactionOperationContext context, string key, long taskId)
        {
            var configurationsBlittable = Read(context, key);
            if (configurationsBlittable == null)
                return null;

            foreach (var propertyName in configurationsBlittable.GetPropertyNames())
            {
                if (configurationsBlittable.TryGet(propertyName, out BlittableJsonReaderObject serverWideBlittable) == false)
                    continue;

                if (serverWideBlittable.TryGet(nameof(ServerWideBackupConfiguration.TaskId), out long taskIdFromConfiguration) == false)
                    continue;

                if (taskId == taskIdFromConfiguration)
                {
                    serverWideBlittable.TryGet(nameof(ServerWideBackupConfiguration.Name), out string taskName);
                    return taskName;
                }
            }

            return null;
        }

        public IEnumerable<BlittableJsonReaderObject> GetServerWideConfigurations(TransactionOperationContext context, OngoingTaskType type, string name)
        {
            var configurationsBlittable = Read(context, ServerWideConfigurationKey.GetKeyByType(type));
            if (configurationsBlittable == null)
                yield break;

            foreach (var propertyName in configurationsBlittable.GetPropertyNames())
            {
                if (name != null && propertyName.Equals(name, StringComparison.OrdinalIgnoreCase) == false)
                    continue;

                if (configurationsBlittable.TryGet(propertyName, out BlittableJsonReaderObject serverWideBackupBlittable))
                {
                    yield return serverWideBackupBlittable;
                }
            }
        }

        private T PutValue<T>(ClusterOperationContext context, string type, BlittableJsonReaderObject cmd, long index)
        {
            Exception exception = null;
            PutValueCommand<T> command = null;
            try
            {
                var items = context.Transaction.InnerTransaction.OpenTable(ItemsSchema, Items);
                command = (PutValueCommand<T>)CommandBase.CreateFrom(cmd);
                if (command.Name.StartsWith(Constants.Documents.Prefix))
                    throw new RachisApplyException("Cannot set " + command.Name + " using PutValueCommand, only via dedicated database calls");

                command.UpdateValue(context, index);

                using (Slice.From(context.Allocator, command.Name, out Slice valueName))
                using (Slice.From(context.Allocator, command.Name.ToLowerInvariant(), out Slice valueNameLowered))
                using (var rec = context.ReadObject(command.ValueToJson(), "inner-val"))
                {
                    UpdateValue(index, items, valueNameLowered, valueName, rec);
                    return command.Value;
                }
            }
            catch (Exception e)
            {
                exception = e;
                throw;
            }
            finally
            {
                LogCommand(type, index, exception, command.AdditionalDebugInformation(exception));
                NotifyValueChanged(context, type, index);
            }
        }

        internal static void PutValueDirectly(ClusterOperationContext context, string key, BlittableJsonReaderObject value, long index)
        {
            var items = context.Transaction.InnerTransaction.OpenTable(ItemsSchema, Items);
            using (Slice.From(context.Allocator, key, out Slice keySlice))
            using (Slice.From(context.Allocator, key.ToLowerInvariant(), out Slice keyLoweredSlice))
            {
                UpdateValue(index, items, keyLoweredSlice, keySlice, value);
            }
        }

        private void PutCertificate(ClusterOperationContext context, string type, BlittableJsonReaderObject cmd, long index, ServerStore serverStore)
        {
            try
            {
                var certs = context.Transaction.InnerTransaction.OpenTable(CertificatesSchema, CertificatesSlice);
                var command = (PutCertificateCommand)CommandBase.CreateFrom(cmd);

                using (Slice.From(context.Allocator, command.PublicKeyPinningHash, out var hashSlice))
                using (Slice.From(context.Allocator, command.Name.ToLowerInvariant(), out var thumbprintSlice))
                using (var cert = context.ReadObject(command.ValueToJson(), "inner-val"))
                {
                    if (_clusterAuditLog.IsInfoEnabled)
                        _clusterAuditLog.Info($"Registering new certificate '{command.Value.Thumbprint}' in the cluster. Security Clearance: {command.Value.SecurityClearance}. " +
                                              $"Permissions:{Environment.NewLine}{string.Join(Environment.NewLine, command.Value.Permissions.Select(kvp => kvp.Key + ": " + kvp.Value.ToString()))}");

                    UpdateCertificate(certs, thumbprintSlice, hashSlice, cert);
                    return;
                }
            }
            finally
            {
                NotifyValueChanged(context, type, index);
            }
        }

        private void BulkPutReplicationCertificate(ClusterOperationContext context, string type, BlittableJsonReaderObject cmd, long index, ServerStore serverStore)
        {
            var command = (BulkRegisterReplicationHubAccessCommand)CommandBase.CreateFrom(cmd);
            try
            {
                var certs = context.Transaction.InnerTransaction.OpenTable(ReplicationCertificatesSchema, ReplicationCertificatesSlice);

                foreach (RegisterReplicationHubAccessCommand inner in command.Commands)
                {
                    PutRegisterReplicationHubAccessInternal(context, inner, certs);
                }
            }
            finally
            {
                NotifyDatabaseAboutChanged(context, command.Database, index, type, DatabasesLandlord.ClusterDatabaseChangeType.ValueChanged, command);
            }
        }

        private void PutReplicationCertificate(ClusterOperationContext context, string type, BlittableJsonReaderObject cmd, long index, ServerStore serverStore)
        {
            var command = (RegisterReplicationHubAccessCommand)CommandBase.CreateFrom(cmd);
            try
            {
                var certs = context.Transaction.InnerTransaction.OpenTable(ReplicationCertificatesSchema, ReplicationCertificatesSlice);

                PutRegisterReplicationHubAccessInternal(context, command, certs);
            }
            finally
            {
                NotifyDatabaseAboutChanged(context, command.Database, index, type, DatabasesLandlord.ClusterDatabaseChangeType.ValueChanged, command);
            }
        }

        private unsafe void PutRegisterReplicationHubAccessInternal(ClusterOperationContext context, RegisterReplicationHubAccessCommand command, Table certs)
        {
            using (Slice.From(context.Allocator, (command.Database + "/" + command.HubName + "/" + command.CertificateThumbprint).ToLowerInvariant(), out var keySlice))
            using (Slice.From(context.Allocator, (command.Database + "/" + command.HubName + "/" + command.CertificatePublicKeyHash).ToLowerInvariant(),
                out var publicKeySlice))
            using (var obj = context.ReadObject(command.PrepareForStorage(), "inner-val"))
            {
                if (_clusterAuditLog.IsInfoEnabled)
                    _clusterAuditLog.Info(
                        $"Registering new replication certificate {command.Name} = '{command.CertificateThumbprint}' for replication in {command.Database} using {command.HubName} " +
                        $"Allowed read paths: {string.Join(", ", command.AllowedHubToSinkPaths)}, Allowed write paths: {string.Join(", ", command.AllowedSinkToHubPaths)}.");

                var certificate = Convert.FromBase64String(command.CertificateBase64);
                fixed (byte* pCert = certificate)
                {
                    using (certs.Allocate(out TableValueBuilder builder))
                    {
                        builder.Add(keySlice);
                        builder.Add(publicKeySlice);
                        builder.Add(pCert, certificate.Length);
                        builder.Add(obj.BasePointer, obj.Size);

                        certs.Set(builder);
                    }
                }

                if (command.RegisteringSamePublicKeyPinningHash == false)
                    return;

                // here we'll clear the old values
                var samePublicKeyHash = new SortedList<DateTime, long>();
                foreach (var result in certs.SeekForwardFromPrefix(ReplicationCertificatesSchema.Indexes[ReplicationCertificatesHashSlice], publicKeySlice, publicKeySlice, 0))
                {
                    using var accessBlittable = new BlittableJsonReaderObject(result.Result.Reader.Read((int)ReplicationCertificatesTable.Access, out var size), size, context);

                    accessBlittable.TryGet(nameof(command.NotAfter), out DateTime notAfter);

                    samePublicKeyHash.Add(notAfter, result.Result.Reader.Id);
                }

                while (samePublicKeyHash.Count > Constants.Certificates.MaxNumberOfCertsWithSameHash)
                {
                    certs.Delete(samePublicKeyHash.Values[0]);
                    samePublicKeyHash.RemoveAt(0);
                }
            }
        }

        private void RemoveReplicationCertificate(ClusterOperationContext context, string type, BlittableJsonReaderObject cmd, long index, ServerStore serverStore)
        {
            var command = (UnregisterReplicationHubAccessCommand)CommandBase.CreateFrom(cmd);
            try
            {
                var certs = context.Transaction.InnerTransaction.OpenTable(ReplicationCertificatesSchema, ReplicationCertificatesSlice);

                using (Slice.From(context.Allocator, (command.Database + "/" + command.HubName + "/" + command.CertificateThumbprint).ToLowerInvariant(), out var keySlice))
                {
                    if (certs.DeleteByKey(keySlice) == false)
                        return;

                    if (_clusterAuditLog.IsInfoEnabled)
                        _clusterAuditLog.Info($"Removed replication certificate '{command.CertificateThumbprint}' for replication in {command.Database} using {command.HubName}.");
                }
            }
            finally
            {
                NotifyDatabaseAboutChanged(context, command.Database, index, type, DatabasesLandlord.ClusterDatabaseChangeType.ValueChanged, command);
            }
        }

        private void DiscardLeftoverCertsWithSamePinningHash(ClusterOperationContext context, string hash, string type, long index)
        {
            var certsWithSameHash = GetCertificatesByPinningHashSortedByExpiration(context, hash);

            var thumbprintsToDelete = certsWithSameHash.Select(x => x.Thumbprint).Skip(Constants.Certificates.MaxNumberOfCertsWithSameHash).ToList();

            if (thumbprintsToDelete.Count == 0)
                return;

            try
            {
                foreach (var thumbprint in thumbprintsToDelete)
                {
                    DeleteCertificate(context, thumbprint);
                }
            }
            finally
            {
                if (_clusterAuditLog.IsInfoEnabled)
                    _clusterAuditLog.Info($"After allowing a connection based on Public Key Pinning Hash, deleting the following old certificates from the cluster: {string.Join(", ", thumbprintsToDelete)}");
                NotifyValueChanged(context, type, index);
            }
        }

        public override void EnsureNodeRemovalOnDeletion(ClusterOperationContext context, long term, string nodeTag)
        {
            var djv = new RemoveNodeFromClusterCommand(RaftIdGenerator.NewId())
            {
                RemovedNode = nodeTag
            }.ToJson(context);

            _parent.InsertToLeaderLog(context, term, context.ReadObject(djv, "remove"), RachisEntryFlags.StateMachineCommand);
        }

        private void NotifyValueChanged(ClusterOperationContext context, string type, long index)
        {
            context.Transaction.InnerTransaction.LowLevelTransaction.AfterCommitWhenNewTransactionsPrevented += _ =>
            {
                // we do this under the write tx lock before we update the last applied index
                _rachisLogIndexNotifications.AddTask(index);

                context.Transaction.InnerTransaction.LowLevelTransaction.OnDispose += tx =>
                {
                    ExecuteAsyncTask(index, () => Changes.OnValueChanges(index, type));
                };
            };
        }

        private void NotifyDatabaseAboutChanged(ClusterOperationContext context, string databaseName, long index, string type, DatabasesLandlord.ClusterDatabaseChangeType change, object changeState)
        {
            Debug.Assert(changeState.ContainsBlittableObject() == false, "You cannot use a blittable in the command state, since this is handled outside of the transaction");

            context.Transaction.InnerTransaction.LowLevelTransaction.AfterCommitWhenNewTransactionsPrevented += _ =>
            {
                // we do this under the write tx lock before we update the last applied index
                _rachisLogIndexNotifications.AddTask(index);

                context.Transaction.InnerTransaction.LowLevelTransaction.OnDispose += tx =>
                {
                    ExecuteAsyncTask(index, () => Changes.OnDatabaseChanges(databaseName, index, type, change, changeState));
                };
            };
        }

        private void ExecuteAsyncTask(long index, Func<Task> task)
        {
            Task.Run(async () =>
            {
                Exception error = null;
                try
                {
                    await task();
                }
                catch (Exception e)
                {
                    error = e;
                }
                finally
                {
                    _rachisLogIndexNotifications.NotifyListenersAbout(index, error);
                    _rachisLogIndexNotifications.SetTaskCompleted(index, error);
                }
            });
        }

        private void UpdateDatabase(ClusterOperationContext context, string type, BlittableJsonReaderObject cmd, long index, Leader leader, ServerStore serverStore)
        {
            if (cmd.TryGet(DatabaseName, out string databaseName) == false || string.IsNullOrEmpty(databaseName))
                throw new RachisApplyException("Update database command must contain a DatabaseName property");

            UpdateDatabaseCommand updateCommand = null;
            Exception exception = null;
            try
            {
                var items = context.Transaction.InnerTransaction.OpenTable(ItemsSchema, Items);
                var dbKey = "db/" + databaseName;

                using (Slice.From(context.Allocator, dbKey, out Slice valueName))
                using (Slice.From(context.Allocator, dbKey.ToLowerInvariant(), out Slice valueNameLowered))
                {
                    var databaseRecordJson = ReadInternal(context, out long etag, valueNameLowered);
                    updateCommand = (UpdateDatabaseCommand)JsonDeserializationCluster.Commands[type](cmd);

                    if (databaseRecordJson == null)
                    {
                        if (updateCommand.ErrorOnDatabaseDoesNotExists)
                            throw DatabaseDoesNotExistException.CreateWithMessage(databaseName, $"Could not execute update command of type '{type}'.");
                        return;
                    }

                    if (updateCommand.RaftCommandIndex != null && etag != updateCommand.RaftCommandIndex.Value)
                        throw new RachisConcurrencyException(
                            $"Concurrency violation at executing {type} command, the database {databaseName} has etag {etag} but was expecting {updateCommand.RaftCommandIndex}");

                    var databaseRecord = JsonDeserializationCluster.DatabaseRecord(databaseRecordJson);

                    updateCommand.Initialize(serverStore, context);

                    try
                    {
                        updateCommand.UpdateDatabaseRecord(databaseRecord, index);
                    }
                    catch (Exception e)
                    {
                        // We are not using the transaction, so any exception here doesn't involve any kind of corruption
                        // and is consistent across the cluster.
                        throw new RachisApplyException("Failed to update database record.", e);
                    }

                    updateCommand.AfterDatabaseRecordUpdate(context, items, _clusterAuditLog);

                    if (databaseRecord.Topology.Count == 0 && databaseRecord.DeletionInProgress.Count == 0)
                    {
                        DeleteDatabaseRecord(context, index, items, valueNameLowered, databaseName, serverStore);
                        return;
                    }

                    UpdateEtagForBackup(databaseRecord, type, index);
                    var updatedDatabaseBlittable = DocumentConventions.DefaultForServer.Serialization.DefaultConverter.ToBlittable(databaseRecord, context);
                    UpdateValue(index, items, valueNameLowered, valueName, updatedDatabaseBlittable);
                }
            }
            catch (Exception e)
            {
                exception = e;
                throw;
            }
            finally
            {
                LogCommand(type, index, exception, updateCommand?.AdditionalDebugInformation(exception));
                NotifyDatabaseAboutChanged(context, databaseName, index, type, DatabasesLandlord.ClusterDatabaseChangeType.RecordChanged, updateCommand);
            }
        }

        [MethodImpl(MethodImplOptions.AggressiveInlining)]
        private void LogCommand(string type, long index, Exception exception, string additionalDebugInformation = null)
        {
            if (_parent.Log.IsInfoEnabled)
            {
                LogCommandInternal(type, index, exception, additionalDebugInformation);
            }
        }

        private void LogCommandInternal(string type, long index, Exception exception, string additionalDebugInformation)
        {
            var successStatues = exception != null ? "has failed" : "was successful";
            var msg = $"Apply of {type} with index {index} {successStatues}.";
            var additionalDebugInfo = additionalDebugInformation;
            if (additionalDebugInfo != null)
            {
                msg += $" AdditionalDebugInformation: {additionalDebugInfo}.";
            }

            _parent.Log.Info(msg);
        }

        private void UpdateEtagForBackup(DatabaseRecord databaseRecord, string type, long index)
        {
            switch (type)
            {
                case nameof(UpdateClusterIdentityCommand):
                case nameof(IncrementClusterIdentitiesBatchCommand):
                case nameof(IncrementClusterIdentityCommand):
                case nameof(AddOrUpdateCompareExchangeCommand):
                case nameof(RemoveCompareExchangeCommand):
                case nameof(AddOrUpdateCompareExchangeBatchCommand):
                case nameof(UpdatePeriodicBackupCommand):
                case nameof(UpdateExternalReplicationCommand):
                case nameof(AddRavenEtlCommand):
                case nameof(AddSqlEtlCommand):
                case nameof(AddOlapEtlCommand):
                case nameof(UpdateRavenEtlCommand):
                case nameof(UpdateSqlEtlCommand):
                case nameof(UpdateOlapEtlCommand):
                case nameof(DeleteOngoingTaskCommand):
                case nameof(PutRavenConnectionStringCommand):
                case nameof(PutSqlConnectionStringCommand):
                case nameof(PutOlapConnectionStringCommand):
                case nameof(RemoveRavenConnectionStringCommand):
                case nameof(RemoveSqlConnectionStringCommand):
                case nameof(RemoveOlapConnectionStringCommand):
                case nameof(PutIndexCommand):
                case nameof(PutAutoIndexCommand):
                case nameof(DeleteIndexCommand):
                case nameof(SetIndexLockCommand):
                case nameof(SetIndexPriorityCommand):
                case nameof(SetIndexStateCommand):
                case nameof(EditRevisionsConfigurationCommand):
                case nameof(EditTimeSeriesConfigurationCommand):
                case nameof(EditRevisionsForConflictsConfigurationCommand):
                case nameof(EditExpirationCommand):
                case nameof(EditRefreshCommand):
                case nameof(EditDatabaseClientConfigurationCommand):
                case nameof(EditLockModeCommand):
                    databaseRecord.EtagForBackup = index;
                    break;
            }
        }

        private enum SnapshotEntryType
        {
            Command,
            Core
        }

        private readonly (ByteString Name, int Version, SnapshotEntryType Type)[] _snapshotEntries =
        {
            (Items.Content, ClusterCommandsVersionManager.Base40CommandsVersion, SnapshotEntryType.Command),
            (CompareExchange.Content, ClusterCommandsVersionManager.Base40CommandsVersion,SnapshotEntryType.Command),
            (Identities.Content, ClusterCommandsVersionManager.Base40CommandsVersion,SnapshotEntryType.Command),

            (TransactionCommands.Content, ClusterCommandsVersionManager.Base41CommandsVersion,SnapshotEntryType.Command),
            (TransactionCommandsCountPerDatabase.Content, ClusterCommandsVersionManager.Base41CommandsVersion,SnapshotEntryType.Command),

            (CompareExchangeTombstones.Content, ClusterCommandsVersionManager.Base42CommandsVersion,SnapshotEntryType.Command),
            (CertificatesSlice.Content, ClusterCommandsVersionManager.Base42CommandsVersion,SnapshotEntryType.Command),
            (RachisLogHistory.LogHistorySlice.Content, 42_000,SnapshotEntryType.Core),
            (CompareExchangeExpirationStorage.CompareExchangeByExpiration.Content, 51_000, SnapshotEntryType.Command)
        };

        public override bool ShouldSnapshot(Slice slice, RootObjectType type)
        {
            for (int i = 0; i < _snapshotEntries.Length; i++)
            {
                var entry = _snapshotEntries[i];
                if (entry.Name.Match(slice.Content) == false)
                    continue;

                switch (entry.Type)
                {
                    case SnapshotEntryType.Command:
                        return ClusterCommandsVersionManager.CurrentClusterMinimalVersion >= entry.Version;

                    case SnapshotEntryType.Core:
                        return ClusterCommandsVersionManager.ClusterEngineVersion >= entry.Version;

                    default:
                        throw new ArgumentOutOfRangeException($"Unknown type '{entry.Type}'");
                }
            }

            return false;
        }

        public override void Initialize(RachisConsensus parent, ClusterOperationContext context, ClusterChanges changes)
        {
            base.Initialize(parent, context, changes);

            _rachisLogIndexNotifications.Log = _parent.Log;

            ItemsSchema.Create(context.Transaction.InnerTransaction, Items, 32);
            CompareExchangeSchema.Create(context.Transaction.InnerTransaction, CompareExchange, 32);
            CompareExchangeTombstoneSchema.Create(context.Transaction.InnerTransaction, CompareExchangeTombstones, 32);
            TransactionCommandsSchema.Create(context.Transaction.InnerTransaction, TransactionCommands, 32);
            IdentitiesSchema.Create(context.Transaction.InnerTransaction, Identities, 32);
            CertificatesSchema.Create(context.Transaction.InnerTransaction, CertificatesSlice, 32);
            ReplicationCertificatesSchema.Create(context.Transaction.InnerTransaction, ReplicationCertificatesSlice, 32);
            context.Transaction.InnerTransaction.CreateTree(TransactionCommandsCountPerDatabase);
            context.Transaction.InnerTransaction.CreateTree(LocalNodeStateTreeName);
            context.Transaction.InnerTransaction.CreateTree(CompareExchangeExpirationStorage.CompareExchangeByExpiration);

            _parent.SwitchToSingleLeaderAction = SwitchToSingleLeader;
        }

        private void SwitchToSingleLeader(ClusterOperationContext context)
        {
            // when switching to a single node cluster we need to clear all of the irrelevant databases
            var clusterTopology = _parent.GetTopology(context);
            var newTag = clusterTopology.Members.First().Key;
            var oldTag = _parent.ReadPreviousNodeTag(context) ?? newTag;

            SqueezeDatabasesToSingleNodeCluster(context, oldTag, newTag);

            ShrinkClusterTopology(context, clusterTopology, newTag, _parent.GetLastEntryIndex(context));

            UpdateLicenseOnSwitchingToSingleLeader(context);
        }

        private void UpdateLicenseOnSwitchingToSingleLeader(ClusterOperationContext context)
        {
            var licenseLimitsBlittable = Read(context, ServerStore.LicenseLimitsStorageKey, out long index);
            if (licenseLimitsBlittable == null)
                return;

            var tag = _parent.ReadNodeTag(context);
            var licenseLimits = JsonDeserializationServer.LicenseLimits(licenseLimitsBlittable);

            if (licenseLimits.NodeLicenseDetails.ContainsKey(tag) && licenseLimits.NodeLicenseDetails.Count == 1)
                return;

            if (licenseLimits.NodeLicenseDetails.TryGetValue(_parent.Tag, out var details) == false)
                return;

            var newLimits = new LicenseLimits
            {
                NodeLicenseDetails = new Dictionary<string, DetailsPerNode>
                {
                    [tag] = details
                }
            };

            var value = context.ReadObject(newLimits.ToJson(), "overwrite-license-limits");
            PutValueDirectly(context, ServerStore.LicenseLimitsStorageKey, value, index);
        }

        private void ShrinkClusterTopology(ClusterOperationContext context, ClusterTopology clusterTopology, string newTag, long index)
        {
            _parent.UpdateNodeTag(context, newTag);

            var topology = new ClusterTopology(
                clusterTopology.TopologyId,
                new Dictionary<string, string>
                {
                    [newTag] = clusterTopology.GetUrlFromTag(newTag)
                },
                new Dictionary<string, string>(),
                new Dictionary<string, string>(),
                newTag,
                index
            );

            _parent.SetTopology(context, topology);
        }

        private void SqueezeDatabasesToSingleNodeCluster(ClusterOperationContext context, string oldTag, string newTag)
        {
            var toDelete = new List<string>();
            var toShrink = new List<DatabaseRecord>();

            foreach (var name in GetDatabaseNames(context))
            {
                using (var rawRecord = ReadRawDatabaseRecord(context, name))
                {
                    var topology = rawRecord.Topology;
                    if (topology.RelevantFor(oldTag) == false)
                    {
                        toDelete.Add(name);
                    }
                    else
                    {
                        if (topology.RelevantFor(newTag) && topology.Count == 1)
                            continue;

                        var record = rawRecord.MaterializedRecord;
                        record.Topology = new DatabaseTopology();
                        record.Topology.Members.Add(newTag);
                        toShrink.Add(record);
                    }
                }
            }

            if (toShrink.Count == 0 && toDelete.Count == 0)
                return;

            if (_parent.Log.IsOperationsEnabled)
            {
                _parent.Log.Operations($"Squeezing databases, new tag is {newTag}, old tag is {oldTag}.");

                if (toShrink.Count > 0)
                    _parent.Log.Operations($"Databases to shrink: {string.Join(',', toShrink.Select(r => r.DatabaseName))}");

                if (toDelete.Count > 0)
                    _parent.Log.Operations($"Databases to delete: {string.Join(',', toDelete)}");
            }

            var items = context.Transaction.InnerTransaction.OpenTable(ItemsSchema, Items);
            var cmd = new DynamicJsonValue
            {
                ["Type"] = "Switch to single leader"
            };

            var index = _parent.InsertToLeaderLog(context, _parent.CurrentTerm, context.ReadObject(cmd, "single-leader"), RachisEntryFlags.Noop);

            foreach (var databaseName in toDelete)
            {
                var dbKey = "db/" + databaseName;
                using (Slice.From(context.Allocator, dbKey.ToLowerInvariant(), out Slice valueNameLowered))
                {
                    DeleteDatabaseRecord(context, index, items, valueNameLowered, databaseName, null);
                }
            }

            if (toShrink.Count == 0)
                return;

            var tasks = new List<Func<Task>>();
            var type = "ClusterTopologyChanged";

            foreach (var record in toShrink)
            {
                record.Topology.Stamp = new LeaderStamp
                {
                    Index = index,
                    LeadersTicks = 0,
                    Term = _parent.CurrentTerm
                };

                var dbKey = "db/" + record.DatabaseName;
                using (Slice.From(context.Allocator, dbKey, out Slice valueName))
                using (Slice.From(context.Allocator, dbKey.ToLowerInvariant(), out Slice valueNameLowered))
                {
                    var updatedDatabaseBlittable = DocumentConventions.DefaultForServer.Serialization.DefaultConverter.ToBlittable(record, context);
                    UpdateValue(index, items, valueNameLowered, valueName, updatedDatabaseBlittable);
                }

                tasks.Add(() => Changes.OnDatabaseChanges(record.DatabaseName, index, type, DatabasesLandlord.ClusterDatabaseChangeType.RecordChanged, null));
            }

            ExecuteManyOnDispose(context, index, type, tasks);
        }

        public unsafe void PutLocalState(TransactionOperationContext context, string thumbprint, BlittableJsonReaderObject value, CertificateDefinition certificateDefinition)
        {
            PutCertificateCommand.ValidateCertificateDefinition(certificateDefinition);

            var localState = context.Transaction.InnerTransaction.CreateTree(LocalNodeStateTreeName);
            using (localState.DirectAdd(thumbprint, value.Size, out var ptr))
            {
                value.CopyTo(ptr);
            }
        }

        public void DeleteLocalState<TTransaction>(TransactionOperationContext<TTransaction> context, string thumbprint)
            where TTransaction : RavenTransaction
        {
            var localState = context.Transaction.InnerTransaction.CreateTree(LocalNodeStateTreeName);
            localState.Delete(thumbprint);
        }

        public void DeleteLocalState(TransactionOperationContext context, List<string> thumbprints)
        {
            var localState = context.Transaction.InnerTransaction.CreateTree(LocalNodeStateTreeName);
            foreach (var thumbprint in thumbprints)
            {
                localState.Delete(thumbprint);
            }
        }

        public unsafe BlittableJsonReaderObject GetLocalStateByThumbprint<TTransaction>(TransactionOperationContext<TTransaction> context, string thumbprint)
            where TTransaction : RavenTransaction
        {
            var localState = context.Transaction.InnerTransaction.ReadTree(LocalNodeStateTreeName);
            var read = localState.Read(thumbprint);
            if (read == null)
                return null;
            BlittableJsonReaderObject localStateBlittable = new BlittableJsonReaderObject(read.Reader.Base, read.Reader.Length, context);

            Transaction.DebugDisposeReaderAfterTransaction(context.Transaction.InnerTransaction, localStateBlittable);
            return localStateBlittable;
        }

        public IEnumerable<string> GetCertificateThumbprintsFromLocalState(TransactionOperationContext context)
        {
            var tree = context.Transaction.InnerTransaction.ReadTree(LocalNodeStateTreeName);
            if (tree == null)
                yield break;

            using (var it = tree.Iterate(prefetch: false))
            {
                if (it.Seek(Slices.BeforeAllKeys) == false)
                    yield break;
                do
                {
                    yield return it.CurrentKey.ToString();
                } while (it.MoveNext());
            }
        }

        public static IEnumerable<(string Key, BlittableJsonReaderObject Cert)> GetAllCertificatesFromLocalState(TransactionOperationContext context)
        {
            var tree = context.Transaction.InnerTransaction.ReadTree(LocalNodeStateTreeName);
            if (tree == null)
                yield break;

            using (var it = tree.Iterate(prefetch: false))
            {
                if (it.Seek(Slices.BeforeAllKeys) == false)
                    yield break;
                do
                {
                    yield return GetCertificate(context, it);
                } while (it.MoveNext());
            }
        }

        private static unsafe (string Key, BlittableJsonReaderObject Cert) GetCertificate(TransactionOperationContext context, TreeIterator treeIterator)
        {
            var reader = treeIterator.CreateReaderForCurrent();
            return GetCertificate(context, reader.Base, reader.Length, treeIterator.CurrentKey.ToString());
        }

        public static IEnumerable<(string Thumbprint, BlittableJsonReaderObject Certificate)> GetAllCertificatesFromCluster(TransactionOperationContext context, long start, long take)
        {
            var certTable = context.Transaction.InnerTransaction.OpenTable(CertificatesSchema, CertificatesSlice);

            foreach (var result in certTable.SeekByPrimaryKeyPrefix(Slices.Empty, Slices.Empty, start))
            {
                if (take-- <= 0)
                    yield break;

                yield return GetCertificate(context, result.Value);
            }
        }

        public IEnumerable<string> GetCertificateThumbprintsFromCluster<TTransaction>(TransactionOperationContext<TTransaction> context)
            where TTransaction : RavenTransaction
        {
            var certTable = context.Transaction.InnerTransaction.OpenTable(CertificatesSchema, CertificatesSlice);

            foreach (var result in certTable.SeekByPrimaryKeyPrefix(Slices.Empty, Slices.Empty, 0))
            {
                yield return result.Key.ToString();
            }
        }

        public IEnumerable<(string ItemName, BlittableJsonReaderObject Value)> ItemsStartingWith<TTransaction>(TransactionOperationContext<TTransaction> context, string prefix, long start, long take)
            where TTransaction : RavenTransaction
        {
            var items = context.Transaction.InnerTransaction.OpenTable(ItemsSchema, Items);

            var dbKey = prefix.ToLowerInvariant();
            using (Slice.From(context.Allocator, dbKey, out Slice loweredPrefix))
            {
                foreach (var result in items.SeekByPrimaryKeyPrefix(loweredPrefix, Slices.Empty, start))
                {
                    if (take-- <= 0)
                        yield break;

                    yield return GetCurrentItem(context, result.Value);
                }
            }
        }

        public BlittableJsonReaderObject GetItem<TTransaction>(TransactionOperationContext<TTransaction> context, string key)
            where TTransaction : RavenTransaction
        {
            var items = context.Transaction.InnerTransaction.OpenTable(ItemsSchema, Items);

            using (Slice.From(context.Allocator, key, out var k))
            {
                var tvh = new Table.TableValueHolder();
                if (items.ReadByKey(k, out tvh.Reader) == false)
                    return null;
                return GetCurrentItem(context, tvh).Item2;
            }
        }

        public void ExecuteCompareExchange(ClusterOperationContext context, string type, BlittableJsonReaderObject cmd, long index, out object result)
        {
            Exception exception = null;
            CompareExchangeCommandBase compareExchange = null;
            try
            {
                var items = context.Transaction.InnerTransaction.OpenTable(CompareExchangeSchema, CompareExchange);
                compareExchange = (CompareExchangeCommandBase)JsonDeserializationCluster.Commands[type](cmd);

                result = compareExchange.Execute(context, items, index);

                OnTransactionDispose(context, index);
            }
            catch (Exception e)
            {
                exception = e;
                throw;
            }
            finally
            {
                LogCommand(type, index, exception, compareExchange?.AdditionalDebugInformation(exception));
            }
        }

        private void OnTransactionDispose(ClusterOperationContext context, long index)
        {
            context.Transaction.InnerTransaction.LowLevelTransaction.AfterCommitWhenNewTransactionsPrevented += _ =>
            {
                _rachisLogIndexNotifications.AddTask(index);
                NotifyAndSetCompleted(index);
            };
        }

        public (long Index, BlittableJsonReaderObject Value) GetCompareExchangeValue(TransactionOperationContext context, string key)
        {
            using (Slice.From(context.Allocator, key, out Slice keySlice))
                return GetCompareExchangeValue(context, keySlice);
        }

        public (long Index, BlittableJsonReaderObject Value) GetCompareExchangeValue(TransactionOperationContext context, Slice key)
        {
            var items = context.Transaction.InnerTransaction.OpenTable(CompareExchangeSchema, CompareExchange);

            if (items.ReadByKey(key, out var reader))
            {
                var index = ReadCompareExchangeOrTombstoneIndex(reader);
                var value = ReadCompareExchangeValue(context, reader);
                return (index, value);
            }

            return (-1, null);
        }

        public IEnumerable<(CompareExchangeKey Key, long Index, BlittableJsonReaderObject Value)> GetCompareExchangeValuesStartsWith(TransactionOperationContext context,
            string dbName, string prefix, long start = 0, long pageSize = 1024)
        {
            var items = context.Transaction.InnerTransaction.OpenTable(CompareExchangeSchema, CompareExchange);
            using (Slice.From(context.Allocator, prefix, out Slice keySlice))
            {
                foreach (var item in items.SeekByPrimaryKeyPrefix(keySlice, Slices.Empty, start))
                {
                    pageSize--;
                    var key = ReadCompareExchangeKey(context, item.Value.Reader, dbName);
                    var index = ReadCompareExchangeOrTombstoneIndex(item.Value.Reader);
                    var value = ReadCompareExchangeValue(context, item.Value.Reader);
                    yield return (key, index, value);

                    if (pageSize == 0)
                        yield break;
                }
            }
        }

        public IEnumerable<(CompareExchangeKey Key, long Index, BlittableJsonReaderObject Value)> GetCompareExchangeFromPrefix(TransactionOperationContext context, string dbName, long fromIndex, long take)
        {
            using (CompareExchangeCommandBase.GetPrefixIndexSlices(context.Allocator, dbName, fromIndex, out var buffer))
            {
                var table = context.Transaction.InnerTransaction.OpenTable(CompareExchangeSchema, CompareExchange);
                using (Slice.External(context.Allocator, buffer, buffer.Length, out var keySlice))
                using (Slice.External(context.Allocator, buffer, buffer.Length - sizeof(long), out var prefix))
                {
                    foreach (var tvr in table.SeekForwardFromPrefix(CompareExchangeSchema.Indexes[CompareExchangeIndex], keySlice, prefix, 0))
                    {
                        if (take-- <= 0)
                            yield break;

                        var key = ReadCompareExchangeKey(context, tvr.Result.Reader, dbName);
                        var index = ReadCompareExchangeOrTombstoneIndex(tvr.Result.Reader);
                        var value = ReadCompareExchangeValue(context, tvr.Result.Reader);

                        yield return (key, index, value);
                    }
                }
            }
        }

        public long GetLastCompareExchangeIndexForDatabase(TransactionOperationContext context, string databaseName)
        {
            CompareExchangeCommandBase.GetDbPrefixAndLastSlices(context.Allocator, databaseName, out var prefix, out var last);

            using (prefix.Scope)
            using (last.Scope)
            {
                var table = context.Transaction.InnerTransaction.OpenTable(CompareExchangeSchema, CompareExchange);

                var tvh = table.SeekOneBackwardFrom(CompareExchangeSchema.Indexes[CompareExchangeIndex], prefix.Slice, last.Slice);

                if (tvh == null)
                    return 0;

                return ReadCompareExchangeOrTombstoneIndex(tvh.Reader);
            }
        }

        public long GetLastCompareExchangeTombstoneIndexForDatabase(TransactionOperationContext context, string databaseName)
        {
            CompareExchangeCommandBase.GetDbPrefixAndLastSlices(context.Allocator, databaseName, out var prefix, out var last);

            using (prefix.Scope)
            using (last.Scope)
            {
                var table = context.Transaction.InnerTransaction.OpenTable(CompareExchangeTombstoneSchema, CompareExchangeTombstones);

                var tvh = table.SeekOneBackwardFrom(CompareExchangeTombstoneSchema.Indexes[CompareExchangeTombstoneIndex], prefix.Slice, last.Slice);

                if (tvh == null)
                    return 0;

                return ReadCompareExchangeOrTombstoneIndex(tvh.Reader);
            }
        }

        public IEnumerable<(CompareExchangeKey Key, long Index)> GetCompareExchangeTombstonesByKey(TransactionOperationContext context,
            string databaseName, long fromIndex = 0, long take = long.MaxValue)
        {
            using (CompareExchangeCommandBase.GetPrefixIndexSlices(context.Allocator, databaseName, fromIndex, out var buffer))
            {
                var table = context.Transaction.InnerTransaction.OpenTable(CompareExchangeTombstoneSchema, CompareExchangeTombstones);
                using (Slice.External(context.Allocator, buffer, buffer.Length, out var keySlice))
                using (Slice.External(context.Allocator, buffer, buffer.Length - sizeof(long), out var prefix))
                {
                    foreach (var tvr in table.SeekForwardFromPrefix(CompareExchangeTombstoneSchema.Indexes[CompareExchangeTombstoneIndex], keySlice, prefix, 0))
                    {
                        if (take-- <= 0)
                            yield break;

                        var key = ReadCompareExchangeKey(context, tvr.Result.Reader, databaseName);
                        var index = ReadCompareExchangeOrTombstoneIndex(tvr.Result.Reader);

                        yield return (key, index);
                    }
                }
            }
        }

        internal bool HasCompareExchangeTombstonesWithEtagGreaterThanStartAndLowerThanOrEqualToEnd(TransactionOperationContext context, string databaseName, long start, long end)
        {
            if (start >= end)
                return false;

            var table = context.Transaction.InnerTransaction.OpenTable(CompareExchangeTombstoneSchema, CompareExchangeTombstones);
            if (table == null)
                return false;

            using (CompareExchangeCommandBase.GetPrefixIndexSlices(context.Allocator, databaseName, start + 1, out var buffer)) // start + 1 => we want greater than
            using (Slice.External(context.Allocator, buffer, buffer.Length, out var keySlice))
            using (Slice.External(context.Allocator, buffer, buffer.Length - sizeof(long), out var prefix))
            {
                foreach (var tvr in table.SeekForwardFromPrefix(CompareExchangeTombstoneSchema.Indexes[CompareExchangeTombstoneIndex], keySlice, prefix, 0))
                {
                    var index = ReadCompareExchangeOrTombstoneIndex(tvr.Result.Reader);
                    if (index <= end)
                        return true;

                    return false;
                }
            }

            return false;
        }

        private bool DeleteExpiredCompareExchange(ClusterOperationContext context, string type, BlittableJsonReaderObject cmd, long index)
        {
            try
            {
                if (cmd.TryGet(nameof(DeleteExpiredCompareExchangeCommand.Ticks), out long ticks) == false)
                    throw new RachisApplyException($"{nameof(DeleteExpiredCompareExchangeCommand)} must contain a {nameof(DeleteExpiredCompareExchangeCommand.Ticks)} property");

                if (cmd.TryGet(nameof(CleanCompareExchangeTombstonesCommand.Take), out long take) == false)
                    throw new RachisApplyException($"{nameof(DeleteExpiredCompareExchangeCommand)} must contain a {nameof(DeleteExpiredCompareExchangeCommand.Take)} property");

                var items = context.Transaction.InnerTransaction.OpenTable(CompareExchangeSchema, CompareExchange);

                return CompareExchangeExpirationStorage.DeleteExpiredCompareExchange(context, items, ticks, take);
            }
            finally
            {
                NotifyValueChanged(context, type, index);
            }
        }

        private void ClearCompareExchangeTombstones(ClusterOperationContext context, string type, BlittableJsonReaderObject cmd, long index, out bool result)
        {
            string databaseName = null;

            try
            {
                if (cmd.TryGet(nameof(CleanCompareExchangeTombstonesCommand.DatabaseName), out databaseName) == false || string.IsNullOrEmpty(databaseName))
                    throw new RachisApplyException("Clear Compare Exchange command must contain a DatabaseName property");

                if (cmd.TryGet(nameof(CleanCompareExchangeTombstonesCommand.MaxRaftIndex), out long maxEtag) == false)
                    throw new RachisApplyException("Clear Compare Exchange command must contain a MaxRaftIndex property");

                if (cmd.TryGet(nameof(CleanCompareExchangeTombstonesCommand.Take), out long take) == false)
                    throw new RachisApplyException("Clear Compare Exchange command must contain a Take property");

                var databaseNameLowered = databaseName.ToLowerInvariant();
                result = DeleteCompareExchangeTombstonesUpToPrefix(context, databaseNameLowered, maxEtag, take);
            }
            finally
            {
                NotifyDatabaseAboutChanged(context, databaseName, index, type, DatabasesLandlord.ClusterDatabaseChangeType.ValueChanged, null);
            }
        }

        private static bool DeleteCompareExchangeTombstonesUpToPrefix(ClusterOperationContext context, string dbName, long upToIndex, long take = long.MaxValue)
        {
            using (Slice.From(context.Allocator, dbName, out var dbNameSlice))
            {
                var table = context.Transaction.InnerTransaction.OpenTable(CompareExchangeTombstoneSchema, CompareExchangeTombstones);
                return table.DeleteForwardUpToPrefix(dbNameSlice, upToIndex, take);
            }
        }

        private static unsafe CompareExchangeKey ReadCompareExchangeKey(TransactionOperationContext context, TableValueReader reader, string dbPrefix)
        {
            var ptr = reader.Read((int)CompareExchangeTable.Key, out var size);

            var storageKey = context.AllocateStringValue(null, ptr, size);
            return new CompareExchangeKey(storageKey, dbPrefix.Length + 1);
        }

        private static unsafe BlittableJsonReaderObject ReadCompareExchangeValue(TransactionOperationContext context, TableValueReader reader)
        {
            BlittableJsonReaderObject compareExchangeValue = new BlittableJsonReaderObject(reader.Read((int)CompareExchangeTable.Value, out var size), size, context);
            Transaction.DebugDisposeReaderAfterTransaction(context.Transaction.InnerTransaction, compareExchangeValue);
            return compareExchangeValue;
        }

        private static unsafe long ReadCompareExchangeOrTombstoneIndex(TableValueReader reader)
        {
            var index = *(long*)reader.Read((int)CompareExchangeTable.Index, out var size);
            Debug.Assert(size == sizeof(long));
            return index;
        }

        private static unsafe long ReadIdentitiesIndex(TableValueReader reader)
        {
            var index = *(long*)reader.Read((int)IdentitiesTable.Index, out var size);
            Debug.Assert(size == sizeof(long));
            return index;
        }

        public List<string> ItemKeysStartingWith(TransactionOperationContext context, string prefix, long start, long take)
        {
            var items = context.Transaction.InnerTransaction.OpenTable(ItemsSchema, Items);

            var results = new List<string>();

            var dbKey = prefix.ToLowerInvariant();
            using (Slice.From(context.Allocator, dbKey, out Slice loweredPrefix))
            {
                foreach (var result in items.SeekByPrimaryKeyPrefix(loweredPrefix, Slices.Empty, start))
                {
                    if (take-- <= 0)
                        break;

                    results.Add(GetCurrentItemKey(result.Value));
                }
            }

            return results;
        }

        public List<string> GetDatabaseNames<TTransaction>(TransactionOperationContext<TTransaction> context, long take = long.MaxValue)
            where TTransaction : RavenTransaction
        {
            var items = context.Transaction.InnerTransaction.OpenTable(ItemsSchema, Items);

            var names = new List<string>();

            const string dbKey = "db/";
            using (Slice.From(context.Allocator, dbKey, out Slice loweredPrefix))
            {
                foreach (var result in items.SeekByPrimaryKeyPrefix(loweredPrefix, Slices.Empty, 0))
                {
                    if (take-- <= 0)
                        break;

                    names.Add(GetCurrentItemKey(result.Value).Substring(3));
                }
            }

            return names;
        }

        public List<DatabaseRecord> GetAllDatabases<TTransaction>(TransactionOperationContext<TTransaction> context, long take = long.MaxValue)
            where TTransaction : RavenTransaction
        {
            var items = context.Transaction.InnerTransaction.OpenTable(ItemsSchema, Items);

            var records = new List<DatabaseRecord>();

            const string dbKey = "db/";
            using (Slice.From(context.Allocator, dbKey, out Slice loweredPrefix))
            {
                foreach (var result in items.SeekByPrimaryKeyPrefix(loweredPrefix, Slices.Empty, 0))
                {
                    if (take-- <= 0)
                        break;

                    var doc = Read(context, GetCurrentItemKey(result.Value));
                    if (doc == null)
                        continue;

                    records.Add(JsonDeserializationCluster.DatabaseRecord(doc));
                }
            }

            return records;
        }

        public static unsafe string GetCurrentItemKey(Table.TableValueHolder result)
        {
            return Encoding.UTF8.GetString(result.Reader.Read(1, out int size), size);
        }

        private static unsafe (string, BlittableJsonReaderObject) GetCurrentItem<TTransaction>(TransactionOperationContext<TTransaction> context, Table.TableValueHolder result)
            where TTransaction : RavenTransaction
        {
            var ptr = result.Reader.Read(2, out int size);
            var doc = new BlittableJsonReaderObject(ptr, size, context);
            var key = Encoding.UTF8.GetString(result.Reader.Read(1, out size), size);

            Transaction.DebugDisposeReaderAfterTransaction(context.Transaction.InnerTransaction, doc);
            return (key, doc);
        }

        public BlittableJsonReaderObject GetCertificateByThumbprint<TTransaction>(TransactionOperationContext<TTransaction> context, string thumbprint)
            where TTransaction : RavenTransaction
        {
            var certs = context.Transaction.InnerTransaction.OpenTable(CertificatesSchema, CertificatesSlice);

            using (Slice.From(context.Allocator, thumbprint.ToLowerInvariant(), out var thumbprintSlice))
            {
                var tvh = new Table.TableValueHolder();
                if (certs.ReadByKey(thumbprintSlice, out tvh.Reader) == false)
                    return null;
                return GetCertificate(context, tvh).Item2;
            }
        }

        private static unsafe (string Key, BlittableJsonReaderObject Cert) GetCertificate<TTransaction>(TransactionOperationContext<TTransaction> context, Table.TableValueHolder result)
            where TTransaction : RavenTransaction
        {
            var ptr = result.Reader.Read((int)CertificatesTable.Data, out var dataSize);
            var key = Encoding.UTF8.GetString(result.Reader.Read((int)CertificatesTable.Thumbprint, out var size), size);

            return GetCertificate(context, ptr, dataSize, key);
        }

        private static unsafe (string Key, BlittableJsonReaderObject Cert) GetCertificate<TTransaction>(TransactionOperationContext<TTransaction> context, byte* ptr, int size, string key)
            where TTransaction : RavenTransaction
        {
            var doc = new BlittableJsonReaderObject(ptr, size, context);
            Transaction.DebugDisposeReaderAfterTransaction(context.Transaction.InnerTransaction, doc);
            return (key, doc);
        }

        private static CertificateDefinition GetCertificateDefinition<TTransaction>(TransactionOperationContext<TTransaction> context, Table.TableValueHolder result)
            where TTransaction : RavenTransaction
        {
            return JsonDeserializationServer.CertificateDefinition(GetCertificate(context, result).Cert);
        }

        public List<CertificateDefinition> GetCertificatesByPinningHashSortedByExpiration(ClusterOperationContext context, string hash)
        {
            var list = GetCertificatesByPinningHash(context, hash).ToList();
            list.Sort((x, y) => Nullable.Compare<DateTime>(y.NotAfter, x.NotAfter));
            return list;
        }

        public IEnumerable<CertificateDefinition> GetCertificatesByPinningHash<TTransaction>(TransactionOperationContext<TTransaction> context, string hash)
            where TTransaction : RavenTransaction
        {
            var certs = context.Transaction.InnerTransaction.OpenTable(CertificatesSchema, CertificatesSlice);

            using (Slice.From(context.Allocator, hash, out Slice hashSlice))
            {
                foreach (var tvr in certs.SeekForwardFrom(CertificatesSchema.Indexes[CertificatesHashSlice], hashSlice, 0))
                {
                    var def = GetCertificateDefinition(context, tvr.Result);
                    if (def.PublicKeyPinningHash.Equals(hash) == false)
                        break;
                    yield return def;
                }
            }
        }

        public DatabaseRecord ReadDatabase<TTransaction>(TransactionOperationContext<TTransaction> context, string name)
            where TTransaction : RavenTransaction
        {
            return ReadDatabase(context, name, out long _);
        }

        public RawDatabaseRecord ReadRawDatabaseRecord<TTransaction>(TransactionOperationContext<TTransaction> context, string name, out long etag)
            where TTransaction : RavenTransaction
        {
            var rawRecord = Read(context, "db/" + name.ToLowerInvariant(), out etag);
            if (rawRecord == null)
                return null;

            return new RawDatabaseRecord(rawRecord);
        }

        public RawDatabaseRecord ReadRawDatabaseRecord<TTransaction>(TransactionOperationContext<TTransaction> context, string name)
            where TTransaction : RavenTransaction
        {
            return ReadRawDatabaseRecord(context, name, out _);
        }

        public bool DatabaseExists<TTransaction>(TransactionOperationContext<TTransaction> context, string name)
            where TTransaction : RavenTransaction
        {
            var dbKey = "db/" + name.ToLowerInvariant();
            var items = context.Transaction.InnerTransaction.OpenTable(ItemsSchema, Items);

            using (Slice.From(context.Allocator, dbKey, out var key))
                return items.VerifyKeyExists(key);
        }

        public bool DatabaseExists(string name)
        {
            using (ContextPoolForReadOnlyOperations.AllocateOperationContext(out ClusterOperationContext context))
            using (context.OpenReadTransaction())
            {
                return DatabaseExists(context, name);
            }
        }

        public DatabaseRecord ReadDatabase<TTransaction>(TransactionOperationContext<TTransaction> context, string name, out long etag)
            where TTransaction : RavenTransaction
        {
            using (var databaseRecord = ReadRawDatabaseRecord(context, name, out etag))
            {
                if (databaseRecord == null)
                    return null;

                return databaseRecord.MaterializedRecord;
            }
        }

        public DatabaseTopology ReadDatabaseTopology<TTransaction>(TransactionOperationContext<TTransaction> context, string name)
            where TTransaction : RavenTransaction
        {
            using (var databaseRecord = ReadRawDatabaseRecord(context, name))
            {
                var topology = databaseRecord.Topology;
                if (topology == null)
                    throw new InvalidOperationException($"The database record '{name}' doesn't contain topology.");

                return topology;
            }
        }

        public bool TryReadPullReplicationDefinition(string database, string definitionName, TransactionOperationContext context, out PullReplicationDefinition pullReplication)
        {
            pullReplication = null;
            try
            {
                pullReplication = ReadPullReplicationDefinition(database, definitionName, context);
                return true;
            }
            catch
            {
                return false;
            }
        }

        public TimeSeriesConfiguration ReadTimeSeriesConfiguration(string database)
        {
            using (ContextPoolForReadOnlyOperations.AllocateOperationContext(out ClusterOperationContext context))
            using (context.OpenReadTransaction())
            using (var databaseRecord = ReadRawDatabaseRecord(context, database))
            {
                return databaseRecord.TimeSeriesConfiguration;
            }
        }

        public PullReplicationDefinition ReadPullReplicationDefinition(string database, string definitionName, TransactionOperationContext context)
        {
            using (var databaseRecord = ReadRawDatabaseRecord(context, database))
            {
                if (databaseRecord == null)
                {
                    throw new DatabaseDoesNotExistException($"The database '{database}' doesn't exists.");
                }

                var definition = databaseRecord.GetHubPullReplicationByName(definitionName);
                if (definition == null)
                {
                    throw new InvalidOperationException($"Pull replication with the name '{definitionName}' isn't defined for the database '{database}'.");
                }

                return definition;
            }
        }

        public IEnumerable<(string Prefix, long Value, long index)> GetIdentitiesFromPrefix(TransactionOperationContext context, string dbName, long fromIndex, long take)
        {
            using (CompareExchangeCommandBase.GetPrefixIndexSlices(context.Allocator, dbName, fromIndex, out var buffer))
            {
                var items = context.Transaction.InnerTransaction.OpenTable(IdentitiesSchema, Identities);

                using (Slice.External(context.Allocator, buffer, buffer.Length, out var keySlice))
                using (Slice.External(context.Allocator, buffer, buffer.Length - sizeof(long), out var prefix))
                {
                    foreach (var tvr in items.SeekForwardFromPrefix(IdentitiesSchema.Indexes[IdentitiesIndex], keySlice, prefix, 0))
                    {
                        if (take-- <= 0)
                            yield break;

                        var key = GetIdentityKey(tvr.Result.Reader, dbName);
                        var value = GetIdentityValue(tvr.Result.Reader);
                        var index = ReadIdentitiesIndex(tvr.Result.Reader);

                        yield return (key, value, index);
                    }
                }
            }
        }

        private static unsafe long GetIdentityValue(TableValueReader reader)
        {
            return *(long*)reader.Read((int)IdentitiesTable.Value, out var _);
        }

        private static unsafe string GetIdentityKey(TableValueReader reader, string dbName)
        {
            var ptr = reader.Read((int)IdentitiesTable.Key, out var size);
            var key = Encodings.Utf8.GetString(ptr, size).Substring(dbName.Length + 1);
            return key;
        }

        public long GetNumberOfIdentities(TransactionOperationContext context, string databaseName)
        {
            var items = context.Transaction.InnerTransaction.OpenTable(IdentitiesSchema, Identities);
            var identities = items.GetTree(IdentitiesSchema.Key);
            var prefix = IncrementClusterIdentityCommand.GetStorageKey(databaseName, null);

            return GetNumberOf(identities, prefix, context);
        }

        public long GetNumberOfCompareExchange(TransactionOperationContext context, string databaseName)
        {
            var items = context.Transaction.InnerTransaction.OpenTable(CompareExchangeSchema, CompareExchange);
            var compareExchange = items.GetTree(CompareExchangeSchema.Key);
            var prefix = CompareExchangeKey.GetStorageKey(databaseName, null);
            return GetNumberOf(compareExchange, prefix, context);
        }

        public long GetNumberOfCompareExchangeTombstones(TransactionOperationContext context, string databaseName)
        {
            var items = context.Transaction.InnerTransaction.OpenTable(CompareExchangeTombstoneSchema, CompareExchangeTombstones);
            var compareExchangeTombstone = items.GetTree(CompareExchangeTombstoneSchema.Key);
            var prefix = CompareExchangeKey.GetStorageKey(databaseName, null);
            return GetNumberOf(compareExchangeTombstone, prefix, context);
        }

        public bool HasCompareExchangeTombstones(TransactionOperationContext context, string databaseName)
        {
            var items = context.Transaction.InnerTransaction.OpenTable(CompareExchangeTombstoneSchema, CompareExchangeTombstones);
            var compareExchangeTombstone = items.GetTree(CompareExchangeTombstoneSchema.Key);
            var prefix = CompareExchangeKey.GetStorageKey(databaseName, null);
            return HasPrefixOf(compareExchangeTombstone, prefix, context);
        }

        private static bool HasPrefixOf(Tree tree, string prefix, TransactionOperationContext context)
        {
            using (Slice.From(context.Allocator, prefix, out var prefixAsSlice))
            {
                using (var it = tree.Iterate(prefetch: false))
                {
                    it.SetRequiredPrefix(prefixAsSlice);

                    if (it.Seek(prefixAsSlice) == false)
                        return false;

                    return true;
                }
            }
        }

        private static long GetNumberOf(Tree tree, string prefix, TransactionOperationContext context)
        {
            using (Slice.From(context.Allocator, prefix, out var prefixAsSlice))
            {
                using (var it = tree.Iterate(prefetch: false))
                {
                    it.SetRequiredPrefix(prefixAsSlice);

                    if (it.Seek(prefixAsSlice) == false)
                        return 0;

                    var count = 0;

                    do
                    {
                        count++;
                    } while (it.MoveNext());

                    return count;
                }
            }
        }

        public BlittableJsonReaderObject Read<T>(TransactionOperationContext<T> context, string name)
            where T : RavenTransaction
        {
            return Read(context, name, out long _);
        }

        public BlittableJsonReaderObject Read<T>(TransactionOperationContext<T> context, string name, out long etag)
            where T : RavenTransaction
        {
            var lowerName = name.ToLowerInvariant();
            using (Slice.From(context.Allocator, lowerName, out Slice key))
            {
                return ReadInternal(context, out etag, key);
            }
        }

        public static unsafe BlittableJsonReaderObject ReadInternal<T>(TransactionOperationContext<T> context, out long etag, Slice key)
            where T : RavenTransaction
        {
            var items = context.Transaction.InnerTransaction.OpenTable(ItemsSchema, Items);
            if (items == null || items.ReadByKey(key, out TableValueReader reader) == false)
            {
                etag = 0;
                return null;
            }

            var ptr = reader.Read(2, out int size);
            var doc = new BlittableJsonReaderObject(ptr, size, context);
            Transaction.DebugDisposeReaderAfterTransaction(context.Transaction.InnerTransaction, doc);
            etag = Bits.SwapBytes(*(long*)reader.Read(3, out size));
            Debug.Assert(size == sizeof(long));

            return doc;
        }

        public static IEnumerable<(Slice Key, BlittableJsonReaderObject Value)> ReadValuesStartingWith<TTransaction>(TransactionOperationContext<TTransaction> context, string startsWithKey)
            where TTransaction : RavenTransaction
        {
            var startsWithKeyLower = startsWithKey.ToLowerInvariant();
            using (Slice.From(context.Allocator, startsWithKeyLower, out Slice startsWithSlice))
            {
                var items = context.Transaction.InnerTransaction.OpenTable(ItemsSchema, Items);

                foreach (var holder in items.SeekByPrimaryKeyPrefix(startsWithSlice, Slices.Empty, 0))
                {
                    var reader = holder.Value.Reader;
                    var size = GetDataAndEtagTupleFromReader(context, reader, out BlittableJsonReaderObject doc, out long _);
                    Debug.Assert(size == sizeof(long));

                    yield return (holder.Key, doc);
                }
            }
        }

        private static unsafe int GetDataAndEtagTupleFromReader<TTransaction>(TransactionOperationContext<TTransaction> context, TableValueReader reader, out BlittableJsonReaderObject doc, out long etag)
            where TTransaction : RavenTransaction
        {
            var ptr = reader.Read(2, out int size);
            doc = new BlittableJsonReaderObject(ptr, size, context);

            Transaction.DebugDisposeReaderAfterTransaction(context.Transaction.InnerTransaction, doc);
            etag = Bits.SwapBytes(*(long*)reader.Read(3, out size));
            Debug.Assert(size == sizeof(long));
            return size;
        }

        private async ValueTask<int> ClusterReadResponseAndGetVersion(JsonOperationContext ctx, AsyncBlittableJsonTextWriter writer, Stream stream, string url)
        {
            using (var response = await ctx.ReadForMemoryAsync(stream, "cluster-ConnectToPeer-header-response"))
            {
                var reply = JsonDeserializationServer.TcpConnectionHeaderResponse(response);
                switch (reply.Status)
                {
                    case TcpConnectionStatus.Ok:
                        return reply.Version;

                    case TcpConnectionStatus.AuthorizationFailed:
                        throw new AuthorizationException($"Unable to access  {url} because {reply.Message}");
                    case TcpConnectionStatus.TcpVersionMismatch:
                        if (reply.Version != TcpNegotiation.OutOfRangeStatus)
                        {
                            return reply.Version;
                        }
                        //Kindly request the server to drop the connection
                        ctx.Write(writer, new DynamicJsonValue
                        {
                            [nameof(TcpConnectionHeaderMessage.DatabaseName)] = null,
                            [nameof(TcpConnectionHeaderMessage.Operation)] = TcpConnectionHeaderMessage.OperationTypes.Drop,
                            [nameof(TcpConnectionHeaderMessage.OperationVersion)] = TcpConnectionHeaderMessage.ClusterTcpVersion,
                            [nameof(TcpConnectionHeaderMessage.Info)] = $"Couldn't agree on cluster tcp version ours:{TcpConnectionHeaderMessage.ClusterTcpVersion} theirs:{reply.Version}"
                        });
                        throw new InvalidOperationException($"Unable to access  {url} because {reply.Message}");
                    case TcpConnectionStatus.InvalidNetworkTopology:
                        throw new InvalidNetworkTopologyException($"Unable to access {url} because {reply.Message}");
                }
            }

            return TcpConnectionHeaderMessage.ClusterTcpVersion;
        }

        public override async Task<RachisConnection> ConnectToPeer(string url, string tag, X509Certificate2 certificate, CancellationToken token)
        {
            if (url == null)
                throw new ArgumentNullException(nameof(url));
            if (_parent == null)
                throw new InvalidOperationException("Cannot connect to peer without a parent");
            if (_parent.IsEncrypted && url.StartsWith("https:", StringComparison.OrdinalIgnoreCase) == false)
                throw new InvalidOperationException($"Failed to connect to node {url}. Connections from encrypted store must use HTTPS.");

            TcpConnectionInfo info;
            using (var cts = CancellationTokenSource.CreateLinkedTokenSource(token))
            {
                cts.CancelAfter(_parent.TcpConnectionTimeout);

                info = await ReplicationUtils.GetTcpInfoAsync(url, null, "Cluster", certificate, cts.Token);
            }
            
            TcpClient tcpClient = null;
            Stream stream = null;
            try
            {
                TcpConnectionHeaderMessage.SupportedFeatures supportedFeatures;
                using (ContextPoolForReadOnlyOperations.AllocateOperationContext(out JsonOperationContext context))
                {
                    var result = await TcpUtils.ConnectSecuredTcpSocket(info, _parent.ClusterCertificate, _parent.CipherSuitesPolicy,
                        TcpConnectionHeaderMessage.OperationTypes.Cluster, 
                        (string destUrl, TcpConnectionInfo tcpInfo, Stream conn, JsonOperationContext ctx, List<string> _) => NegotiateProtocolVersionAsyncForCluster(destUrl, tcpInfo, conn, ctx, tag), 
                        context, _parent.TcpConnectionTimeout, null, token);

                    tcpClient = result.TcpClient;
                    stream = result.Stream;
                    supportedFeatures = result.SupportedFeatures;

                    if (supportedFeatures.ProtocolVersion <= 0)
                    {
                        throw new InvalidOperationException(
                            $"state machine ConnectToPeer {url}: TCP negotiation resulted with an invalid protocol version:{supportedFeatures.ProtocolVersion}");
                    }
                }

                return new RachisConnection
                {
                    Stream = stream,
                    SupportedFeatures = supportedFeatures,
                    Disconnect = () =>
                    {
                        try
                        {
                            using (tcpClient)
                            using (stream)
                            {
                                tcpClient.Client.Disconnect(false);
                            }
                        }
                        catch (ObjectDisposedException)
                        {
                            //Happens, we don't really care at this point
                        }
                    }
                };
            }
            catch (Exception)
            {
                using (tcpClient)
                await using (stream)
                {
                }
                throw;
            }
        }

        private async Task<TcpConnectionHeaderMessage.SupportedFeatures> NegotiateProtocolVersionAsyncForCluster(string url, TcpConnectionInfo info, Stream stream, JsonOperationContext ctx, string tag)
        {
            var parameters = new AsyncTcpNegotiateParameters
            {
                Database = null,
                Operation = TcpConnectionHeaderMessage.OperationTypes.Cluster,
                Version = TcpConnectionHeaderMessage.ClusterTcpVersion,
                ReadResponseAndGetVersionCallbackAsync = ClusterReadResponseAndGetVersion,
                DestinationUrl = url,
                DestinationNodeTag = tag,
                SourceNodeTag = _parent.Tag,
                DestinationServerId = info.ServerId
            };

            return await TcpNegotiation.NegotiateProtocolVersionAsync(ctx, stream, parameters);
        }

        private void ToggleDatabasesState(BlittableJsonReaderObject cmd, ClusterOperationContext context, string type, long index)
        {
            var command = (ToggleDatabasesStateCommand)JsonDeserializationCluster.Commands[type](cmd);
            if (command.Value == null)
                throw new RachisInvalidOperationException($"{nameof(ToggleDatabasesStateCommand.Parameters)} is null for command type: {type}");

            if (command.Value.DatabaseNames == null)
                throw new RachisInvalidOperationException($"{nameof(ToggleDatabasesStateCommand.Parameters.DatabaseNames)} is null for command type: {type}");

            var toUpdate = new List<(string Key, BlittableJsonReaderObject DatabaseRecord, string DatabaseName)>();

            foreach (var databaseName in command.Value.DatabaseNames)
            {
                var key = "db/" + databaseName;
                using (Slice.From(context.Allocator, key.ToLowerInvariant(), out Slice valueNameLowered))
                {
                    var oldDatabaseRecord = ReadInternal(context, out _, valueNameLowered);
                    if (oldDatabaseRecord == null)
                        continue;

                    var rawDatabaseRecord = new RawDatabaseRecord(oldDatabaseRecord);
                    switch (command.Value.Type)
                    {
                        case ToggleDatabasesStateCommand.Parameters.ToggleType.Databases:
                            if (rawDatabaseRecord.IsDisabled == command.Value.Disable)
                                continue;

                            oldDatabaseRecord.Modifications = new DynamicJsonValue(oldDatabaseRecord)
                            {
                                [nameof(DatabaseRecord.Disabled)] = command.Value.Disable
                            };

                            break;

                        case ToggleDatabasesStateCommand.Parameters.ToggleType.Indexes:
                            var settings = rawDatabaseRecord.Settings;
                            var configurationKey = RavenConfiguration.GetKey(x => x.Indexing.Disabled);
                            if (settings.TryGetValue(configurationKey, out var indexingDisabledString) &&
                                bool.TryParse(indexingDisabledString, out var currentlyIndexingDisabled) &&
                                currentlyIndexingDisabled == command.Value.Disable)
                            {
                                continue;
                            }

                            settings[configurationKey] = command.Value.Disable.ToString();

                            oldDatabaseRecord.Modifications = new DynamicJsonValue(oldDatabaseRecord)
                            {
                                [nameof(DatabaseRecord.Settings)] = TypeConverter.ToBlittableSupportedType(settings)
                            };

                            break;

                        case ToggleDatabasesStateCommand.Parameters.ToggleType.DynamicDatabaseDistribution:
                            if (rawDatabaseRecord.IsEncrypted)
                            {
                                throw new RachisInvalidOperationException($"Cannot toggle '{nameof(DatabaseTopology.DynamicNodesDistribution)}' for encrypted database: {databaseName}");
                            }

                            var topology = rawDatabaseRecord.Topology;
                            if (topology == null)
                                continue;

                            var enable = command.Value.Disable == false;
                            if (topology.DynamicNodesDistribution == enable)
                                continue;

                            topology.DynamicNodesDistribution = enable;

                            oldDatabaseRecord.Modifications = new DynamicJsonValue(oldDatabaseRecord)
                            {
                                [nameof(DatabaseRecord.Topology)] = topology.ToJson()
                            };

                            break;

                        default:
                            throw new RachisInvalidOperationException($"Argument out of range for `{nameof(ToggleDatabasesStateCommand.Value.Type)}`");
                    }

                    using (oldDatabaseRecord)
                    {
                        var updatedDatabaseRecord = context.ReadObject(oldDatabaseRecord, "updated-database-record");
                        toUpdate.Add((Key: key, DatabaseRecord: updatedDatabaseRecord, DatabaseName: databaseName));
                    }
                }
            }

            var items = context.Transaction.InnerTransaction.OpenTable(ItemsSchema, Items);
            ApplyDatabaseRecordUpdates(toUpdate, type, index, index, items, context);
        }

        private void UpdateDatabasesWithServerWideBackupConfiguration(ClusterOperationContext context, string type, ServerWideBackupConfiguration serverWideBackupConfiguration, long index)
        {
            if (serverWideBackupConfiguration == null)
                throw new RachisInvalidOperationException($"Server-wide backup configuration is null for command type: {type}");

            if (serverWideBackupConfiguration.Name == null)
                throw new RachisInvalidOperationException($"`{nameof(ServerWideExternalReplication.Name)}` is null or empty for command type: {type}");

            // the server-wide backup name might have changed
            var serverWideBlittable = context.ReadObject(serverWideBackupConfiguration.ToJson(), "server-wide-configuration");
            var items = context.Transaction.InnerTransaction.OpenTable(ItemsSchema, Items);

            const string dbKey = "db/";
            var toUpdate = new List<(string Key, BlittableJsonReaderObject DatabaseRecord, string DatabaseName)>();
            long? oldTaskId = null;

            var allServerWideBackupNames = GetSeverWideBackupNames(context);

            using (Slice.From(context.Allocator, dbKey, out var loweredPrefix))
            {
                foreach (var result in items.SeekByPrimaryKeyPrefix(loweredPrefix, Slices.Empty, 0))
                {
                    var (key, oldDatabaseRecord) = GetCurrentItem(context, result.Value);
                    var databaseName = key.Substring(dbKey.Length);
                    var newBackups = new DynamicJsonArray();

                    var periodicBackupConfiguration = JsonDeserializationCluster.PeriodicBackupConfiguration(serverWideBlittable);
                    oldDatabaseRecord.TryGet(nameof(DatabaseRecord.Encrypted), out bool encrypted);
                    PutServerWideBackupConfigurationCommand.UpdateTemplateForDatabase(periodicBackupConfiguration, databaseName, encrypted);

                    if (oldDatabaseRecord.TryGet(nameof(DatabaseRecord.PeriodicBackups), out BlittableJsonReaderArray backups))
                    {
                        var isBackupToEditFound = false;
                        foreach (BlittableJsonReaderObject backup in backups)
                        {
                            //Even though we rebuild the whole configurations list just one should be modified
                            //In addition the same configuration should be modified in all databases
                            if (isBackupToEditFound || IsServerWideBackupToEdit(backup, periodicBackupConfiguration.Name, allServerWideBackupNames) == false)
                            {
                                newBackups.Add(backup);
                                continue;
                            }

                            isBackupToEditFound = true;

                            if (backup.TryGet(nameof(PeriodicBackupConfiguration.TaskId), out long taskId))
                            {
                                periodicBackupConfiguration.TaskId = taskId;
                                oldTaskId = taskId;
                            }
                        }
                    }

                    if (serverWideBackupConfiguration.IsExcluded(databaseName) == false)
                    {
                        newBackups.Add(periodicBackupConfiguration.ToJson());
                    }

                    using (oldDatabaseRecord)
                    {
                        oldDatabaseRecord.Modifications = new DynamicJsonValue(oldDatabaseRecord)
                        {
                            [nameof(DatabaseRecord.PeriodicBackups)] = newBackups
                        };

                        var updatedDatabaseRecord = context.ReadObject(oldDatabaseRecord, "updated-database-record");
                        toUpdate.Add((Key: key, DatabaseRecord: updatedDatabaseRecord, DatabaseName: databaseName));
                    }
                }
            }

            ApplyDatabaseRecordUpdates(toUpdate, type, oldTaskId ?? serverWideBackupConfiguration.TaskId, index, items, context);
        }

        private static bool IsServerWideBackupToEdit(BlittableJsonReaderObject databaseTask, string serverWideTaskName, HashSet<string> allServerWideTasksNames)
        {
            return IsServerWideTaskToEdit(
                databaseTask,
                serverWideTaskName,
                nameof(PeriodicBackupConfiguration.Name),
                ServerWideBackupConfiguration.NamePrefix,
                allServerWideTasksNames);
        }

        private static bool IsServerWideExternalReplicationToEdit(BlittableJsonReaderObject databaseTask, string serverWideTaskName, HashSet<string> allServerWideTasksNames)
        {
            return IsServerWideTaskToEdit(
                databaseTask,
                serverWideTaskName,
                nameof(ExternalReplication.Name),
                ServerWideExternalReplication.NamePrefix,
                allServerWideTasksNames);
        }

        private static bool IsServerWideTaskToEdit(
            BlittableJsonReaderObject databaseTask,
            string serverWideTaskName,
            string propName,
            string serverWidePrefix,
            HashSet<string> allServerWideTasksNames)
        {
            if (databaseTask.TryGet(propName, out string taskName) == false || taskName == null)
                return false;

            if (taskName.StartsWith(serverWidePrefix) == false)
                return false;

            if (taskName.Equals(serverWideTaskName, StringComparison.OrdinalIgnoreCase))
            {
                // server-wide task to update when the name wasn't modified
                return true;
            }

            if (allServerWideTasksNames.Contains(taskName) == false)
            {
                // server-wide task to update when the name was modified
                return true;
            }

            return false;
        }

        private static unsafe HashSet<string> GetSeverWideBackupNames(ClusterOperationContext context)
        {
            var items = context.Transaction.InnerTransaction.OpenTable(ItemsSchema, Items);
            using (Slice.From(context.Allocator, ServerWideConfigurationKey.Backup, out Slice valueNameLowered))
            {
                var severWideBackupNames = new HashSet<string>();
                if (items.ReadByKey(valueNameLowered, out var tvr))
                {
                    var ptr = tvr.Read(2, out int size);
                    using var previousValue = new BlittableJsonReaderObject(ptr, size, context);
                    foreach (var backupName in previousValue.GetPropertyNames())
                    {
                        severWideBackupNames.Add(PutServerWideBackupConfigurationCommand.GetTaskName(backupName));
                    }
                }

                return severWideBackupNames;
            }
        }

        private void UpdateDatabasesWithExternalReplication(ClusterOperationContext context, string type, ServerWideExternalReplication serverWideExternalReplication, long index)
        {
            if (serverWideExternalReplication == null)
                throw new RachisInvalidOperationException($"Server-wide external replication is null for command type: {type}");

            if (serverWideExternalReplication.Name == null)
                throw new RachisInvalidOperationException($"`{nameof(ServerWideExternalReplication.Name)}` is null or empty for command type: {type}");

            var topologyDiscoveryUrls = serverWideExternalReplication.TopologyDiscoveryUrls;
            if (topologyDiscoveryUrls == null || topologyDiscoveryUrls.Length == 0)
                throw new RachisInvalidOperationException($"`{nameof(ServerWideExternalReplication.TopologyDiscoveryUrls)}` is null or empty for command type: {type}");

            // the external replication name might have changed
            var serverWideBlittable = context.ReadObject(serverWideExternalReplication.ToJson(), "server-wide-configuration");
            var items = context.Transaction.InnerTransaction.OpenTable(ItemsSchema, Items);

            const string dbKey = "db/";
            var toUpdate = new List<(string Key, BlittableJsonReaderObject DatabaseRecord, string DatabaseName)>();

            using (Slice.From(context.Allocator, dbKey, out var loweredPrefix))
            {
                var allServerWideTaskNames = GetAllSeverWideExternalReplicationNames(context);

                foreach (var result in items.SeekByPrimaryKeyPrefix(loweredPrefix, Slices.Empty, 0))
                {
                    var (key, oldDatabaseRecord) = GetCurrentItem(context, result.Value);

                    var externalReplication = JsonDeserializationCluster.ExternalReplication(serverWideBlittable);
                    var databaseName = key.Substring(dbKey.Length);
                    var ravenConnectionString = PutServerWideExternalReplicationCommand.UpdateExternalReplicationTemplateForDatabase(externalReplication, databaseName, topologyDiscoveryUrls);

                    var updatedExternalReplications = new DynamicJsonArray();
                    if (oldDatabaseRecord.TryGet(nameof(DatabaseRecord.ExternalReplications), out BlittableJsonReaderArray databaseExternalReplications))
                    {
                        var isTaskToEditFound = false;

                        foreach (BlittableJsonReaderObject databaseTask in databaseExternalReplications)
                        {
                            //Even though we rebuild the whole configurations list just one should be modified
                            //In addition, the same configuration should be modified in all databases
                            if (isTaskToEditFound || IsServerWideExternalReplicationToEdit(databaseTask, externalReplication.Name, allServerWideTaskNames) == false)
                            {
                                updatedExternalReplications.Add(databaseTask);
                                continue;
                            }

                            isTaskToEditFound = true;

                            if (databaseTask.TryGet(nameof(PeriodicBackupConfiguration.TaskId), out long taskId))
                                externalReplication.TaskId = taskId;
                        }
                    }

                    var hasConnectionStrings = oldDatabaseRecord.TryGet(nameof(DatabaseRecord.RavenConnectionStrings), out BlittableJsonReaderObject ravenConnectionStrings);

                    if (serverWideExternalReplication.IsExcluded(databaseName) == false)
                    {
                        updatedExternalReplications.Add(externalReplication.ToJson());

                        if (hasConnectionStrings)
                        {
                            ravenConnectionStrings.Modifications ??= new DynamicJsonValue();
                            ravenConnectionStrings.Modifications = new DynamicJsonValue
                            {
                                [ravenConnectionString.Name] = ravenConnectionString.ToJson()
                            };

                            ravenConnectionStrings = context.ReadObject(ravenConnectionStrings, nameof(DatabaseRecord.RavenConnectionStrings));
                        }
                        else
                        {
                            var djv = new DynamicJsonValue
                            {
                                [ravenConnectionString.Name] = ravenConnectionString.ToJson()
                            };

                            ravenConnectionStrings = context.ReadObject(djv, nameof(DatabaseRecord.RavenConnectionStrings));
                        }
                    }
                    else if (hasConnectionStrings)
                    {
                        // we need to remove the connection string that we previously created
                        var propertyIndex = ravenConnectionStrings.GetPropertyIndex(ravenConnectionString.Name);
                        if (propertyIndex != -1)
                        {
                            ravenConnectionStrings.Modifications ??= new DynamicJsonValue();
                            ravenConnectionStrings.Modifications.Removals = new HashSet<int>
                            {
                                propertyIndex
                            };

                            ravenConnectionStrings = context.ReadObject(ravenConnectionStrings, nameof(DatabaseRecord.RavenConnectionStrings));
                        }
                    }
                    else
                    {
                        ravenConnectionStrings = context.ReadObject(new DynamicJsonValue(), nameof(DatabaseRecord.RavenConnectionStrings));
                    }

                    using (oldDatabaseRecord)
                    using (ravenConnectionStrings)
                    {
                        oldDatabaseRecord.Modifications = new DynamicJsonValue(oldDatabaseRecord)
                        {
                            [nameof(DatabaseRecord.ExternalReplications)] = updatedExternalReplications,
                            [nameof(DatabaseRecord.RavenConnectionStrings)] = ravenConnectionStrings
                        };

                        var updatedDatabaseRecord = context.ReadObject(oldDatabaseRecord, "updated-database-record");
                        toUpdate.Add((Key: key, DatabaseRecord: updatedDatabaseRecord, DatabaseName: databaseName));
                    }
                }
            }

            // we don't mind indexForValueChanges for ServerWideExternalReplication
            ApplyDatabaseRecordUpdates(toUpdate, type, serverWideExternalReplication.TaskId, index, items, context);
        }

        private static unsafe HashSet<string> GetAllSeverWideExternalReplicationNames(ClusterOperationContext context)
        {
            var items = context.Transaction.InnerTransaction.OpenTable(ItemsSchema, Items);
            using (Slice.From(context.Allocator, ServerWideConfigurationKey.ExternalReplication, out var valueNameLowered))
            {
                var names = new HashSet<string>();
                if (items.ReadByKey(valueNameLowered, out var tvr))
                {
                    var ptr = tvr.Read(2, out var size);
                    using var previousValue = new BlittableJsonReaderObject(ptr, size, context);
                    foreach (var name in previousValue.GetPropertyNames())
                    {
                        names.Add(PutServerWideExternalReplicationCommand.GetTaskName(name));
                    }
                }

                return names;
            }
        }

        private void DeleteServerWideBackupConfigurationFromAllDatabases(DeleteServerWideTaskCommand.DeleteConfiguration deleteConfiguration, ClusterOperationContext context, string type, long index)
        {
            if (string.IsNullOrWhiteSpace(deleteConfiguration.TaskName))
                throw new RachisInvalidOperationException($"Task name to delete cannot be null or white space for command type: {type}");

            var items = context.Transaction.InnerTransaction.OpenTable(ItemsSchema, Items);

            const string dbKey = "db/";
            var toUpdate = new List<(string Key, BlittableJsonReaderObject DatabaseRecord, string DatabaseName)>();
            var databaseRecordTaskName = DeleteServerWideTaskCommand.GetDatabaseRecordTaskName(deleteConfiguration);

            using (Slice.From(context.Allocator, dbKey, out var loweredPrefix))
            {
                foreach (var result in items.SeekByPrimaryKeyPrefix(loweredPrefix, Slices.Empty, 0))
                {
                    var (key, oldDatabaseRecord) = GetCurrentItem(context, result.Value);

                    var hasChanges = false;

                    switch (deleteConfiguration.Type)
                    {
                        case OngoingTaskType.Backup:
                            if (oldDatabaseRecord.TryGet(nameof(DatabaseRecord.PeriodicBackups), out BlittableJsonReaderArray backups) == false)
                                continue;

                            var updatedBackups = new DynamicJsonArray();
                            foreach (BlittableJsonReaderObject backup in backups)
                            {
                                if (IsServerWideTaskWithName(backup, nameof(PeriodicBackupConfiguration.Name), databaseRecordTaskName))
                                {
                                    hasChanges = true;
                                    continue;
                                }

                                updatedBackups.Add(backup);
                            }

                            oldDatabaseRecord.Modifications = new DynamicJsonValue(oldDatabaseRecord)
                            {
                                [nameof(DatabaseRecord.PeriodicBackups)] = updatedBackups
                            };

                            break;

                        case OngoingTaskType.Replication:
                            if (oldDatabaseRecord.TryGet(nameof(DatabaseRecord.ExternalReplications), out BlittableJsonReaderArray externalReplications) == false)
                                continue;

                            var updatedExternalReplications = new DynamicJsonArray();
                            foreach (BlittableJsonReaderObject externalReplication in externalReplications)
                            {
                                if (IsServerWideTaskWithName(externalReplication, nameof(PeriodicBackupConfiguration.Name), databaseRecordTaskName))
                                {
                                    hasChanges = true;
                                    continue;
                                }

                                updatedExternalReplications.Add(externalReplication);
                            }

                            if (oldDatabaseRecord.TryGet(nameof(DatabaseRecord.RavenConnectionStrings), out BlittableJsonReaderObject ravenConnectionStrings))
                            {
                                var connectionStringName = PutServerWideExternalReplicationCommand.GetRavenConnectionStringName(deleteConfiguration.TaskName);
                                var propertyIndex = ravenConnectionStrings.GetPropertyIndex(connectionStringName);
                                if (propertyIndex != -1)
                                {
                                    ravenConnectionStrings.Modifications ??= new DynamicJsonValue();
                                    ravenConnectionStrings.Modifications.Removals = new HashSet<int>
                                    {
                                        propertyIndex
                                    };

                                    ravenConnectionStrings = context.ReadObject(ravenConnectionStrings, nameof(DatabaseRecord.RavenConnectionStrings));
                                }
                            }
                            else
                            {
                                ravenConnectionStrings = context.ReadObject(new DynamicJsonValue(), nameof(DatabaseRecord.RavenConnectionStrings));
                            }

                            oldDatabaseRecord.Modifications = new DynamicJsonValue(oldDatabaseRecord)
                            {
                                [nameof(DatabaseRecord.ExternalReplications)] = updatedExternalReplications,
                                [nameof(DatabaseRecord.RavenConnectionStrings)] = ravenConnectionStrings
                            };
                            break;

                        default:
                            throw new ArgumentOutOfRangeException();
                    }

                    if (hasChanges == false)
                        continue;

                    using (oldDatabaseRecord)
                    {
                        var updatedDatabaseRecord = context.ReadObject(oldDatabaseRecord, "updated-database-record");
                        toUpdate.Add((Key: key, DatabaseRecord: updatedDatabaseRecord, DatabaseName: key.Substring(dbKey.Length)));
                    }
                }
            }

            ApplyDatabaseRecordUpdates(toUpdate, type, index, index, items, context);
        }

        private void ToggleServerWideTaskState(BlittableJsonReaderObject cmd, ToggleServerWideTaskStateCommand.Parameters parameters, ClusterOperationContext context, string type, long index)
        {
            if (cmd.TryGet(nameof(ToggleServerWideTaskStateCommand.Name), out string name) == false)
                throw new RachisApplyException($"Failed to get configuration key name for command type '{type}'");

            var configurationsBlittable = Read(context, name);
            if (configurationsBlittable == null)
                throw new RachisApplyException($"Cannot find any server wide tasks of type '{parameters.Type}'");

            if (configurationsBlittable.TryGet(parameters.TaskName, out BlittableJsonReaderObject task) == false)
                throw new RachisApplyException($"Cannot find server wide task of type '{parameters.Type}' with name '{parameters.TaskName}'");

            switch (parameters.Type)
            {
                case OngoingTaskType.Backup:
                    var serverWideBackupConfiguration = JsonDeserializationCluster.ServerWideBackupConfiguration(task);
                    UpdateDatabasesWithServerWideBackupConfiguration(context, type, serverWideBackupConfiguration, index);
                    break;

                case OngoingTaskType.Replication:
                    var serverWideExternalReplication = JsonDeserializationCluster.ServerWideExternalReplication(task);
                    UpdateDatabasesWithExternalReplication(context, type, serverWideExternalReplication, index);
                    break;

                default:
                    throw new ArgumentOutOfRangeException();
            }
        }

        private static bool IsServerWideTaskWithName(BlittableJsonReaderObject blittable, string namePropertyName, string taskNameToFind)
        {
            return blittable.TryGet(namePropertyName, out string foundTaskName) &&
                   foundTaskName != null &&
                   taskNameToFind.Equals(foundTaskName, StringComparison.OrdinalIgnoreCase);
        }

        private void ApplyDatabaseRecordUpdates(List<(string Key, BlittableJsonReaderObject DatabaseRecord, string DatabaseName)> toUpdate, string type, long indexForValueChanges, long index, Table items, ClusterOperationContext context)
        {
            var tasks = new List<Func<Task>> { () => Changes.OnValueChanges(indexForValueChanges, type) };

            foreach (var update in toUpdate)
            {
                using (Slice.From(context.Allocator, update.Key, out var valueName))
                using (Slice.From(context.Allocator, update.Key.ToLowerInvariant(), out var valueNameLowered))
                {
                    UpdateValue(index, items, valueNameLowered, valueName, update.DatabaseRecord);
                }

                tasks.Add(() => Changes.OnDatabaseChanges(update.DatabaseName, index, type, DatabasesLandlord.ClusterDatabaseChangeType.RecordChanged, null));
            }

            ExecuteManyOnDispose(context, index, type, tasks);
        }

        public const string SnapshotInstalled = "SnapshotInstalled";

        public override void OnSnapshotInstalled(long lastIncludedIndex, bool fullSnapshot, ServerStore serverStore, CancellationToken token)
        {
            using (_parent.ContextPool.AllocateOperationContext(out ClusterOperationContext context))
            using (context.OpenWriteTransaction())
            {
                // lets read all the certificate keys from the cluster, and delete the matching ones from the local state
                var clusterCertificateKeys = serverStore.Cluster.GetCertificateThumbprintsFromCluster(context);

                foreach (var key in clusterCertificateKeys)
                {
                    using (GetLocalStateByThumbprint(context, key))
                    {
                        DeleteLocalState(context, key);
                    }
                }

                token.ThrowIfCancellationRequested();

                var databases = GetDatabaseNames(context).ToArray();
                context.Transaction.InnerTransaction.LowLevelTransaction.OnDispose += tx =>
                {
                    if (tx is LowLevelTransaction llt && llt.Committed)
                    {
                        // there is potentially a lot of work to be done here so we are responding to the change on a separate task.
                        foreach (var db in databases)
                        {
                            var t = Task.Run(async () =>
                            {
                                await Changes.OnDatabaseChanges(db, lastIncludedIndex, SnapshotInstalled, DatabasesLandlord.ClusterDatabaseChangeType.RecordChanged, null);
                            }, token);
                        }

                        var t2 = Task.Run(async () =>
                        {
                            await Changes.OnValueChanges(lastIncludedIndex, nameof(InstallUpdatedServerCertificateCommand));
                            if (fullSnapshot)
                                await Changes.OnValueChanges(lastIncludedIndex, nameof(PutLicenseCommand));
                        }, token);
                    }
                };

                context.Transaction.Commit();
            }
            token.ThrowIfCancellationRequested();

            _rachisLogIndexNotifications.NotifyListenersAbout(lastIncludedIndex, null);
        }

        protected override RachisVersionValidation InitializeValidator()
        {
            return new ClusterValidator();
        }

        public IEnumerable<BlittableJsonReaderObject> GetReplicationHubCertificateByHub(TransactionOperationContext context, string database, string hub, string filter, int start, int pageSize)
        {
            using var certs = context.Transaction.InnerTransaction.OpenTable(ReplicationCertificatesSchema, ReplicationCertificatesSlice);

            string prefixString = (database + "/" + hub + "/").ToLowerInvariant();
            using var _ = Slice.From(context.Allocator, prefixString, out var prefix);

            foreach (var (key, val) in certs.SeekByPrimaryKeyPrefix(prefix, Slices.Empty, start))
            {
                var blittable = GetReplicationCertificateAccessObject(context, ref val.Reader);
                string thumbprint = key.ToString().Substring(prefixString.Length);

                if (filter != null)
                {
                    blittable.TryGet(nameof(RegisterReplicationHubAccessCommand.Name), out string name);
                    var match =
                        thumbprint.Contains(filter, StringComparison.OrdinalIgnoreCase) ||
                        name?.Contains(filter, StringComparison.OrdinalIgnoreCase) == true;

                    if (match == false)
                        continue;
                }

                if (pageSize-- < 0)
                    break;

                blittable.Modifications = new DynamicJsonValue(blittable)
                {
                    [nameof(DetailedReplicationHubAccess.Certificate)] = GetCertificateAsBase64(val),
                    [nameof(DetailedReplicationHubAccess.Thumbprint)] = thumbprint
                };

                using (blittable)
                {
                    yield return context.ReadObject(blittable, "create replication access blittable");
                }
            }
        }

        public IEnumerable<(string Hub, ReplicationHubAccess Access)> GetReplicationHubCertificateForDatabase(TransactionOperationContext context, string database)
        {
            using var certs = context.Transaction.InnerTransaction.OpenTable(ReplicationCertificatesSchema, ReplicationCertificatesSlice);

            string prefixString = (database + "/").ToLowerInvariant();
            using var _ = Slice.From(context.Allocator, prefixString, out var prefix);

            foreach (var (key, val) in certs.SeekByPrimaryKeyPrefix(prefix, Slices.Empty, 0))
            {
                var blittable = GetReplicationCertificateAccessObject(context, ref val.Reader);

                blittable.TryGet(nameof(RegisterReplicationHubAccessCommand.HubName), out string hub);
                var details = JsonDeserializationCluster.DetailedReplicationHubAccess(blittable);

                string certBase64 = GetCertificateAsBase64(val);

                yield return (hub, new ReplicationHubAccess
                {
                    AllowedHubToSinkPaths = details.AllowedHubToSinkPaths,
                    AllowedSinkToHubPaths = details.AllowedSinkToHubPaths,
                    Name = details.Name,
                    CertificateBase64 = certBase64,
                });
            }
        }

        private unsafe string GetCertificateAsBase64(Table.TableValueHolder val)
        {
            var buffer = val.Reader.Read((int)ReplicationCertificatesTable.Certificate, out var size);
            string certBase64 = Convert.ToBase64String(new ReadOnlySpan<byte>(buffer, size));
            return certBase64;
        }

        private unsafe BlittableJsonReaderObject GetReplicationCertificateAccessObject(TransactionOperationContext context, ref TableValueReader reader)
        {
            return new BlittableJsonReaderObject(reader.Read((int)ReplicationCertificatesTable.Access, out var size), size, context);
        }

        public bool IsReplicationCertificate(TransactionOperationContext context, string database, string hub, X509Certificate2 userCert, out DetailedReplicationHubAccess access)
        {
            using var certs = context.Transaction.InnerTransaction.OpenTable(ReplicationCertificatesSchema, ReplicationCertificatesSlice);

            using var __ = Slice.From(context.Allocator, (database + "/" + hub + "/" + userCert.Thumbprint).ToLowerInvariant(), out var key);

            if (certs.ReadByKey(key, out var v))
            {
                var b = GetReplicationCertificateAccessObject(context, ref v);
                access = JsonDeserializationCluster.DetailedReplicationHubAccess(b);
                return true;
            }

            access = default;

            return false;
        }

        public unsafe bool IsReplicationCertificateByPublicKeyPinningHash(TransactionOperationContext context, string database, string hub, X509Certificate2 userCert, SecurityConfiguration securityConfiguration, out DetailedReplicationHubAccess access)
        {
            using var certs = context.Transaction.InnerTransaction.OpenTable(ReplicationCertificatesSchema, ReplicationCertificatesSlice);
            // maybe we need to check by public key hash?
            string publicKeyPinningHash = userCert.GetPublicKeyPinningHash();

            using var ___ = Slice.From(context.Allocator, (database + "/" + hub + "/" + publicKeyPinningHash).ToLowerInvariant(), out var publicKeyHash);

            access = default;

            foreach (var result in certs.SeekForwardFromPrefix(ReplicationCertificatesSchema.Indexes[ReplicationCertificatesHashSlice], publicKeyHash, publicKeyHash, 0))
            {
                var obj = GetReplicationCertificateAccessObject(context, ref result.Result.Reader);

                // this is a cheap check, not sufficient for real
                if (obj.TryGet(nameof(userCert.Issuer), out string issuer) == false || issuer != userCert.Issuer)
                    continue;

                // now we need to do an actual check

                var p = result.Result.Reader.Read((int)ReplicationCertificatesTable.Certificate, out var size);
                var buffer = new byte[size];
                new Span<byte>(p, size).CopyTo(buffer);
                using var knownCert = new X509Certificate2(buffer);

                if (CertificateUtils.CertHasKnownIssuer(userCert, knownCert, securityConfiguration, out var _) == false)
                    continue;

                access = JsonDeserializationCluster.DetailedReplicationHubAccess(obj);
                return true;
            }

            return false;
        }
    }

    public class RachisLogIndexNotifications : IDisposable
    {
        public long LastModifiedIndex;
        private readonly AsyncManualResetEvent _notifiedListeners;
        private readonly ConcurrentQueue<ErrorHolder> _errors = new ConcurrentQueue<ErrorHolder>();
        private int _numberOfErrors;
        private readonly ConcurrentDictionary<long, TaskCompletionSource<object>> _tasksDictionary = new ConcurrentDictionary<long, TaskCompletionSource<object>>();

        public readonly Queue<RecentLogIndexNotification> RecentNotifications = new Queue<RecentLogIndexNotification>();
        internal Logger Log;
        private SingleUseFlag _isDisposed = new SingleUseFlag();
        private class ErrorHolder
        {
            public long Index;
            public ExceptionDispatchInfo Exception;
        }

        public RachisLogIndexNotifications(CancellationToken token)
        {
            _notifiedListeners = new AsyncManualResetEvent(token);
        }

        public void Dispose()
        {
            _isDisposed.Raise();
            _notifiedListeners.Dispose();
            foreach (var task in _tasksDictionary.Values)
            {
                task.TrySetCanceled();
            }
        }

        public async Task WaitForIndexNotification(long index, CancellationToken token)
        {
            Task<bool> waitAsync;
            while (true)
            {
                // first get the task, then wait on it
                waitAsync = _notifiedListeners.WaitAsync(token);

                if (index <= Interlocked.Read(ref LastModifiedIndex))
                    break;

                if (token.IsCancellationRequested)
                    ThrowCanceledException(index, LastModifiedIndex, isExecution: false);

                if (await waitAsync == false)
                {
                    var copy = Interlocked.Read(ref LastModifiedIndex);
                    if (index <= copy)
                        break;
                }
            }

            if (await WaitForTaskCompletion(index, new Lazy<Task>(waitAsync)))
                return;

            ThrowCanceledException(index, LastModifiedIndex, isExecution: true);
        }

        public async Task WaitForIndexNotification(long index, TimeSpan timeout)
        {
            while (true)
            {
                // first get the task, then wait on it
                var waitAsync = _notifiedListeners.WaitAsync(timeout);

                if (index <= Interlocked.Read(ref LastModifiedIndex))
                    break;

                if (await waitAsync == false)
                {
                    var copy = Interlocked.Read(ref LastModifiedIndex);
                    if (index <= copy)
                        break;

                    ThrowTimeoutException(timeout, index, copy);
                }
            }

            if (await WaitForTaskCompletion(index, new Lazy<Task>(TimeoutManager.WaitFor(timeout))))
                return;

            ThrowTimeoutException(timeout, index, LastModifiedIndex, isExecution: true);
        }

        private async Task<bool> WaitForTaskCompletion(long index, Lazy<Task> waitingTask)
        {
            if (_tasksDictionary.TryGetValue(index, out var tcs) == false)
            {
                // the task has already completed
                // let's check if we had errors in it
                foreach (var error in _errors)
                {
                    if (error.Index == index)
                        error.Exception.Throw(); // rethrow
                }

                return true;
            }

            var task = tcs.Task;

            if (task.IsCompleted)
            {
                if (task.IsFaulted)
                {
                    try
                    {
                        await task; // will throw on error
                    }
                    catch (Exception e)
                    {
                        ThrowApplyException(index, e);
                    }
                }

                if (task.IsCanceled)
                    ThrowCanceledException(index, LastModifiedIndex);

                return true;
            }

            var result = await Task.WhenAny(task, waitingTask.Value);

            if (result.IsFaulted)
                await result; // will throw

            if (task.IsCanceled)
                ThrowCanceledException(index, LastModifiedIndex);

            if (result == task)
                return true;

            return false;
        }

        private void ThrowCanceledException(long index, long lastModifiedIndex, bool isExecution = false)
        {
            var openingString = isExecution
                ? $"Cancelled while waiting for task with index {index} to complete. "
                : $"Cancelled while waiting to get an index notification for {index}. ";

            var closingString = isExecution
                ? string.Empty
                : Environment.NewLine +
                  PrintLastNotifications();

            throw new OperationCanceledException(openingString +
                                       $"Last commit index is: {lastModifiedIndex}. " +
                                       $"Number of errors is: {_numberOfErrors}." + closingString);
        }

        private void ThrowTimeoutException(TimeSpan value, long index, long lastModifiedIndex, bool isExecution = false)
        {
            var openingString = isExecution
                ? $"Waited for {value} for task with index {index} to complete. "
                : $"Waited for {value} but didn't get an index notification for {index}. ";

            var closingString = isExecution
                ? string.Empty
                : Environment.NewLine +
                  PrintLastNotifications();

            throw new TimeoutException(openingString +
                                       $"Last commit index is: {lastModifiedIndex}. " +
                                       $"Number of errors is: {_numberOfErrors}." + closingString);
        }

        private void ThrowApplyException(long index, Exception e)
        {
            throw new InvalidOperationException($"Index {index} was successfully committed, but the apply failed.", e);
        }

        private string PrintLastNotifications()
        {
            var notifications = RecentNotifications.ToArray();
            var builder = new StringBuilder(notifications.Length);
            foreach (var notification in notifications)
            {
                builder
                    .Append("Index: ")
                    .Append(notification.Index)
                    .Append(". Type: ")
                    .Append(notification.Type)
                    .Append(". ExecutionTime: ")
                    .Append(notification.ExecutionTime)
                    .Append(". Term: ")
                    .Append(notification.Term)
                    .Append(". LeaderErrorCount: ")
                    .Append(notification.LeaderErrorCount)
                    .Append(". LeaderShipDuration: ")
                    .Append(notification.LeaderShipDuration)
                    .Append(". Exception: ")
                    .Append(notification.Exception)
                    .AppendLine();
            }
            return builder.ToString();
        }

        public void RecordNotification(RecentLogIndexNotification notification)
        {
            RecentNotifications.Enqueue(notification);
            while (RecentNotifications.Count > 25)
                RecentNotifications.TryDequeue(out _);
        }

        public void NotifyListenersAbout(long index, Exception e)
        {
            if (e != null)
            {
                _errors.Enqueue(new ErrorHolder
                {
                    Index = index,
                    Exception = ExceptionDispatchInfo.Capture(e)
                });

                if (Interlocked.Increment(ref _numberOfErrors) > 25)
                {
                    _errors.TryDequeue(out _);
                    Interlocked.Decrement(ref _numberOfErrors);
                }
            }

            ThreadingHelper.InterlockedExchangeMax(ref LastModifiedIndex, index);
            _notifiedListeners.SetAndResetAtomically();
        }

        public void SetTaskCompleted(long index, Exception e)
        {
            if (_tasksDictionary.TryGetValue(index, out var tcs))
            {
                // set the task as finished
                if (e == null)
                {
                    if (tcs.TrySetResult(null) == false)
                        LogFailureToSetTaskResult();
                }
                else
                {
                    if (tcs.TrySetException(e) == false)
                        LogFailureToSetTaskResult();
                }

                void LogFailureToSetTaskResult()
                {
                    if (Log.IsInfoEnabled)
                        Log.Info($"Failed to set result of task with index {index}");
                }
            }

            _tasksDictionary.TryRemove(index, out _);
        }

        public void AddTask(long index)
        {
            Debug.Assert(_tasksDictionary.TryGetValue(index, out _) == false, $"{nameof(_tasksDictionary)} should not contain task with key {index}");
            if (_isDisposed.IsRaised())
                throw new ObjectDisposedException(nameof(RachisLogIndexNotifications));

            _tasksDictionary.TryAdd(index, new TaskCompletionSource<object>(TaskCreationOptions.RunContinuationsAsynchronously));
        }
    }

    public class RecentLogIndexNotification
    {
        public string Type;
        public TimeSpan ExecutionTime;
        public long Index;
        public int? LeaderErrorCount;
        public long? Term;
        public long? LeaderShipDuration;
        public Exception Exception;
    }
}<|MERGE_RESOLUTION|>--- conflicted
+++ resolved
@@ -414,7 +414,7 @@
                     case nameof(PutOlapConnectionStringCommand):
                     case nameof(RemoveRavenConnectionStringCommand):
                     case nameof(RemoveSqlConnectionStringCommand):
-                    case nameof(RemoveOlapConnectionStringCommand): 
+                    case nameof(RemoveOlapConnectionStringCommand):
                     case nameof(UpdatePullReplicationAsHubCommand):
                     case nameof(UpdatePullReplicationAsSinkCommand):
                     case nameof(EditDatabaseClientConfigurationCommand):
@@ -1837,11 +1837,7 @@
             }
         }
 
-<<<<<<< HEAD
-        public void DeleteItem<TTransaction>(TransactionOperationContext<TTransaction> context, string name)
-            where TTransaction : RavenTransaction
-=======
-        private static void DeleteDatabaseFromCertificatePermissions(TransactionOperationContext context, string database)
+        private static void DeleteDatabaseFromCertificatePermissions(ClusterOperationContext context, string database)
         {
             var certTable = context.Transaction.InnerTransaction.OpenTable(CertificatesSchema, CertificatesSlice);
 
@@ -1873,8 +1869,8 @@
             }
         }
 
-        public void DeleteItem(TransactionOperationContext context, string name)
->>>>>>> fc8eb51c
+        public void DeleteItem<TTransaction>(TransactionOperationContext<TTransaction> context, string name)
+            where TTransaction : RavenTransaction
         {
             var items = context.Transaction.InnerTransaction.OpenTable(ItemsSchema, Items);
             using (Slice.From(context.Allocator, name.ToLowerInvariant(), out Slice keyNameLowered))
@@ -3493,7 +3489,7 @@
 
                 info = await ReplicationUtils.GetTcpInfoAsync(url, null, "Cluster", certificate, cts.Token);
             }
-            
+
             TcpClient tcpClient = null;
             Stream stream = null;
             try
@@ -3502,8 +3498,8 @@
                 using (ContextPoolForReadOnlyOperations.AllocateOperationContext(out JsonOperationContext context))
                 {
                     var result = await TcpUtils.ConnectSecuredTcpSocket(info, _parent.ClusterCertificate, _parent.CipherSuitesPolicy,
-                        TcpConnectionHeaderMessage.OperationTypes.Cluster, 
-                        (string destUrl, TcpConnectionInfo tcpInfo, Stream conn, JsonOperationContext ctx, List<string> _) => NegotiateProtocolVersionAsyncForCluster(destUrl, tcpInfo, conn, ctx, tag), 
+                        TcpConnectionHeaderMessage.OperationTypes.Cluster,
+                        (string destUrl, TcpConnectionInfo tcpInfo, Stream conn, JsonOperationContext ctx, List<string> _) => NegotiateProtocolVersionAsyncForCluster(destUrl, tcpInfo, conn, ctx, tag),
                         context, _parent.TcpConnectionTimeout, null, token);
 
                     tcpClient = result.TcpClient;
