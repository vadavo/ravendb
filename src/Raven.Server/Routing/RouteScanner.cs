﻿// -----------------------------------------------------------------------
//  <copyright file="RouteScanner.cs" company="Hibernating Rhinos LTD">
//      Copyright (c) Hibernating Rhinos LTD. All rights reserved.
//  </copyright>
// -----------------------------------------------------------------------

using System;
using System.Collections.Generic;
using System.Linq;
using System.Reflection;
using Raven.Server.Web.System;
using Sparrow.Platform;

namespace Raven.Server.Routing
{
    /// <summary>
    /// Scans all the classes in this assembly for potential routes
    /// and register them
    /// </summary>
    public class RouteScanner
    {
        public static readonly List<RouteInformation> DebugRoutes = Scan(attr =>
        {
            var isDebugEndpoint = attr.IsDebugInformationEndpoint && attr.Path.Contains("info-package") == false;

            if (isDebugEndpoint && attr.IsPosixSpecificEndpoint && PlatformDetails.RunningOnPosix == false)
                return false;

            return isDebugEndpoint;
        })
            .Values
            .Where(x => x.Method != "OPTIONS")
            .ToList();

        public static readonly Dictionary<string, RouteInformation> AllRoutes = Scan();

        public static Dictionary<string, RouteInformation> Scan(Func<RavenActionAttribute, bool> predicate = null)
        {
            var routes = new Dictionary<string, RouteInformation>(StringComparer.OrdinalIgnoreCase);

            var corsHandler = typeof(CorsPreflightHandler).GetMethod(nameof(CorsPreflightHandler.HandlePreflightRequest));
<<<<<<< HEAD
            
            var actions = typeof(RouteScanner).Assembly.GetTypes()
=======

            var actions = typeof(RouteScanner).GetTypeInfo().Assembly.GetTypes()
>>>>>>> c649f77c
                .SelectMany(type => type.GetMethods(BindingFlags.Instance | BindingFlags.Public | BindingFlags.DeclaredOnly))
                .Where(type => type.IsDefined(typeof(RavenActionAttribute)))
                .ToList();

            foreach (var memberInfo in actions)
            {
                foreach (var route in memberInfo.GetCustomAttributes<RavenActionAttribute>())
                {
                    if (predicate != null && predicate(route) == false)
                        continue;

                    if (route.CorsMode != CorsMode.None)
                    {
                        // register endpoint for preflight request 
                        var optionsRouteKey = "OPTIONS" + route.Path;

                        // we don't check for duplicates here, as single endpoint like: /admin/cluster/node might have 2 verbs (PUT, DELETE),
                        // but we need single OPTIONS handler

                        if (routes.TryGetValue(optionsRouteKey, out RouteInformation optionsRouteInfo) == false)
                        {
                            routes[optionsRouteKey] = optionsRouteInfo = new RouteInformation(
                                "OPTIONS",
                                route.Path,
                                route.RequiredAuthorization,
                                route.SkipUsagesCount,
                                route.SkipLastRequestTimeUpdate,
                                route.CorsMode,
                                route.IsDebugInformationEndpoint,
                                route.DisableOnCpuCreditsExhaustion);

                            optionsRouteInfo.Build(corsHandler);
                        }
                    }

                    var routeKey = route.Method + route.Path;
                    if (routes.TryGetValue(routeKey, out RouteInformation routeInfo) == false)
                    {
                        routes[routeKey] = routeInfo = new RouteInformation(
                            route.Method,
                            route.Path,
                            route.RequiredAuthorization,
                            route.SkipUsagesCount,
                            route.SkipLastRequestTimeUpdate,
                            route.CorsMode,
                            route.IsDebugInformationEndpoint,
                            route.DisableOnCpuCreditsExhaustion);
                    }
                    else
                    {
                        throw new InvalidOperationException($"A duplicate route found: {routeKey} on {memberInfo.DeclaringType}.{memberInfo.Name}");
                    }
                    routeInfo.Build(memberInfo);
                }
            }

            return routes;
        }

    }

}<|MERGE_RESOLUTION|>--- conflicted
+++ resolved
@@ -20,13 +20,13 @@
     public class RouteScanner
     {
         public static readonly List<RouteInformation> DebugRoutes = Scan(attr =>
-        {
-            var isDebugEndpoint = attr.IsDebugInformationEndpoint && attr.Path.Contains("info-package") == false;
+            {
+                var isDebugEndpoint = attr.IsDebugInformationEndpoint && attr.Path.Contains("info-package") == false;
 
-            if (isDebugEndpoint && attr.IsPosixSpecificEndpoint && PlatformDetails.RunningOnPosix == false)
-                return false;
+                if (isDebugEndpoint && attr.IsPosixSpecificEndpoint && PlatformDetails.RunningOnPosix == false)
+                    return false;
 
-            return isDebugEndpoint;
+                return isDebugEndpoint;
         })
             .Values
             .Where(x => x.Method != "OPTIONS")
@@ -39,13 +39,8 @@
             var routes = new Dictionary<string, RouteInformation>(StringComparer.OrdinalIgnoreCase);
 
             var corsHandler = typeof(CorsPreflightHandler).GetMethod(nameof(CorsPreflightHandler.HandlePreflightRequest));
-<<<<<<< HEAD
             
             var actions = typeof(RouteScanner).Assembly.GetTypes()
-=======
-
-            var actions = typeof(RouteScanner).GetTypeInfo().Assembly.GetTypes()
->>>>>>> c649f77c
                 .SelectMany(type => type.GetMethods(BindingFlags.Instance | BindingFlags.Public | BindingFlags.DeclaredOnly))
                 .Where(type => type.IsDefined(typeof(RavenActionAttribute)))
                 .ToList();
@@ -61,33 +56,33 @@
                     {
                         // register endpoint for preflight request 
                         var optionsRouteKey = "OPTIONS" + route.Path;
-
+                        
                         // we don't check for duplicates here, as single endpoint like: /admin/cluster/node might have 2 verbs (PUT, DELETE),
                         // but we need single OPTIONS handler
-
+                        
                         if (routes.TryGetValue(optionsRouteKey, out RouteInformation optionsRouteInfo) == false)
                         {
                             routes[optionsRouteKey] = optionsRouteInfo = new RouteInformation(
-                                "OPTIONS",
-                                route.Path,
-                                route.RequiredAuthorization,
+                                "OPTIONS", 
+                                route.Path, 
+                                route.RequiredAuthorization, 
                                 route.SkipUsagesCount,
                                 route.SkipLastRequestTimeUpdate,
                                 route.CorsMode,
                                 route.IsDebugInformationEndpoint,
                                 route.DisableOnCpuCreditsExhaustion);
-
+                            
                             optionsRouteInfo.Build(corsHandler);
                         }
                     }
-
+                    
                     var routeKey = route.Method + route.Path;
                     if (routes.TryGetValue(routeKey, out RouteInformation routeInfo) == false)
                     {
                         routes[routeKey] = routeInfo = new RouteInformation(
-                            route.Method,
-                            route.Path,
-                            route.RequiredAuthorization,
+                            route.Method, 
+                            route.Path, 
+                            route.RequiredAuthorization, 
                             route.SkipUsagesCount,
                             route.SkipLastRequestTimeUpdate,
                             route.CorsMode,
@@ -104,7 +99,7 @@
 
             return routes;
         }
-
+        
     }
-
+    
 }