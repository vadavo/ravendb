--- conflicted
+++ resolved
@@ -112,12 +112,7 @@
     </PackageReference>
     <PackageReference Include="Jint" Version="3.0.28-ravendb" />
     <PackageReference Include="Google.Api.Gax.Rest" Version="3.2.0" />
-<<<<<<< HEAD
-    <PackageReference Include="Google.Cloud.Storage.V1" Version="3.3.0" />
-=======
     <PackageReference Include="Google.Cloud.Storage.V1" Version="3.4.0" />
-    <PackageReference Include="Jint" Version="3.0.20-ravendb" />
->>>>>>> 798b52df
     <PackageReference Include="Lextm.SharpSnmpLib.Engine" Version="11.3.102" />
     <PackageReference Include="Lucene.Net" Version="3.0.42" />
     <PackageReference Include="Lucene.Net.Contrib.Spatial.NTS" Version="3.0.42" />
