--- conflicted
+++ resolved
@@ -2,13 +2,8 @@
   <PropertyGroup>
     <Description>Raven.Server is the database server for RavenDB</Description>
     <Authors>Hibernating Rhinos</Authors>
-<<<<<<< HEAD
     <TargetFramework>net6.0</TargetFramework>
     <RuntimeFrameworkVersion>6.0.6</RuntimeFrameworkVersion>
-=======
-    <TargetFramework>netcoreapp3.1</TargetFramework>
-    <RuntimeFrameworkVersion>3.1.26</RuntimeFrameworkVersion>
->>>>>>> 5a1bb276
     <AllowUnsafeBlocks>true</AllowUnsafeBlocks>
     <AssemblyName>Raven.Server</AssemblyName>
     <OutputType>Exe</OutputType>
@@ -131,8 +126,8 @@
   </ItemGroup>
   <ItemGroup>
     <FrameworkReference Include="Microsoft.AspNetCore.App" />
-    <PackageReference Include="AWSSDK.Glacier" Version="3.7.0.175" />
-    <PackageReference Include="AWSSDK.S3" Version="3.7.9.18" />
+    <PackageReference Include="AWSSDK.Glacier" Version="3.7.0.177" />
+    <PackageReference Include="AWSSDK.S3" Version="3.7.9.20" />
     <PackageReference Include="Azure.Storage.Blobs" Version="12.12.0" />
     <PackageReference Include="CsvHelper" Version="27.2.1" />
     <PackageReference Include="DasMulli.Win32.ServiceUtils.Signed" Version="1.1.0" />
