--- conflicted
+++ resolved
@@ -49,13 +49,8 @@
         {
             TcpClient tcpClient;
             string url;
-<<<<<<< HEAD
-            (tcpClient, url) = await TcpUtils.ConnectSocketAsync(tcpConnectionInfo, timeout, log);
-            var connection = await TcpUtils.WrapStreamWithSslAsync(tcpClient, tcpConnectionInfo, server.Certificate.Certificate, server.CipherSuitesPolicy, timeout);
-=======
             (tcpClient, url) =  await TcpUtils.ConnectSocketAsync(tcpConnectionInfo, timeout, log, token);
             var connection = await TcpUtils.WrapStreamWithSslAsync(tcpClient, tcpConnectionInfo, server.Certificate.Certificate, server.CipherSuitesPolicy, timeout, token);
->>>>>>> 36e026c2
             using (tcpClient)
             {
                 using (server.ServerStore.ContextPool.AllocateOperationContext(out JsonOperationContext ctx))
