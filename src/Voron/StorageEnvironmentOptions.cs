--- conflicted
+++ resolved
@@ -1239,7 +1239,6 @@
             OnDirectoryInitialize?.Invoke(this);
         }
 
-<<<<<<< HEAD
         public void SetDurability()
         {
             if (BasePath != null)
@@ -1284,21 +1283,6 @@
                         break;
                 }
             }
-=======
-        public void TrackCryptoPager(CryptoPager cryptoPager)
-        {
-            _activeCryptoPagers.Add(cryptoPager);
-        }
-
-        public void UntrackCryptoPager(CryptoPager cryptoPager)
-        {
-            _activeCryptoPagers.TryRemove(cryptoPager);
-        }
-
-        public ConcurrentSet<CryptoPager> GetActiveCryptoPagers()
-        {
-            return _activeCryptoPagers;
->>>>>>> 3d277767
         }
     }
 }