// -----------------------------------------------------------------------
//  <copyright file="WriteAheadJournal.cs" company="Hibernating Rhinos LTD">
//      Copyright (c) Hibernating Rhinos LTD. All rights reserved.
//  </copyright>
// -----------------------------------------------------------------------

using Sparrow;
using Sparrow.Binary;
using System;
using System.Collections.Concurrent;
using System.Collections.Generic;
using System.Diagnostics;
using System.IO;
using System.Linq;
using System.Runtime.ExceptionServices;
using System.Runtime.InteropServices;
using System.Text;
using System.Threading;
using System.Threading.Tasks;
using Sparrow.Compression;
using Sparrow.Logging;
using Sparrow.LowMemory;
using Sparrow.Platform;
using Sparrow.Server;
using Sparrow.Server.Exceptions;
using Sparrow.Server.Meters;
using Sparrow.Server.Utils;
using Sparrow.Threading;
using Sparrow.Utils;
using Voron.Data;
using Voron.Exceptions;
using Voron.Impl.FileHeaders;
using Voron.Impl.Paging;
using Voron.Util;
using Constants = Voron.Global.Constants;

namespace Voron.Impl.Journal
{
    public unsafe class WriteAheadJournal : IDisposable
    {
        private readonly StorageEnvironment _env;
        private readonly AbstractPager _dataPager;

        private long _currentJournalFileSize;
        private DateTime _lastFile;

        private long _journalIndex = -1;

        private readonly JournalApplicator _journalApplicator;

        private ImmutableAppendOnlyList<JournalFile> _files = ImmutableAppendOnlyList<JournalFile>.Empty;
        internal JournalFile CurrentFile;

        private readonly HeaderAccessor _headerAccessor;
        private AbstractPager _compressionPager;
        private long _compressionPagerCounter;

        private LazyTransactionBuffer _lazyTransactionBuffer;
        private readonly DiffPages _diffPage = new DiffPages();
        private readonly Logger _logger;
        private List<JournalSnapshot> _snapshotCache;
        public bool HasDataInLazyTxBuffer() => _lazyTransactionBuffer?.HasDataInBuffer() ?? false;

        private readonly object _writeLock = new object();
        private int _maxNumberOfPagesRequiredForCompressionBuffer;

        internal NativeMemory.ThreadStats CurrentFlushingInProgressHolder;

        private readonly DisposeOnce<SingleAttempt> _disposeRunner;

        public WriteAheadJournal(StorageEnvironment env)
        {
            _env = env;
            _is32Bit = env.Options.ForceUsing32BitsPager || PlatformDetails.Is32Bits;
            _logger = LoggingSource.Instance.GetLogger<WriteAheadJournal>(Path.GetFileName(env.ToString()));
            _dataPager = _env.Options.DataPager;
            _currentJournalFileSize = env.Options.InitialLogFileSize;
            _headerAccessor = env.HeaderAccessor;

            _compressionPager = CreateCompressionPager(_env.Options.InitialFileSize ?? _env.Options.InitialLogFileSize);
            _journalApplicator = new JournalApplicator(this);

            _disposeRunner = new DisposeOnce<SingleAttempt>(() =>
            {
                // We cannot dispose the journal until we are done with all of
                // the pending writes
                if (_lazyTransactionBuffer != null)
                {
                    _lazyTransactionBuffer.WriteBufferToFile(CurrentFile, null);
                    _lazyTransactionBuffer.Dispose();
                }
                _compressionPager.Dispose();

                _journalApplicator.Dispose();
                if (_env.Options.OwnsPagers)
                {
                    foreach (var logFile in _files)
                    {
                        logFile.Dispose();
                    }
                }

                _files = ImmutableAppendOnlyList<JournalFile>.Empty;
            });
        }

        public ImmutableAppendOnlyList<JournalFile> Files => _files;

        public JournalApplicator Applicator => _journalApplicator;

        public bool HasLazyTransactions { get; set; }

        private JournalFile NextFile(int numberOf4Kbs = 1)
        {
            var now = DateTime.UtcNow;
            if ((now - _lastFile).TotalSeconds < 90)
            {
                _currentJournalFileSize = Math.Min(_env.Options.MaxLogFileSize, _currentJournalFileSize * 2);
            }
            var actualLogSize = _currentJournalFileSize;
            long minRequiredSize = numberOf4Kbs * 4 * Constants.Size.Kilobyte;
            if (_currentJournalFileSize < minRequiredSize)
            {
                _currentJournalFileSize = Bits.PowerOf2(minRequiredSize);
                if (_currentJournalFileSize > _env.Options.MaxLogFileSize)
                    _currentJournalFileSize = Math.Max(_env.Options.MaxLogFileSize, minRequiredSize);

                actualLogSize = _currentJournalFileSize;
            }

            var journalPager = _env.Options.CreateJournalWriter(_journalIndex + 1, actualLogSize);

            // we modify the in memory state _after_ we created the file, because we have to make sure that 
            // we have created it successfully first. 
            _journalIndex++;

            _lastFile = now;

            var journal = new JournalFile(_env, journalPager, _journalIndex);
            journal.AddRef(); // one reference added by a creator - write ahead log

            _files = _files.Append(journal);

            _headerAccessor.Modify(header=>
            {
                header->Journal.CurrentJournal = journal.Number;
                header->IncrementalBackup.LastCreatedJournal = journal.Number;
            });

            return journal;
        }

        public bool RecoverDatabase(TransactionHeader* txHeader, Action<string> addToInitLog)
        {
            // note, we don't need to do any concurrency here, happens as a single threaded
            // fashion on db startup
            var requireHeaderUpdate = false;

            var logInfo = _headerAccessor.Get(ptr => ptr->Journal);

            if (_env.Options.IncrementalBackupEnabled == false && _env.Options.CopyOnWriteMode == false)
            {
                // we want to check that we cleanup old log files if they aren't needed
                // this is more just to be safe than anything else, they shouldn't be there.
                var unusedfiles = logInfo.LastSyncedJournal;
                while (true)
                {
                    unusedfiles--;
                    if (_env.Options.TryDeleteJournal(unusedfiles) == false)
                        break;
                }
            }

            var modifiedPages = new HashSet<long>();

            var journalFiles = new List<JournalFile>();
            long lastFlushedTxId = logInfo.LastSyncedTransactionId;
            long lastFlushedJournal = logInfo.LastSyncedJournal;
            long lastProcessedJournal = logInfo.LastSyncedJournal;

            // the last sync journal is allowed to be deleted, it might have been fully synced, which is fine
            // we rely on the lastSyncedTxId to verify correctness.
            var journalToStartReadingFrom = logInfo.LastSyncedJournal;
            if (_env.Options.JournalExists(journalToStartReadingFrom) == false && 
                logInfo.Flags.HasFlag(JournalInfoFlags.IgnoreMissingLastSyncJournal) || 
                journalToStartReadingFrom == -1)
                journalToStartReadingFrom++;

            for (var journalNumber = journalToStartReadingFrom; journalNumber <= logInfo.CurrentJournal; journalNumber++)
            {
                addToInitLog?.Invoke($"Recovering journal {journalNumber} (upto last journal {logInfo.CurrentJournal})");
                var initialSize = _env.Options.InitialFileSize ?? _env.Options.InitialLogFileSize;
                var journalRecoveryName = StorageEnvironmentOptions.JournalRecoveryName(journalNumber);
                try
                {
                using (var recoveryPager = _env.Options.CreateTemporaryBufferPager(journalRecoveryName, initialSize))
                using (var pager = _env.Options.OpenJournalPager(journalNumber, logInfo))
                {
                    RecoverCurrentJournalSize(pager);

<<<<<<< HEAD
                    var transactionHeader = txHeader->TransactionId == 0 ? null : txHeader;
                    using (var journalReader = new JournalReader(pager, _dataPager, recoveryPager, modifiedPages, logInfo, transactionHeader))
                    {
                        var transactionHeaders = journalReader.RecoverAndValidate(_env.Options);

                        var lastReadHeaderPtr = journalReader.LastTransactionHeader;
=======
                        var transactionHeader = txHeader->TransactionId == 0 ? null : txHeader;
                        using (var journalReader = new JournalReader(pager, _dataPager, recoveryPager, modifiedPages, logInfo, transactionHeader))
                        {
                            var transactionHeaders = journalReader.RecoverAndValidate(_env.Options);
                            
                            var lastReadHeaderPtr = journalReader.LastTransactionHeader;
>>>>>>> c6564e46

                        if (lastReadHeaderPtr != null)
                        {
                            *txHeader = *lastReadHeaderPtr;
                                lastFlushedTxId = txHeader->TransactionId;
<<<<<<< HEAD
                                lastFlushedJournal = journalNumber;
                        }
=======

                                if (journalReader.Next4Kb > 0) // only if journal has some data
                                {
                                    lastFlushedJournal = journalNumber;
                                }
                                else
                                {
                                    // empty journal file

                                    if (transactionHeaders.Count != 0)
                                        throw new InvalidOperationException($"Got empty journal file but it has some transaction headers (count: {transactionHeaders.Count})");
                                }
                            }
>>>>>>> c6564e46

                        pager.Dispose(); // need to close it before we open the journal writer

                            var jrnlWriter = _env.Options.CreateJournalWriter(journalNumber, pager.TotalAllocationSize);
                            var jrnlFile = new JournalFile(_env, jrnlWriter, journalNumber);
                            jrnlFile.InitFrom(journalReader, transactionHeaders);
                            jrnlFile.AddRef(); // creator reference - write ahead log

                            journalFiles.Add(jrnlFile);

<<<<<<< HEAD
                        if (journalReader.RequireHeaderUpdate) //this should prevent further loading of transactions
                        {
                            requireHeaderUpdate = true;
                            break;
=======
                            lastProcessedJournal = journalNumber;

                            if (journalReader.RequireHeaderUpdate) //this should prevent further loading of transactions
                            {
                                requireHeaderUpdate = true;
                                break;
                            }
>>>>>>> c6564e46
                        }
                    }
                    addToInitLog?.Invoke($"Journal {journalNumber} Recovered");
                }
            }
                catch (InvalidJournalException)
                {
                    if (_env.Options.IgnoreInvalidJournalErrors == true)
                    {
                        addToInitLog?.Invoke(
                            $"Encountered invalid journal {journalNumber} @ {_env.Options}. Skipping this journal and keep going the recovery operation because '{nameof(_env.Options.IgnoreInvalidJournalErrors)}' options is set");
                        continue;
                    }

                    throw;
                }
            }

            if (_env.Options.EncryptionEnabled == false) // for encryption, we already use AEAD, so no need
            {
                // here we want to check that the checksum on all the modified pages is valid
                // we can't do that during the journal application process because we may have modifications
                // to pages that overwrite one another. So we have to do this at the end, this will detect
                // corruption when applying journals at recovery time rather than at usage.
                var tempTx = new TempPagerTransaction();

                var sortedPages = modifiedPages.ToArray();
                Array.Sort(sortedPages);

                long minPageChecked = -1;

                if (_env.Options.SkipChecksumValidationOnDatabaseLoading == false)
                {
                    // we need to iterate from the end in order to filter out pages that was overwritten by later transaction
                    addToInitLog?.Invoke($"Validate checksum on {sortedPages.Length} pages");
                    var sp = Stopwatch.StartNew();
                    for (var i = sortedPages.Length - 1; i >= 0; i--)
                    {
                        if (sp.Elapsed.TotalSeconds >= 60)
                        {
                            sp.Restart();
                            addToInitLog?.Invoke($"Still calculating checksum... ({sortedPages.Length - i} out of {sortedPages.Length}");
                        }

                        using (tempTx) // release any resources, we just wanted to validate things
                        {
                            var modifiedPage = sortedPages[i];

                            var ptr = (PageHeader*)_dataPager.AcquirePagePointerWithOverflowHandling(tempTx, modifiedPage, null);

                            var maxPageRange = modifiedPage + VirtualPagerLegacyExtensions.GetNumberOfPages(ptr) - 1;

                            if (minPageChecked != -1 && maxPageRange >= minPageChecked)
                            {
                                continue;
                            }

                            _env.ValidatePageChecksum(modifiedPage, ptr);

                            minPageChecked = modifiedPage;
                        }
                    }
                    sp.Stop();
                    addToInitLog?.Invoke($"Validate of {sortedPages.Length} pages completed in {sp.Elapsed}");
                }
                else
                {
                    if (RuntimeInformation.OSArchitecture == Architecture.Arm || RuntimeInformation.OSArchitecture == Architecture.Arm64)
                    {
                        addToInitLog?.Invoke($"SkipChecksumValidationOnDbLoading set to true. Skipping checksum validation of {sortedPages.Length} pages.");
                    }
                    else
                    {
                        throw new InvalidDataException( // RavenDB-13017
                            $"{nameof(_env.Options.SkipChecksumValidationOnDatabaseLoading)} set to true is not allowed on non ARM architecture. This instance running on {RuntimeInformation.OSArchitecture}");
                    }
                }
            }

            if (lastFlushedTxId < 0)
                VoronUnrecoverableErrorException.Raise(_env,
                    "First transaction initializing the structure of Voron database is corrupted. Cannot access internal database metadata. Create a new database to recover.");

            Debug.Assert(lastFlushedTxId >= 0);
            Debug.Assert(lastFlushedJournal >= 0);
            Debug.Assert(lastProcessedJournal >= 0);

            if (journalFiles.Count > 0)
            {
                var toDelete = new List<JournalFile>();

                foreach (var journalFile in journalFiles)
                {
                    if (journalFile.Number < lastProcessedJournal)
                    {
                        _journalApplicator.AddJournalToDelete(journalFile);
                        toDelete.Add(journalFile);
                    }
                    else
                    {
                        _files = _files.Append(journalFile);
                    }
                }

                var instanceOfLastFlushedJournal = journalFiles.FirstOrDefault(x => x.Number == lastFlushedJournal);

                if (instanceOfLastFlushedJournal != null)
                {
                    // last flushed journal might not exist because it could be already deleted and the only journal we have is empty

                    _journalApplicator.SetLastFlushed(new JournalApplicator.LastFlushState(lastFlushedTxId, lastFlushedJournal,
                        instanceOfLastFlushedJournal, toDelete));
                }
#if DEBUG
                if (instanceOfLastFlushedJournal == null)
                {
                    Debug.Assert(toDelete.Count == 0, $"Last flushed journal (number: {lastFlushedJournal}) doesn't exist so we didn't call {nameof(_journalApplicator.SetLastFlushed)} but" +
                                                      $" there are still some journals to delete ({string.Join(", ", toDelete.Select(x => x.Number))}. )");
                }
#endif
            }

            _journalIndex = lastProcessedJournal;

            addToInitLog?.Invoke($"Cleanup Newer Invalid Journal Files (Last Flushed Journal={lastProcessedJournal})");
            if (_env.Options.CopyOnWriteMode == false)
            {
                CleanupNewerInvalidJournalFiles(lastProcessedJournal);
            }

            if (_files.Count > 0)
            {
                var lastFile = _files.Last();
                if (lastFile.Available4Kbs >= 2)
                    // it must have at least one page for the next transaction header and one 4kb for data
                    CurrentFile = lastFile;
            }
            addToInitLog?.Invoke($"Info: Current File = '{CurrentFile?.Number}', Position (4KB)='{CurrentFile?.WritePosIn4KbPosition}'. Require Header Update = {requireHeaderUpdate}");
            return requireHeaderUpdate;
        }

        private void CleanupNewerInvalidJournalFiles(long lastSyncedJournal)
        {
            // we want to check that we cleanup newer log files, since everything from
            // the current file is considered corrupted
            var badJournalFiles = lastSyncedJournal;
            while (true)
            {
                badJournalFiles++;
                if (_env.Options.TryDeleteJournal(badJournalFiles) == false)
                {
                    break;
                }
            }
        }

        private void RecoverCurrentJournalSize(AbstractPager pager)
        {
<<<<<<< HEAD
            var journalSize = Bits.PowerOf2(pager.NumberOfAllocatedPages * Constants.Storage.PageSize);
=======
            var journalSize = Bits.NextPowerOf2(pager.TotalAllocationSize);
>>>>>>> c6564e46
            if (journalSize >= _env.Options.MaxLogFileSize) // can't set for more than the max log file size
                return;

            // this set the size of the _next_ journal file size
            _currentJournalFileSize = Math.Min(journalSize, _env.Options.MaxLogFileSize);
        }


        public Page? ReadPage(LowLevelTransaction tx, long pageNumber, Dictionary<int, PagerState> scratchPagerStates)
        {
            // read transactions have to read from journal snapshots
            if (tx.Flags == TransactionFlags.Read)
            {
                // read log snapshots from the back to get the most recent version of a page
                for (var i = tx.JournalSnapshots.Count - 1; i >= 0; i--)
                {
                    PagePosition value;
                    if (tx.JournalSnapshots[i].PageTranslationTable.TryGetValue(tx, pageNumber, out value))
                    {
                        var page = _env.ScratchBufferPool.ReadPage(tx, value.ScratchNumber, value.ScratchPage, scratchPagerStates[value.ScratchNumber]);

                        Debug.Assert(page.PageNumber == pageNumber);

                        return page;
                    }
                }

                return null;
            }

            // write transactions can read directly from journals that they got when they started up
            var files = tx.JournalFiles;
            for (var i = files.Count - 1; i >= 0; i--)
            {
                PagePosition value;
                if (files[i].PageTranslationTable.TryGetValue(tx, pageNumber, out value))
                {
                    // ReSharper disable once RedundantArgumentDefaultValue
                    var page = _env.ScratchBufferPool.ReadPage(tx, value.ScratchNumber, value.ScratchPage, pagerState: null);

                    Debug.Assert(page.PageNumber == pageNumber);

                    return page;
                }
            }

            return null;
        }

        public void Dispose()
        {
            _disposeRunner.Dispose();
        }

        public JournalInfo GetCurrentJournalInfo()
        {
            return _headerAccessor.Get(ptr => ptr->Journal);
        }

        public List<JournalSnapshot> GetSnapshots()
        {
            return _snapshotCache;
        }

        public void UpdateCacheForJournalSnapshots()
        {
            var items = new List<JournalSnapshot>(_files.Count);
            // ReSharper disable once LoopCanBeConvertedToQuery
            foreach (var journalFile in _files)
            {
                var journalSnapshot = journalFile.GetSnapshot();
                // we have to hold a reference to the journals for the lifetime of the cache
                // this call is prevented from running concurrently with GetSnapshots()
                journalSnapshot.FileInstance.AddRef();
                items.Add(journalSnapshot);
            }

            ValidateNoDuplicateJournals(items);

            var old = _snapshotCache;
            _snapshotCache = items;
            if (old == null)
                return;

            foreach (var journalSnapshot in old)
            {
                journalSnapshot.FileInstance.Release();// free the old cache reference
            }
        }

        [Conditional("DEBUG")]
        private static void ValidateNoDuplicateJournals(List<JournalSnapshot> items)
        {
            for (int i = 0; i < items.Count; i++)
            {
                for (int j = i + 1; j < items.Count; j++)
                {
                    if (items[i].Number == items[j].Number)
                    {
                        throw new InvalidOperationException("Cannot add a snapshot of log file with number " + items[i].Number +
                                                            " to the transaction, because it already exists in a snapshot collection");
                    }
                }
            }
        }

        public sealed class JournalApplicator : IDisposable
        {
            private readonly ConcurrentDictionary<long, JournalFile> _journalsToDelete = new ConcurrentDictionary<long, JournalFile>();
            private readonly object _flushingLock = new object();
            private readonly SemaphoreSlim _fsyncLock = new SemaphoreSlim(1);
            private readonly WriteAheadJournal _waj;
            private readonly ManualResetEventSlim _waitForJournalStateUpdateUnderTx = new ManualResetEventSlim();
            private readonly LockTaskResponsible _flushLockTaskResponsible;

            public class LastFlushState
            {
                public readonly long TransactionId;
                public readonly long JournalId;
                public readonly JournalFile Journal;
                public readonly List<JournalFile> JournalsToDelete;
                public readonly SingleUseFlag DoneFlag = new SingleUseFlag();

                public LastFlushState(long transactionId, long journalId, JournalFile journal, List<JournalFile> journalsToDelete)
                {
                    TransactionId = transactionId;
                    JournalId = journalId;
                    Journal = journal;
                    JournalsToDelete = journalsToDelete;
                }

                public bool IsValid => Journal != null && JournalsToDelete != null;
            }

            private LastFlushState _lastFlushed = new LastFlushState(0, 0, null, null);
            private long _totalWrittenButUnsyncedBytes;
            private bool _ignoreLockAlreadyTaken;
            private Action<LowLevelTransaction> _updateJournalStateAfterFlush;

            public void SetLastFlushed(LastFlushState state)
            {
                Interlocked.Exchange(ref _lastFlushed, state);
            }

            public void AddJournalToDelete(JournalFile journal)
            {
                _journalsToDelete[journal.Number] = journal;
            }

            public void OnTransactionCommitted(LowLevelTransaction tx)
            {
                var action = _updateJournalStateAfterFlush;
                action?.Invoke(tx);
            }

            public long LastFlushedTransactionId => _lastFlushed.TransactionId;
            public long LastFlushedJournalId => _lastFlushed.JournalId;
            public long TotalWrittenButUnsyncedBytes => Interlocked.Read(ref _totalWrittenButUnsyncedBytes);
            public int JournalsToDeleteCount => _journalsToDelete.Count;

            public JournalApplicator(WriteAheadJournal waj)
            {
                _waj = waj;
                _flushLockTaskResponsible = new LockTaskResponsible(_flushingLock, waj._env.Token);
            }


            public void ApplyLogsToDataFile(CancellationToken token, TimeSpan timeToWait)
            {
                if (token.IsCancellationRequested)
                    return;

                if (Monitor.IsEntered(_flushingLock) && _ignoreLockAlreadyTaken == false)
                    throw new InvalidJournalFlushRequestException("Applying journals to the data file has been already requested on the same thread");

                ByteStringContext byteStringContext = null;
                bool lockTaken = false;
                try
                {
                    Monitor.TryEnter(_flushingLock, timeToWait, ref lockTaken);

                    if (lockTaken == false)
                    {
                        if (timeToWait == TimeSpan.Zero)
                            // someone else is flushing, and we were explicitly told that we don't care about this
                            // so there is no point in throwing
                            return;

                        throw new TimeoutException(
                            $"Could not acquire the write lock in {timeToWait.TotalSeconds} seconds");
                    }

                    if (_waj._env.Disposed)
                        return;

                    var jrnls = GetJournalSnapshots();

                    if (jrnls.Count == 0)
                        return; // nothing to do

                    var lastFlushed = _lastFlushed;
                    Debug.Assert(jrnls.First().Number >= lastFlushed.JournalId);

                    var pagesToWrite = new Dictionary<long, PagePosition>();

                    long lastProcessedJournal = -1;
                    long previousJournalMaxTransactionId = -1;

                    long lastFlushedTransactionId = -1;

                    // RavenDB-13302: we need to force a re-check this before we make decisions here
                    _waj._env.ActiveTransactions.ForceRecheckingOldestTransactionByFlusherThread();
                    long oldestActiveTransaction = _waj._env.ActiveTransactions.OldestTransaction;

                    foreach (var journalFile in jrnls)
                    {
                        if (journalFile.Number < lastFlushed.JournalId)
                            continue;
                        var currentJournalMaxTransactionId = -1L;

                        var maxTransactionId = journalFile.LastTransaction;
                        if (oldestActiveTransaction != 0)
                            maxTransactionId = Math.Min(oldestActiveTransaction - 1, maxTransactionId);

                        foreach (var modifedPagesInTx in journalFile.PageTranslationTable.GetModifiedPagesForTransactionRange(
                            lastFlushed.TransactionId, maxTransactionId))
                        {
                            foreach (var pagePosition in modifedPagesInTx)
                            {
                                if (pagePosition.Value.IsFreedPageMarker)
                                {
                                    // Avoid the case where an older journal file had written a page that was freed in a different journal
                                    pagesToWrite.Remove(pagePosition.Key);
                                    continue;
                                }

                                if (journalFile.Number == lastFlushed.JournalId &&
                                    pagePosition.Value.TransactionId <= lastFlushed.TransactionId)
                                    continue;

                                currentJournalMaxTransactionId = Math.Max(currentJournalMaxTransactionId,
                                    pagePosition.Value.TransactionId);

                                if (currentJournalMaxTransactionId < previousJournalMaxTransactionId)
                                    ThrowReadByeondOldestActiveTransaction(currentJournalMaxTransactionId, previousJournalMaxTransactionId, oldestActiveTransaction);


                                lastProcessedJournal = journalFile.Number;
                                pagesToWrite[pagePosition.Key] = pagePosition.Value;

                                lastFlushedTransactionId = currentJournalMaxTransactionId;
                            }
                        }

                        if (currentJournalMaxTransactionId == -1L)
                            continue;

                        previousJournalMaxTransactionId = currentJournalMaxTransactionId;
                    }

                    if (pagesToWrite.Count == 0)
                    {
                        return;
                    }

                    try
                    {
                        byteStringContext = new ByteStringContext(SharedMultipleUseFlag.None);
                        ApplyPagesToDataFileFromScratch(pagesToWrite);
                    }
                    catch (Exception e) when (e is OutOfMemoryException || e is EarlyOutOfMemoryException)
                    {
                        if (_waj._logger.IsOperationsEnabled)
                        {
                            _waj._logger.Operations("Could not allocate enough space to apply pages to data file", e);
                        }
                        // on 32 bits systems, we likely run out of address space, nothing that we can do, this should
                        // be handled by the 32 bits pager.
                        return;
                    }
                    catch (DiskFullException diskFullEx)
                    {
                        if (_waj._logger.IsOperationsEnabled)
                        {
                            _waj._logger.Operations("The disk is full!", diskFullEx);
                        }
                        _waj._env.HandleDataDiskFullException(diskFullEx);
                        return;
                    }

                    var unusedJournals = GetUnusedJournalFiles(jrnls, lastProcessedJournal, lastFlushedTransactionId);

                    ApplyJournalStateAfterFlush(token, lastProcessedJournal, lastFlushedTransactionId, unusedJournals, byteStringContext);

                    _waj._env.SuggestSyncDataFile();
                }
                finally
                {
                    byteStringContext?.Dispose();
                    if (lockTaken)
                        Monitor.Exit(_flushingLock);
                }

                _waj._env.LogsApplied();
            }

            private void ApplyJournalStateAfterFlush(CancellationToken token, long lastProcessedJournal, long lastFlushedTransactionId, List<JournalFile> unusedJournals,
                ByteStringContext byteStringContext)
            {
                // the idea here is that even though we need to run the journal through its state update under the transaction lock
                // we don't actually have to do that in our own transaction, what we'll do is to setup things so if there is a running
                // write transaction, we'll piggy back on its commit to complete our process, without interrupting its work
                _waj._env.FlushInProgressLock.EnterWriteLock();
                _waj.CurrentFlushingInProgressHolder = NativeMemory.CurrentThreadStats;

                try
                {
                    var transactionPersistentContext = new TransactionPersistentContext(true);
                    _waitForJournalStateUpdateUnderTx.Reset();
                    ExceptionDispatchInfo edi = null;
                    var sp = Stopwatch.StartNew();
                    
                    var singleUseFlag = new SingleUseFlag();
                    Action<LowLevelTransaction> currentAction = txw =>
                    {
                        if (singleUseFlag.Raise() == false)
                            throw new InvalidOperationException("Tried to update journal state after flush twice");

                        try
                        {
                            UpdateJournalStateUnderWriteTransactionLock(txw, lastProcessedJournal, lastFlushedTransactionId, unusedJournals);
                        }
                        catch (Exception e)
                        {
                            edi = ExceptionDispatchInfo.Capture(e);
                            throw;
                        }
                        finally
                        {
                            if (_waj._logger.IsInfoEnabled)
                                _waj._logger.Info($"Updated journal state under write tx lock after waiting for {sp.Elapsed}");
                            _updateJournalStateAfterFlush = null;
                            _waitForJournalStateUpdateUnderTx.Set();
                        }
                    };
                    Interlocked.Exchange(ref _updateJournalStateAfterFlush, currentAction);

                    WaitForJournalStateToBeUpdated(token, transactionPersistentContext, currentAction, byteStringContext);

                    edi?.Throw();
                }
                finally
                {
                    _waj.CurrentFlushingInProgressHolder = null;
                    _waj._env.FlushInProgressLock.ExitWriteLock();
                }
            }

            private void WaitForJournalStateToBeUpdated(CancellationToken token, TransactionPersistentContext transactionPersistentContext,
                Action<LowLevelTransaction> currentAction, ByteStringContext byteStringContext)
            {
                do
                {
                    LowLevelTransaction txw = null;
                    try
                    {
                        try
                        {
                            txw = _waj._env.NewLowLevelTransaction(transactionPersistentContext,
                                TransactionFlags.ReadWrite, timeout: TimeSpan.Zero, context: byteStringContext);
                        }
                        catch (OperationCanceledException)
                        {
                            break;
                        }
                        catch (TimeoutException)
                        {
                            // couldn't get the transaction lock, we'll wait for the running transaction to complete
                            // for a bit, and then try again
                            try
                            {
                                _flushLockTaskResponsible.RunTaskIfNotAlreadyRan();
                                if (_waitForJournalStateUpdateUnderTx.Wait(TimeSpan.FromMilliseconds(250), token))
                                    break;
                            }
                            catch (OperationCanceledException)
                            {
                                break;
                            }
                            continue;
                        }
                        var action = _updateJournalStateAfterFlush;
                        if (action != null)
                        {
                            action(txw);
                            txw.Commit();
                        }
                        break;
                    }
                    finally
                    {
                        txw?.Dispose();
                    }
                    // if it was changed, this means that we are done
                } while (currentAction == _updateJournalStateAfterFlush);
            }

            private void UpdateJournalStateUnderWriteTransactionLock(LowLevelTransaction txw, long lastProcessedJournal, long lastFlushedTransactionId, List<JournalFile> unusedJournals)
            {
                foreach (var unused in unusedJournals)
                {
                    AddJournalToDelete(unused);
                }

                SetLastFlushed(new LastFlushState(
                    lastFlushedTransactionId,
                    lastProcessedJournal,
                    _waj._files.First(x => x.Number == lastProcessedJournal),
                    _journalsToDelete.Values.ToList()));
                
                if (unusedJournals.Count > 0)
                {
                    var lastUnusedJournalNumber = unusedJournals[unusedJournals.Count - 1].Number;
                    _waj._files = _waj._files.RemoveWhile(x => x.Number <= lastUnusedJournalNumber);
                }

                if (_waj._files.Count == 0)
                    _waj.CurrentFile = null;

                // we release up to the last read transaction, because there might be new read transactions that are currently
                // running, that started after the flush
                var lastSyncedTransactionId =
                    Math.Min(Math.Min(lastFlushedTransactionId, _waj._env.CurrentReadTransactionId - 1), txw.Id - 1);

                // we have to free pages of the unused journals before the remaining ones that are still in use
                // to prevent reading from them by any read transaction (read transactions search journals from the newest
                // to read the most updated version)


                foreach (var journalFile in unusedJournals.OrderBy(x => x.Number))
                {
                    journalFile.FreeScratchPagesOlderThan(txw, lastSyncedTransactionId);
                }

                foreach (var jrnl in _waj._files.OrderBy(x => x.Number))
                {
                    jrnl.FreeScratchPagesOlderThan(txw, lastSyncedTransactionId);
                }

                // by forcing a commit, we free the read transaction that held the lazy tx buffer (if existed)
                // and make those pages available in the scratch files
                txw.IsLazyTransaction = false;
                _waj.HasLazyTransactions = false;
            }

            private static void ThrowReadByeondOldestActiveTransaction(long currentJournalMaxTransactionId,
                long previousJournalMaxTransactionId, long oldestActiveTransaction)
            {
                throw new InvalidOperationException(
                    "Journal applicator read beyond the oldest active transaction in the next journal file. " +
                    "This should never happen. Current journal max tx id: " +
                    currentJournalMaxTransactionId +
                    ", previous journal max ix id: " + previousJournalMaxTransactionId +
                    ", oldest active transaction: " + oldestActiveTransaction);
            }

            private List<JournalSnapshot> GetJournalSnapshots()
            {
                var files = _waj._files;
                var jrnls = new List<JournalSnapshot>(files.Count);
                foreach (var file in files)
                {
                    jrnls.Add(file.GetSnapshot());
                }
                jrnls.Sort();
                return jrnls;
            }

            public void WaitForSyncToCompleteOnDispose()
            {
                if (Monitor.IsEntered(_flushingLock) == false)
                    throw new InvalidOperationException("This method can only be called while holding the flush lock");

                if (_waj._env.Disposed == false)
                    throw new InvalidOperationException(
                        "This method can only be called after the storage environment has been disposed");

                if (_fsyncLock.Wait(0))
                {
                    _fsyncLock.Release();
                    return;
                }

                // now the sync lock is in progress, but it can't complete because we are holding the flush lock
                // we'll first give the flush lock and then wait on the FSync lock until the sync is completed
                // then we'll re-aqcuire the flush lock

                Monitor.Exit(_flushingLock);
                try
                {
                    // we wait to take the lock here to ensure that all previous sync operations
                    // has completed, and we know that no new ones can start
                    _fsyncLock.Wait();
                    try
                    {
                        // now we know that the sync is done
                        // we also know that no other sync can start now
                        // because Disposed is set to true
                    }
                    finally
                    {
                        _fsyncLock.Release();
                    }
                }
                finally
                {
                    Monitor.Enter(_flushingLock);// reacquire the lock
                }
            }

            // This can take a LONG time, and it needs to run concurrently with the
            // rest of the system, so in order to handle this properly, we do:
            // 1) Take the flushing lock (if we fail, we'll requeue for the sync)
            // 2) Take a snapshot of the current status of this env flushing status
            // 3) Release the lock & sync the file (take a long time)
            // 4) Re-take the lock, update the sync status in the header with the values we snapshotted
            public class SyncOperation : IDisposable
            {
                private readonly JournalApplicator _parent;
                bool _fsyncLockTaken;
                private LastFlushState _lastFlushed;
                long _currentTotalWrittenBytes;
                private TransactionHeader _transactionHeader;
                private readonly TaskCompletionSource<object> _tcs = new TaskCompletionSource<object>(TaskCreationOptions.RunContinuationsAsynchronously);

                public SyncOperation(JournalApplicator parent)
                {
                    _parent = parent;
                    _fsyncLockTaken = false;
                    _lastFlushed = null;
                    _currentTotalWrittenBytes = -1;
                    _transactionHeader = new TransactionHeader();
                }

                public Task Task => _tcs.Task;

                internal Action AfterGatherInformationAction;

                public bool SyncDataFile()
                {
                    _fsyncLockTaken = _parent._fsyncLock.Wait(0);
                    if (_fsyncLockTaken == false)
                    {
                        // probably another sync taking place right now, let us schedule another one, just in case
                        _parent._waj._env.SuggestSyncDataFile();
                        return false;
                    }

                    if (_parent._flushLockTaskResponsible.WaitForTaskToBeDone(GatherInformationToStartSync) == false)
                        return false;

                    AfterGatherInformationAction?.Invoke();

                    if (_parent._waj._env.Disposed)
                        return false;

                    CallPagerSync();

                    // can take a long time, need to check again
                    if (_parent._waj._env.Disposed)
                        return false;

                    return _parent._flushLockTaskResponsible.WaitForTaskToBeDone(UpdateDatabaseStateAfterSync);
                }

                private bool UpdateDatabaseStateAfterSync()
                {
                    AssertGatherInformationToStartSyncBeforeUpdate();

                    if (_parent._waj._env.Disposed)
                        return false;

                    Interlocked.Add(ref _parent._totalWrittenButUnsyncedBytes, -_currentTotalWrittenBytes);

                    var ignoreLastSyncJournalMissing = false;
                    foreach (var item in _lastFlushed.JournalsToDelete)
                    {
                        if(item.Number == _lastFlushed.JournalId)
                        {
                            // we are about to delete it, so safe to ignore this
                            ignoreLastSyncJournalMissing = true;
                            break;
                        }
                    }

                    _parent.UpdateFileHeaderAfterDataFileSync(_lastFlushed.JournalId, _lastFlushed.TransactionId, ignoreLastSyncJournalMissing, ref _transactionHeader);

                    foreach (var toDelete in _lastFlushed.JournalsToDelete)
                    {
                        if (toDelete.Number > _lastFlushed.JournalId) // precaution
                            continue;

                        if (_parent._waj._env.Options.IncrementalBackupEnabled == false) 
                            toDelete.DeleteOnClose = true;

                        _parent._journalsToDelete.TryRemove(toDelete.Number, out _);
                        toDelete.Release();
                    }

                    return true;
                }

                [Conditional("DEBUG")]
                private void AssertGatherInformationToStartSyncBeforeUpdate()
                {
                    if (_lastFlushed == null && _currentTotalWrittenBytes == -1)
                    {
                        throw new InvalidOperationException(
                            $"Try to {nameof(UpdateDatabaseStateAfterSync)} without calling {nameof(GatherInformationToStartSync)} before");
                    }
                }

                private void CallPagerSync()
                {
                    // danger mode assumes that no OS crashes can happen, in order to get best performance

                    if (_parent._waj._env.Options.TransactionsMode != TransactionsMode.Danger)
                    {
                        // We do the sync _outside_ of the lock, letting the rest of the stuff proceed
                        var sp = Stopwatch.StartNew();
                        _parent._waj._dataPager.Sync(Interlocked.Read(ref _parent._totalWrittenButUnsyncedBytes));
                        if (_parent._waj._logger.IsInfoEnabled)
                        {
                            var sizeInKb = (_parent._waj._dataPager.NumberOfAllocatedPages * Constants.Storage.PageSize) / Constants.Size.Kilobyte;
                            _parent._waj._logger.Info($"Sync of {sizeInKb:#,#0} kb file with {_currentTotalWrittenBytes / Constants.Size.Kilobyte:#,#0} kb dirty in {sp.Elapsed}");
                        }
                    }
                }

                private bool GatherInformationToStartSync()
                {
                    if (_parent._waj._env.Disposed)
                        return false; // we have already disposed, nothing to do here

                    _lastFlushed = _parent._lastFlushed;

                    if (_lastFlushed.IsValid == false)
                        return false;

                    if (_lastFlushed.DoneFlag.IsRaised())
                        // nothing was flushed since we last synced, nothing to do
                        return false;

                    _currentTotalWrittenBytes = Interlocked.Read(ref _parent._totalWrittenButUnsyncedBytes);
                    _lastFlushed.Journal.SetLastReadTxHeader(_lastFlushed.TransactionId, ref _transactionHeader);
                    if (_lastFlushed.TransactionId != _transactionHeader.TransactionId)
                    {
                        ThrowErrorWhenSyncingDataFile(_lastFlushed, _transactionHeader, _parent._waj._env);
                    }

                    _lastFlushed.DoneFlag.Raise();
                    
                    _parent._waj._env.Options.SetLastReusedJournalCountOnSync(_lastFlushed.JournalsToDelete.Count);

                    return true;
                }
                
                public void Dispose()
                {
                    if (_fsyncLockTaken)
                        _parent._fsyncLock.Release();
                }

                private static void ThrowErrorWhenSyncingDataFile(LastFlushState lastFlushed, TransactionHeader transactionHeader, StorageEnvironment env)
                {
                    var message =
                        $"Error syncing the data file. The last sync tx is {lastFlushed.TransactionId}, " +
                        $"but the journal's last tx id is {transactionHeader.TransactionId}, possible file corruption?";

                    var journalTransactionHeaders = lastFlushed.Journal._transactionHeaders;
                    if (journalTransactionHeaders != null && journalTransactionHeaders.Count > 0)
                    {
                        var firstTx = journalTransactionHeaders.First().TransactionId;
                        var lastTx = journalTransactionHeaders.Last().TransactionId;

                        message += $" Debug details - transaction headers count: {journalTransactionHeaders.Count}, first tx: {firstTx}, last tx: {lastTx}.";
                    }
                    else
                    {
                        message += " Debug details - journal doesn't have transaction headers";
                    }

                    VoronUnrecoverableErrorException.Raise(env, message);
                }
            }

            internal class LockTaskResponsible
            {
                private readonly object _lock;
                private readonly CancellationToken _token;
                private AssignedTask _active;
                private readonly ManualResetEventSlim _waitForTaskToBeDone = new ManualResetEventSlim();

                private class AssignedTask
                {
                    public readonly Func<bool> Task;
                    public readonly SingleUseFlag DoneFlag = new SingleUseFlag();
                    public Exception Error;
                    public volatile bool Result = true;

                    public AssignedTask(Func<bool> task) => Task = task;
                }

                public LockTaskResponsible(object @lock, CancellationToken token)
                {
                    _lock = @lock;
                    _token = token;
                }

                public bool WaitForTaskToBeDone(Func<bool> task)
                {
                    var current = new AssignedTask(task);
                    try
                    {
                        while (true)
                        {
                            var isAssigned = Interlocked.CompareExchange(ref _active, current, null) == null;
                            if (isAssigned)
                                break;

                            if (_waitForTaskToBeDone.Wait(TimeSpan.FromMilliseconds(250), _token))
                            {
                                _waitForTaskToBeDone.Reset();
                            }
                        }

                        while (true)
                        {
                            var isLockTaken = false;
                            Monitor.TryEnter(_lock, 0, ref isLockTaken);
                            if (isLockTaken)
                            {
                                try
                                {
                                    RunTaskIfNotAlreadyRan();
                                }
                                finally
                                {
                                    Monitor.Exit(_lock);
                                }
                            }

                            if (_waitForTaskToBeDone.Wait(TimeSpan.FromMilliseconds(250), _token))
                            {
                                _waitForTaskToBeDone.Reset();
                            }

                            if (current.DoneFlag.IsRaised())
                            {
                                if (current.Error != null)
                                    throw new InvalidOperationException("The lock task failed", current.Error);
                                return current.Result;
                            }
                        }
                    }
                    catch (OperationCanceledException)
                    {
                        return false;
                    }
                }

                public void RunTaskIfNotAlreadyRan()
                {
                    AssertRunTaskWithLock();
                    var current = Interlocked.Exchange(ref _active, null);
                    if (current == null)
                        return;
                    try
                    {
                        _token.ThrowIfCancellationRequested();
                        current.Result = current.Task();
                    }
                    catch (Exception e)
                    {
                        current.Error = e;
                    }
                    finally
                    {
                        current.DoneFlag.Raise();
                        _waitForTaskToBeDone.Set();
                    }
                }

                [Conditional("DEBUG")]
                private void AssertRunTaskWithLock()
                {
                    if (Monitor.IsEntered(_lock))
                        return;

                    throw new InvalidOperationException("The task has to be under the lock");
                }
            }

            private void ApplyPagesToDataFileFromScratch(Dictionary<long, PagePosition> pagesToWrite)
            {
                var scratchBufferPool = _waj._env.ScratchBufferPool;
                var scratchPagerStates = new Dictionary<int, PagerState>();

                try
                {
                    long written = 0;
                    var sp = Stopwatch.StartNew();
                    using (var meter = _waj._dataPager.Options.IoMetrics.MeterIoRate(_waj._dataPager.FileName.FullPath, IoMetrics.MeterType.DataFlush, 0))
                    {
                        using (var batchWrites = _waj._dataPager.BatchWriter())
                        {
                            var tempTx = new TempPagerTransaction();
                            foreach (var pagePosition in pagesToWrite.Values)
                            {
                                var scratchNumber = pagePosition.ScratchNumber;
                                if (scratchPagerStates.TryGetValue(scratchNumber, out var pagerState) == false)
                                {
                                    pagerState = scratchBufferPool.GetPagerState(scratchNumber);
                                    pagerState.AddRef();

                                    scratchPagerStates.Add(scratchNumber, pagerState);
                                }

                                if (_waj._env.Options.EncryptionEnabled == false)
                                {
                                    using (tempTx) // release any resources, we just wanted to validate things
                                    {
                                        var page = (PageHeader*)scratchBufferPool.AcquirePagePointerWithOverflowHandling(tempTx, scratchNumber, pagePosition.ScratchPage);
                                        var checksum = StorageEnvironment.CalculatePageChecksum((byte*)page, page->PageNumber, out var expectedChecksum);
                                        if (checksum != expectedChecksum)
                                            ThrowInvalidChecksumOnPageFromScratch(scratchNumber, pagePosition, page, checksum, expectedChecksum);
                                    }
                                }

                                var numberOfPages = scratchBufferPool.CopyPage(
                                    batchWrites,
                                    scratchNumber,
                                    pagePosition.ScratchPage,
                                    pagerState);

                                written += numberOfPages * Constants.Storage.PageSize;
                            }
                        }

                        meter.SetFileSize(_waj._dataPager.TotalAllocationSize);
                        meter.IncrementSize(written);
                    }

                    if (_waj._logger.IsInfoEnabled)
                        _waj._logger.Info($"Flushed {pagesToWrite.Count:#,#} pages to { _waj._dataPager.FileName} with {written / Constants.Size.Kilobyte:#,#} kb in {sp.Elapsed}");

                    Interlocked.Add(ref _totalWrittenButUnsyncedBytes, written);
                }
                finally
                {
                    foreach (var scratchPagerState in scratchPagerStates.Values)
                    {
                        scratchPagerState.Release();
                    }
                }
            }

            private static void ThrowInvalidChecksumOnPageFromScratch(int scratchNumber, PagePosition pagePosition, PageHeader* page, ulong checksum, ulong expectedChecksum)
            {
                var message = $"During apply logs to data, tried to copy {scratchNumber} / {pagePosition.ScratchNumber} ({page->PageNumber}) " +
                              $"has checksum {checksum} but expected {expectedChecksum}";

                message += $"Page flags: {page->Flags}. ";

                if ((page->Flags & PageFlags.Overflow) == PageFlags.Overflow)
                    message += $"Overflow size: {page->OverflowSize}. ";

                throw new InvalidDataException(message);
            }

            private List<JournalFile> GetUnusedJournalFiles(IEnumerable<JournalSnapshot> jrnls, long lastProcessedJournal, long lastFlushedTransactionId)
            {
                var unusedJournalFiles = new List<JournalFile>();
                foreach (var j in jrnls)
                {
                    if (j.Number > lastProcessedJournal) // after the last log we synced, nothing to do here
                        continue;
                    if (j.Number == lastProcessedJournal) // we are in the last log we synced
                    {
                        if (j.Available4Kbs != 0 || //　if there are more pages to be used here or
                                                    // we didn't synchronize whole journal
                            j.PageTranslationTable.MaxTransactionId() != lastFlushedTransactionId)
                            continue; // do not mark it as unused


                        // Since we got the snapshot, this journal file had writes, so we 
                        // are going to skip it for this round
                        if (j.WritePosIn4KbPosition != j.FileInstance.WritePosIn4KbPosition)
                            continue;
                    }

                    var journalFile = _waj._files.First(x => x.Number == j.Number);

                    unusedJournalFiles.Add(journalFile);
                }
                return unusedJournalFiles;
            }

            private void UpdateFileHeaderAfterDataFileSync(
                long lastSyncedJournal,
                long lastSyncedTransactionId,
                bool ignoreLastSyncJournalMissing,
                ref TransactionHeader lastReadTxHeader)
            {
                Debug.Assert(lastSyncedJournal != -1);
                Debug.Assert(lastSyncedTransactionId != -1);

                var treeRootHeader = lastReadTxHeader.Root;
                var transactionId = lastReadTxHeader.TransactionId;
                var lastPageNumber = lastReadTxHeader.LastPageNumber;

                _waj._headerAccessor.Modify(header =>
                {
                    header->TransactionId = transactionId;
                    header->LastPageNumber = lastPageNumber;

                    header->Journal.LastSyncedJournal = lastSyncedJournal;
                    header->Journal.LastSyncedTransactionId = lastSyncedTransactionId;

                    Memory.Set(header->Journal.Reserved, 0, JournalInfo.NumberOfReservedBytes);

                    if (ignoreLastSyncJournalMissing)
                        header->Journal.Flags |= JournalInfoFlags.IgnoreMissingLastSyncJournal;
                    else
                        header->Journal.Flags &= ~JournalInfoFlags.IgnoreMissingLastSyncJournal;

                    header->Root = treeRootHeader;
                });
            }

            public void Dispose()
            {
                foreach (var journalFile in _journalsToDelete)
                {
                    // we need to release all unused journals
                    // however here we don't force them to DeleteOnClose
                    // because we didn't synced the data file yet
                    // and we will need them on a next database recovery
                    journalFile.Value.Release();
                }
            }

            public bool IsCurrentThreadInFlushOperation => Monitor.IsEntered(_flushingLock);

            public IDisposable TryTakeFlushingLock(ref bool lockTaken, TimeSpan? timeout = null)
            {
                if (timeout == null)
                {
                    Monitor.TryEnter(_flushingLock, ref lockTaken);
                }
                else
                {
                    Monitor.TryEnter(_flushingLock, timeout.Value, ref lockTaken);
                }

                bool localLockTaken = lockTaken;

                _ignoreLockAlreadyTaken = true;

                return new DisposableAction(() =>
                {
                    _ignoreLockAlreadyTaken = false;
                    if (localLockTaken)
                        Monitor.Exit(_flushingLock);
                });
            }

            public IDisposable TakeFlushingLock()
            {
                bool lockTaken = false;
                Monitor.Enter(_flushingLock, ref lockTaken);
                _ignoreLockAlreadyTaken = true;

                return new DisposableAction(() =>
                {
                    _ignoreLockAlreadyTaken = false;
                    if (lockTaken)
                        Monitor.Exit(_flushingLock);
                });
            }

            internal void DeleteCurrentAlreadyFlushedJournal()
            {
                if (_waj._env.Options.IncrementalBackupEnabled)
                    return;

                if (_waj._files.Count == 0)
                    return;

                if (_waj._files.Count != 1)
                    throw new InvalidOperationException("Cannot delete current journal because there is more journals being in use");

                var current = _waj._files.First();

                var logInfo = _waj._env.HeaderAccessor.Get(ptr => ptr->Journal);

                if (current.Number != logInfo.LastSyncedJournal)
                    throw new InvalidOperationException(string.Format("Cannot delete current journal because it isn't last synced file. Current journal number: {0}, the last one which was synced {1}", _waj.CurrentFile?.Number ?? -1, _lastFlushed.JournalId));


                if (_waj._env.NextWriteTransactionId - 1 != logInfo.LastSyncedTransactionId)
                    throw new InvalidOperationException("Cannot delete current journal because it hasn't synced everything up to the last write transaction");

                _waj._files = _waj._files.RemoveFront(1);
                _waj.CurrentFile = null;

                _waj._headerAccessor.Modify(header =>
                {
                    header->Journal.CurrentJournal = -1;

                    if (current.Number != header->Journal.LastSyncedJournal)
                    {
                        throw new InvalidOperationException($"Attempted to remove a journal ({current.Number}) that hasn't been synced yet (last synced journal: {header->Journal.LastSyncedJournal})");
                    }

                    Memory.Set(header->Journal.Reserved, 0, JournalInfo.NumberOfReservedBytes);
                    header->Journal.Flags |= JournalInfoFlags.IgnoreMissingLastSyncJournal;
                });

                current.DeleteOnClose = true;
                current.Release();
            }
        }

        public CompressedPagesResult WriteToJournal(LowLevelTransaction tx, out string journalFilePath)
        {
            lock (_writeLock)
            {
                var sp = Stopwatch.StartNew();

                IPagerLevelTransactionState tempEncCompressionPagerTxState = null;

                if (_env.Options.EncryptionEnabled && _is32Bit)
                {
                    // RavenDB-12854: in 32 bits locking/unlocking the memory is done separately for each mapping
                    // we use temp tx for dealing with compression buffers pager to avoid locking (zeroing) it's content during tx dispose
                    // because we might have another transaction already using it

                    tempEncCompressionPagerTxState = new TempPagerTransaction(true);
                }

                using (tempEncCompressionPagerTxState)
                {
                    var journalEntry = PrepareToWriteToJournal(tx, tempEncCompressionPagerTxState);
                if (_logger.IsInfoEnabled)
                {
                        _logger.Info(
                            $"Preparing to write tx {tx.Id} to journal with {journalEntry.NumberOfUncompressedPages:#,#} pages ({(journalEntry.NumberOfUncompressedPages * Constants.Storage.PageSize) / Constants.Size.Kilobyte:#,#} kb) in {sp.Elapsed} with {Math.Round(journalEntry.NumberOf4Kbs * 4d, 1):#,#.#;;0} kb compressed.");
                }

                if (tx.IsLazyTransaction && _lazyTransactionBuffer == null)
                {
                    _lazyTransactionBuffer = new LazyTransactionBuffer(_env.Options);
                }

                if (CurrentFile == null || CurrentFile.Available4Kbs < journalEntry.NumberOf4Kbs)
                {
                    _lazyTransactionBuffer?.WriteBufferToFile(CurrentFile, tx);
                    CurrentFile = NextFile(journalEntry.NumberOf4Kbs);
                    if (_logger.IsInfoEnabled)
                        _logger.Info($"New journal file created {CurrentFile.Number:D19}");
                }

<<<<<<< HEAD
                sp.Restart();
                journalEntry.UpdatePageTranslationTableAndUnusedPages = CurrentFile.Write(tx, journalEntry, _lazyTransactionBuffer);
                sp.Stop();
                _lastCompressionAccelerationInfo.WriteDuration = sp.Elapsed;
                _lastCompressionAccelerationInfo.CalculateOptimalAcceleration();
=======
                    tx._forTestingPurposes?.ActionToCallJustBeforeWritingToJournal?.Invoke();

                    sp.Restart();
                    journalEntry.UpdatePageTranslationTableAndUnusedPages = CurrentFile.Write(tx, journalEntry, _lazyTransactionBuffer);
                    sp.Stop();
                    _lastCompressionAccelerationInfo.WriteDuration = sp.Elapsed;
                    _lastCompressionAccelerationInfo.CalculateOptimalAcceleration();
>>>>>>> c6564e46

                if (_logger.IsInfoEnabled)
                    _logger.Info($"Writing {journalEntry.NumberOf4Kbs * 4:#,#} kb to journal {CurrentFile.Number:D19} took {sp.Elapsed}");

                journalFilePath = CurrentFile.JournalWriter.FileName.FullPath;

                if (CurrentFile.Available4Kbs == 0)
                {
                    _lazyTransactionBuffer?.WriteBufferToFile(CurrentFile, tx);
                    CurrentFile = null;
                }

                    ZeroCompressionBufferIfNeeded(tempEncCompressionPagerTxState ?? tx);
                ReduceSizeOfCompressionBufferIfNeeded();

                return journalEntry;
            }
        }
        }

        private CompressedPagesResult PrepareToWriteToJournal(LowLevelTransaction tx, IPagerLevelTransactionState tempEncCompressionPagerTxState)
        {
            var txPages = tx.GetTransactionPages();
            var numberOfPages = txPages.Count;
            var pagesCountIncludingAllOverflowPages = 0;
            foreach (var page in txPages)
            {
                pagesCountIncludingAllOverflowPages += page.NumberOfPages;
            }

            var performCompression = pagesCountIncludingAllOverflowPages > _env.Options.CompressTxAboveSizeInBytes / Constants.Storage.PageSize;

            var sizeOfPagesHeader = numberOfPages * sizeof(TransactionHeaderPageInfo);
            var overhead = sizeOfPagesHeader + (long)numberOfPages * sizeof(long);
            var overheadInPages = checked((int)(overhead / Constants.Storage.PageSize + (overhead % Constants.Storage.PageSize == 0 ? 0 : 1)));

            const int transactionHeaderPageOverhead = 1;
            var pagesRequired = (transactionHeaderPageOverhead + pagesCountIncludingAllOverflowPages + overheadInPages);

            if (_is32Bit)
            {
                pagesRequired = AdjustPagesRequiredFor32Bits(pagesRequired);
            }

            PagerState pagerState;
            try
            {
                pagerState = _compressionPager.EnsureContinuous(0, pagesRequired);
            }
            catch (InsufficientMemoryException)
            {
                // RavenDB-10830: failed to lock memory of temp buffers in encrypted db, let's create new file with initial size

                _compressionPager.Dispose();
                _compressionPager = CreateCompressionPager(_env.Options.InitialFileSize ?? _env.Options.InitialLogFileSize);
                _lastCompressionBufferReduceCheck = DateTime.UtcNow;
                throw;
            }

            var compressionPagerTxState = tempEncCompressionPagerTxState ?? tx;

            compressionPagerTxState.EnsurePagerStateReference(pagerState);

            _compressionPager.EnsureMapped(compressionPagerTxState, 0, pagesRequired);
            var txHeaderPtr = _compressionPager.AcquirePagePointer(compressionPagerTxState, 0);
            var txPageInfoPtr = txHeaderPtr + sizeof(TransactionHeader);
            var pagesInfo = (TransactionHeaderPageInfo*)txPageInfoPtr;

            var write = txPageInfoPtr + sizeOfPagesHeader;
            var pageSequentialNumber = 0;
            var pagesEncountered = 0;
            foreach (var txPage in txPages)
            {
                var scratchPage = tx.Environment.ScratchBufferPool.AcquirePagePointerWithOverflowHandling(tx, txPage.ScratchFileNumber, txPage.PositionInScratchBuffer);
                var pageHeader = (PageHeader*)scratchPage;

                // When encryption is off, we do validation by checksum
                if (_env.Options.EncryptionEnabled == false)
                {
                    pageHeader->Checksum = StorageEnvironment.CalculatePageChecksum(scratchPage, pageHeader->PageNumber, pageHeader->Flags, pageHeader->OverflowSize);
                }

                pagesInfo[pageSequentialNumber].PageNumber = pageHeader->PageNumber;
                txPage.ScratchPageNumber = pageHeader->PageNumber;

                *(long*)write = pageHeader->PageNumber;
                write += sizeof(long);

                if (_env.Options.EncryptionEnabled == false && performCompression)
                {
                    _diffPage.Output = write;

                    int diffPageSize = txPage.NumberOfPages * Constants.Storage.PageSize;
                    pagesEncountered += txPage.NumberOfPages;
                    Debug.Assert(pagesEncountered <= pagesCountIncludingAllOverflowPages);
                    if (txPage.PreviousVersion != null)
                    {
                        _diffPage.ComputeDiff(txPage.PreviousVersion.Value.Pointer, scratchPage, diffPageSize);
                    }
                    else
                    {
                        _diffPage.ComputeNew(scratchPage, diffPageSize);
                    }

                    write += _diffPage.OutputSize;
                    pagesInfo[pageSequentialNumber].Size = _diffPage.OutputSize == 0 ? 0 : diffPageSize;
                    pagesInfo[pageSequentialNumber].IsNewDiff = txPage.PreviousVersion == null;
                    pagesInfo[pageSequentialNumber].DiffSize = _diffPage.IsDiff ? _diffPage.OutputSize : 0;
                    Debug.Assert(Math.Max(pagesInfo[pageSequentialNumber].Size, pagesInfo[pageSequentialNumber].DiffSize) <= diffPageSize);
                }
                else
                {
                    // If encryption is enabled we cannot use diffs in the journal. 
                    // When recovering, we need to compare the page (diff) from the journal to the page on the data file.
                    // To do that we need to first decrypt the page from the data file, but what happens if it was only partially 
                    // written when we crashed? We cannot decrypt partial data, therefore we cannot compare the diff to the plaintext on disk.
                    // The solution is to write the full page to the journal and when recovering, copy the full page to the data file. 
                    int size = txPage.NumberOfPages * Constants.Storage.PageSize;
                    pagesEncountered += txPage.NumberOfPages;
                    Debug.Assert(pagesEncountered <= pagesCountIncludingAllOverflowPages);

                    Memory.Copy(write, scratchPage, size);

                    write += size;
                    pagesInfo[pageSequentialNumber].Size = size;
                    pagesInfo[pageSequentialNumber].DiffSize = 0;
                }
                ++pageSequentialNumber;
            }

            var totalSizeWritten = write - txPageInfoPtr;

            long compressedLen = 0;

            if (performCompression)
            {
                var outputBufferSize = LZ4.MaximumOutputLength(totalSizeWritten);
                int outputBufferInPages = checked((int)((outputBufferSize + sizeof(TransactionHeader)) / Constants.Storage.PageSize +
                                                        ((outputBufferSize + sizeof(TransactionHeader)) % Constants.Storage.PageSize == 0 ? 0 : 1)));

                _maxNumberOfPagesRequiredForCompressionBuffer = Math.Max(pagesRequired + outputBufferInPages, _maxNumberOfPagesRequiredForCompressionBuffer);

                var totalSizeWrittenPlusTxHeader = totalSizeWritten + sizeof(TransactionHeader);
                var pagesWritten = (totalSizeWrittenPlusTxHeader / Constants.Storage.PageSize) +
                                   (totalSizeWrittenPlusTxHeader % Constants.Storage.PageSize == 0 ? 0 : 1);

                try
                {
                    pagerState = _compressionPager.EnsureContinuous(pagesWritten, outputBufferInPages);
                }
                catch (InsufficientMemoryException)
                {
                    // RavenDB-10830: failed to lock memory of temp buffers in encrypted db, let's create new file with initial size

                    _compressionPager.Dispose();
                    _compressionPager = CreateCompressionPager(_env.Options.InitialFileSize ?? _env.Options.InitialLogFileSize);
                    _lastCompressionBufferReduceCheck = DateTime.UtcNow;
                    throw;
                }

                compressionPagerTxState.EnsurePagerStateReference(pagerState);
                _compressionPager.EnsureMapped(compressionPagerTxState, pagesWritten, outputBufferInPages);

                txHeaderPtr = _compressionPager.AcquirePagePointer(compressionPagerTxState, pagesWritten);
                var compressionBuffer = txHeaderPtr + sizeof(TransactionHeader);

                var compressionDuration = Stopwatch.StartNew();
                var path = CurrentFile?.JournalWriter?.FileName?.FullPath ?? _env.Options.GetJournalPath(Math.Max(0, _journalIndex))?.FullPath;
                using (var metrics = _env.Options.IoMetrics.MeterIoRate(path, IoMetrics.MeterType.Compression, 0)) // Note that the last journal may be replaced if we switch journals, however it doesn't affect web graph
                {
                    var compressionAcceleration = _lastCompressionAccelerationInfo.LastAcceleration;

                    compressedLen = LZ4.Encode64LongBuffer(
                        txPageInfoPtr,
                        compressionBuffer,
                        totalSizeWritten,
                        outputBufferSize,
                        compressionAcceleration);

                    metrics.SetCompressionResults(totalSizeWritten, compressedLen, compressionAcceleration);
                }
                compressionDuration.Stop();

                _lastCompressionAccelerationInfo.CompressionDuration = compressionDuration.Elapsed;
            }
            else
            {
                _maxNumberOfPagesRequiredForCompressionBuffer = Math.Max(pagesRequired, _maxNumberOfPagesRequiredForCompressionBuffer);
            }

            // We need to account for the transaction header as part of the total length.
            var totalSize = performCompression ? compressedLen : totalSizeWritten;
            var totalLength = totalSize + sizeof(TransactionHeader);
            var remainder = totalLength % (4 * Constants.Size.Kilobyte);
            int entireBuffer4Kbs = checked((int)((totalLength / (4 * Constants.Size.Kilobyte)) + (remainder == 0 ? 0 : 1)));

            if (remainder != 0)
            {
                // zero the remainder of the page
                Memory.Set(txHeaderPtr + totalLength, 0, 4 * Constants.Size.Kilobyte - remainder);
            }

            var reportedCompressionLength = performCompression ? compressedLen : -1;

            // Debug.Assert(txHeaderPtr != null);

            var txHeader = tx.GetTransactionHeader();
            txHeader->CompressedSize = reportedCompressionLength;
            txHeader->UncompressedSize = totalSizeWritten;
            txHeader->PageCount = numberOfPages;
            if (_env.Options.EncryptionEnabled == false)
            {
                if (performCompression)
                    txHeader->Hash = Hashing.XXHash64.Calculate(txHeaderPtr + sizeof(TransactionHeader), (ulong)compressedLen, (ulong)txHeader->TransactionId);
                else
                    txHeader->Hash = Hashing.XXHash64.Calculate(txPageInfoPtr, (ulong)totalSizeWritten, (ulong)txHeader->TransactionId);
            }
            else
            {
                // if encryption is enabled, we are already validating the tx using
                // the AEAD method, so no need to do it twice
                txHeader->Hash = 0;
            }

            var prepareToWriteToJournal = new CompressedPagesResult
            {
                Base = txHeaderPtr,
                NumberOf4Kbs = entireBuffer4Kbs,
                NumberOfUncompressedPages = pagesCountIncludingAllOverflowPages,
            };
            // Copy the transaction header to the output buffer. 
            Memory.Copy(txHeaderPtr, (byte*)txHeader, sizeof(TransactionHeader));
            Debug.Assert(((long)txHeaderPtr % (4 * Constants.Size.Kilobyte)) == 0, "Memory must be 4kb aligned");

            if (_env.Options.EncryptionEnabled)
                EncryptTransaction(txHeaderPtr);

            return prepareToWriteToJournal;
        }

        private static int _pagesIn1Mb = Constants.Size.Megabyte / Constants.Storage.PageSize;

        /// <summary>
        /// The idea of this function is to calculate page sizes that will cause less fragmentation in 32 bit mode
        /// for allocation smaller than 1MB we will allocate the next power of 2
        /// for allocation larger than 1MB we will alligned them to be MB alligned 
        /// </summary>
        /// <param name="pagesRequired"></param>
        /// <returns></returns>
        private static int AdjustPagesRequiredFor32Bits(int pagesRequired)
        {
            var bytes = pagesRequired * Constants.Storage.PageSize;
            if (bytes < Constants.Size.Megabyte / 2)
            {
                pagesRequired = Bits.PowerOf2(bytes) / Constants.Storage.PageSize ;
            }
            else
            {
                pagesRequired = pagesRequired - pagesRequired % _pagesIn1Mb + _pagesIn1Mb;
            }

            return pagesRequired;
        }

        internal static readonly byte[] Context = Encoding.UTF8.GetBytes("Txn-Acid");

        private void EncryptTransaction(byte* fullTxBuffer)
        {
            var txHeader = (TransactionHeader*)fullTxBuffer;

            txHeader->Flags |= TransactionPersistenceModeFlags.Encrypted;
            ulong macLen = (ulong)Sodium.crypto_aead_xchacha20poly1305_ietf_abytes();
            var subKeyLen = Sodium.crypto_aead_xchacha20poly1305_ietf_keybytes();
            var subKey = stackalloc byte[(int)subKeyLen];
            fixed (byte* mk = _env.Options.MasterKey)
            fixed (byte* ctx = Context)
            {
                var num = txHeader->TransactionId;
                if (Sodium.crypto_kdf_derive_from_key(subKey, subKeyLen, (ulong)num, ctx, mk) != 0)
                    throw new InvalidOperationException("Unable to generate derived key");
            }

            var npub = fullTxBuffer + TransactionHeader.NonceOffset;
            Sodium.randombytes_buf(npub, (UIntPtr)TransactionHeader.NonceSize);

            var size = txHeader->CompressedSize != -1 ? txHeader->CompressedSize : txHeader->UncompressedSize;

            var rc = Sodium.crypto_aead_xchacha20poly1305_ietf_encrypt_detached(
                fullTxBuffer + TransactionHeader.SizeOf,
                fullTxBuffer + TransactionHeader.SizeOf - macLen,
                &macLen,
                fullTxBuffer + TransactionHeader.SizeOf,
                (ulong)size,
                fullTxBuffer,
                (ulong)(TransactionHeader.SizeOf - TransactionHeader.NonceOffset),
                null,
                npub,
                subKey
            );

            Debug.Assert(macLen == (ulong)Sodium.crypto_aead_xchacha20poly1305_ietf_abytes());

            if (rc != 0)
                throw new InvalidOperationException("Failed to call crypto_aead_xchacha20poly1305_ietf_encrypt, rc = " + rc);
        }

        private class CompressionAccelerationStats
        {
            public TimeSpan CompressionDuration;
            public TimeSpan WriteDuration;

            private int _lastAcceleration = 1;
            private int _flux; // allow us to ignore fluctuations by requiring several consecutive operations to change 

            public int LastAcceleration => _lastAcceleration;

            public void CalculateOptimalAcceleration()
            {
                // if comression is _much_ higher than write time, increase acceleration
                if (CompressionDuration > WriteDuration.Add(WriteDuration))
                {
                    if (_lastAcceleration < 99)
                    {
                        _lastAcceleration = Math.Min(99, _lastAcceleration + 2);
                        _flux = -4;
                    }
                    return;
                }

                if (CompressionDuration <= WriteDuration)
                {
                    // write time is higher than compression time, so compression is worth it
                    if (++_flux > 5)
                    {
                        _lastAcceleration = Math.Max(1, _lastAcceleration - 1);
                        _flux = 3;
                    }

                    return;
                }

                // compression time is _higher_ than write time. Probably fast I/O system, so we can 
                // afford to reduce the compression rate and try to get higher speeds
                if (--_flux < -5)
                {
                    _lastAcceleration = Math.Min(99, _lastAcceleration + 1);
                    _flux = -2;
                }
            }
        }

        public void TruncateJournal()
        {
            // switching transactions modes requires to close jounal,
            // truncate it (in case of recovery) and create next journal file
            _lazyTransactionBuffer?.WriteBufferToFile(CurrentFile, null);
            CurrentFile?.JournalWriter.Truncate(Constants.Storage.PageSize * CurrentFile.WritePosIn4KbPosition);
            CurrentFile = null;
        }

        private AbstractPager CreateCompressionPager(long initialSize)
        {
            return _env.Options.CreateTemporaryBufferPager($"compression.{_compressionPagerCounter++:D10}.buffers", initialSize);
        }

        private DateTime _lastCompressionBufferReduceCheck = DateTime.UtcNow;
        private CompressionAccelerationStats _lastCompressionAccelerationInfo = new CompressionAccelerationStats();
        private readonly bool _is32Bit;

        public void ReduceSizeOfCompressionBufferIfNeeded(bool forceReduce = false)
        {
            var maxSize = _env.Options.MaxScratchBufferSize;
            if (ShouldReduceSizeOfCompressionPager(maxSize, forceReduce) == false)
            {
                //PERF: Compression buffer will be reused, it is safe to discard the content to clear the modified bit.
                _compressionPager.DiscardWholeFile();
                return;
            }
                

            // the compression pager is too large, we probably had a big transaction and now can
            // free all of that and come back to more reasonable values.
            if (forceReduce == false && _logger.IsOperationsEnabled)
            {
                _logger.Operations(
                    $"Compression buffer: {_compressionPager} has reached size {new Size(_compressionPager.NumberOfAllocatedPages * Constants.Storage.PageSize, SizeUnit.Bytes)} which is more than the maximum size " +
                    $"of {new Size(maxSize, SizeUnit.Bytes)}. Will trim it now to the max size allowed. If this is happen on a regular basis," +
                    " consider raising the limit (MaxScratchBufferSize option control it), since it can cause performance issues");
            }

            _lastCompressionBufferReduceCheck = DateTime.UtcNow;

            _compressionPager.Dispose();
            _compressionPager = CreateCompressionPager(maxSize);
        }

        public void ZeroCompressionBufferIfNeeded(IPagerLevelTransactionState tx)
        {
            if (_env.Options.EncryptionEnabled == false)
                return;

            var compressionBufferSize = _compressionPager.NumberOfAllocatedPages * Constants.Storage.PageSize;
            _compressionPager.EnsureMapped(tx, 0, checked((int)_compressionPager.NumberOfAllocatedPages));
            var pagePointer = _compressionPager.AcquirePagePointer(tx, 0);
            Sodium.sodium_memzero(pagePointer, (UIntPtr)compressionBufferSize);
        }

        private bool ShouldReduceSizeOfCompressionPager(long maxSize, bool forceReduce)
        {
            var compressionBufferSize = _compressionPager.NumberOfAllocatedPages * Constants.Storage.PageSize;
            if (compressionBufferSize <= maxSize)
                return false;

            if (forceReduce)
                return true;

            if ((DateTime.UtcNow - _lastCompressionBufferReduceCheck).TotalMinutes < 5)
                return false;

            // prevent resize if we recently used at least half of the compression buffer
            var preventResize = _maxNumberOfPagesRequiredForCompressionBuffer > _compressionPager.NumberOfAllocatedPages / 2;

            _maxNumberOfPagesRequiredForCompressionBuffer = 0;
            _lastCompressionBufferReduceCheck = DateTime.UtcNow;
            return !preventResize;
        }

        public void TryReduceSizeOfCompressionBufferIfNeeded()
        {
            if (Monitor.TryEnter(_writeLock) == false)
                return;

            // if we can't get it, we are active, so it doesn't matter
            try
            {
                // called when the storage environment was idle
                ReduceSizeOfCompressionBufferIfNeeded(forceReduce: true);
            }
            finally
            {
                Monitor.Exit(_writeLock);
            }
        }
    }

    public unsafe struct CompressedPagesResult
    {
        public byte* Base;
        public int NumberOf4Kbs;
        public int NumberOfUncompressedPages;
        public JournalFile.UpdatePageTranslationTableAndUnusedPagesAction? UpdatePageTranslationTableAndUnusedPages;
    }

}
<|MERGE_RESOLUTION|>--- conflicted
+++ resolved
@@ -1,4 +1,4 @@
-// -----------------------------------------------------------------------
+﻿// -----------------------------------------------------------------------
 //  <copyright file="WriteAheadJournal.cs" company="Hibernating Rhinos LTD">
 //      Copyright (c) Hibernating Rhinos LTD. All rights reserved.
 //  </copyright>
@@ -198,34 +198,21 @@
                 {
                     RecoverCurrentJournalSize(pager);
 
-<<<<<<< HEAD
                     var transactionHeader = txHeader->TransactionId == 0 ? null : txHeader;
                     using (var journalReader = new JournalReader(pager, _dataPager, recoveryPager, modifiedPages, logInfo, transactionHeader))
                     {
                         var transactionHeaders = journalReader.RecoverAndValidate(_env.Options);
 
                         var lastReadHeaderPtr = journalReader.LastTransactionHeader;
-=======
-                        var transactionHeader = txHeader->TransactionId == 0 ? null : txHeader;
-                        using (var journalReader = new JournalReader(pager, _dataPager, recoveryPager, modifiedPages, logInfo, transactionHeader))
-                        {
-                            var transactionHeaders = journalReader.RecoverAndValidate(_env.Options);
-                            
-                            var lastReadHeaderPtr = journalReader.LastTransactionHeader;
->>>>>>> c6564e46
 
                         if (lastReadHeaderPtr != null)
                         {
                             *txHeader = *lastReadHeaderPtr;
                                 lastFlushedTxId = txHeader->TransactionId;
-<<<<<<< HEAD
-                                lastFlushedJournal = journalNumber;
-                        }
-=======
 
                                 if (journalReader.Next4Kb > 0) // only if journal has some data
                                 {
-                                    lastFlushedJournal = journalNumber;
+                                lastFlushedJournal = journalNumber;
                                 }
                                 else
                                 {
@@ -235,7 +222,6 @@
                                         throw new InvalidOperationException($"Got empty journal file but it has some transaction headers (count: {transactionHeaders.Count})");
                                 }
                             }
->>>>>>> c6564e46
 
                         pager.Dispose(); // need to close it before we open the journal writer
 
@@ -246,20 +232,12 @@
 
                             journalFiles.Add(jrnlFile);
 
-<<<<<<< HEAD
+                            lastProcessedJournal = journalNumber;
+
                         if (journalReader.RequireHeaderUpdate) //this should prevent further loading of transactions
                         {
                             requireHeaderUpdate = true;
                             break;
-=======
-                            lastProcessedJournal = journalNumber;
-
-                            if (journalReader.RequireHeaderUpdate) //this should prevent further loading of transactions
-                            {
-                                requireHeaderUpdate = true;
-                                break;
-                            }
->>>>>>> c6564e46
                         }
                     }
                     addToInitLog?.Invoke($"Journal {journalNumber} Recovered");
@@ -370,9 +348,9 @@
                 {
                     // last flushed journal might not exist because it could be already deleted and the only journal we have is empty
 
-                    _journalApplicator.SetLastFlushed(new JournalApplicator.LastFlushState(lastFlushedTxId, lastFlushedJournal,
+                _journalApplicator.SetLastFlushed(new JournalApplicator.LastFlushState(lastFlushedTxId, lastFlushedJournal,
                         instanceOfLastFlushedJournal, toDelete));
-                }
+            }
 #if DEBUG
                 if (instanceOfLastFlushedJournal == null)
                 {
@@ -418,11 +396,7 @@
 
         private void RecoverCurrentJournalSize(AbstractPager pager)
         {
-<<<<<<< HEAD
-            var journalSize = Bits.PowerOf2(pager.NumberOfAllocatedPages * Constants.Storage.PageSize);
-=======
             var journalSize = Bits.NextPowerOf2(pager.TotalAllocationSize);
->>>>>>> c6564e46
             if (journalSize >= _env.Options.MaxLogFileSize) // can't set for more than the max log file size
                 return;
 
@@ -1089,7 +1063,7 @@
 
                     return true;
                 }
-                
+
                 public void Dispose()
                 {
                     if (_fsyncLockTaken)
@@ -1109,7 +1083,7 @@
                         var lastTx = journalTransactionHeaders.Last().TransactionId;
 
                         message += $" Debug details - transaction headers count: {journalTransactionHeaders.Count}, first tx: {firstTx}, last tx: {lastTx}.";
-                    }
+            }
                     else
                     {
                         message += " Debug details - journal doesn't have transaction headers";
@@ -1496,21 +1470,13 @@
                         _logger.Info($"New journal file created {CurrentFile.Number:D19}");
                 }
 
-<<<<<<< HEAD
+                    tx._forTestingPurposes?.ActionToCallJustBeforeWritingToJournal?.Invoke();
+
                 sp.Restart();
                 journalEntry.UpdatePageTranslationTableAndUnusedPages = CurrentFile.Write(tx, journalEntry, _lazyTransactionBuffer);
                 sp.Stop();
                 _lastCompressionAccelerationInfo.WriteDuration = sp.Elapsed;
                 _lastCompressionAccelerationInfo.CalculateOptimalAcceleration();
-=======
-                    tx._forTestingPurposes?.ActionToCallJustBeforeWritingToJournal?.Invoke();
-
-                    sp.Restart();
-                    journalEntry.UpdatePageTranslationTableAndUnusedPages = CurrentFile.Write(tx, journalEntry, _lazyTransactionBuffer);
-                    sp.Stop();
-                    _lastCompressionAccelerationInfo.WriteDuration = sp.Elapsed;
-                    _lastCompressionAccelerationInfo.CalculateOptimalAcceleration();
->>>>>>> c6564e46
 
                 if (_logger.IsInfoEnabled)
                     _logger.Info($"Writing {journalEntry.NumberOf4Kbs * 4:#,#} kb to journal {CurrentFile.Number:D19} took {sp.Elapsed}");
