--- conflicted
+++ resolved
@@ -585,7 +585,8 @@
             if (tx.Flags != (TransactionFlags.ReadWrite))
                 return;
 
-<<<<<<< HEAD
+            _writeTransactionRunning.Reset();
+
             if (tx.FlushedToJournal)
             {
                 var totalPages = 0;
@@ -601,10 +602,6 @@
                     GlobalFlushingBehavior.GlobalFlusher.Value.MaybeFlushEnvironment(this);
             }
 
-=======
-            _writeTransactionRunning.Reset();
-            
->>>>>>> 8d581779
             Monitor.Exit(_txWriter);
             
             if (tx.FlushInProgressLockTaken)
