﻿// -----------------------------------------------------------------------
//  <copyright file="FixedSizeTree.cs" company="Hibernating Rhinos LTD">
//      Copyright (c) Hibernating Rhinos LTD. All rights reserved.
//  </copyright>
// -----------------------------------------------------------------------

using System;
using System.Collections.Generic;
using System.Diagnostics;
using System.Runtime.CompilerServices;
using Sparrow;
using Voron.Data.BTrees;
using Voron.Debugging;
using Voron.Global;
using Voron.Impl;
using Voron.Impl.Paging;

namespace Voron.Data.Fixed
{
    public unsafe partial class FixedSizeTree
    {
        internal const int BranchEntrySize = sizeof(long) + sizeof(long);
        private readonly LowLevelTransaction _tx;
        private readonly Tree _parent;
        private readonly Slice _treeName;
        private readonly ushort _valSize;
        private readonly int _entrySize;
        private readonly int _maxEmbeddedEntries;
        private readonly PageLocator _pageLocator;
        private RootObjectType? _type;
        private Stack<FixedSizeTreePage> _cursor;
        private int _changes;

        public static ushort GetValueSize(LowLevelTransaction tx, Tree parent, Slice treeName)
        {
            var header = (FixedSizeTreeHeader.Embedded*)parent.DirectRead(treeName);
            if (header == null)
                throw new InvalidOperationException("No such tree: " + treeName);

            switch (header->RootObjectType)
            {
                case RootObjectType.EmbeddedFixedSizeTree:
                case RootObjectType.FixedSizeTree:
                    break;
                default:
                    throw new ArgumentOutOfRangeException("Tried to open '" + treeName + "' as FixedSizeTree, but is actually " + header->RootObjectType);
            }

            return header->ValueSize;
        }

        public FixedSizeTree(LowLevelTransaction tx, Tree parent, Slice treeName, ushort valSize, bool clone = true)
        {
            _tx = tx;
            _parent = parent;
            _valSize = valSize;
<<<<<<< HEAD
            _treeName = treeName.Clone(_tx.Allocator);
            _pageLocator = new PageLocator(tx, _tx.Flags == TransactionFlags.Read ? 16 : 8);
=======
            _treeName = clone ? treeName.Clone(_tx.Allocator) : treeName;
>>>>>>> 24c0565d

            _entrySize = sizeof(long) + _valSize;
            _maxEmbeddedEntries = 512 / _entrySize;
            if (_maxEmbeddedEntries == 0)
                throw new ArgumentException("The value size must be ");

            var header = (FixedSizeTreeHeader.Embedded*)_parent.DirectRead(_treeName);
            if (header == null)
                return;

            switch (header->RootObjectType)
            {
                case RootObjectType.EmbeddedFixedSizeTree:
                case RootObjectType.FixedSizeTree:
                    break;
                default:
                    throw new ArgumentOutOfRangeException("Tried to open '" + treeName + "' as FixedSizeTree, but is actually " + header->RootObjectType);
            }

            _type = header->RootObjectType;

            if (header->ValueSize != valSize)
                throw new InvalidOperationException("The expected value len " + valSize + " does not match actual value len " +
                                                    header->ValueSize + " for " + _treeName);
        }

        public long[] Debug(FixedSizeTreePage p)
        {
            var entrySize = _entrySize;
            return Debug(p, entrySize);
        }

        public static long[] Debug(FixedSizeTreePage p, int entrySize)
        {
            if (p == null)
                return null;
            return Debug(p.Pointer + p.StartPosition, p.NumberOfEntries,
                p.IsLeaf ? entrySize : BranchEntrySize);
        }

        public Slice Name => _treeName;

        public static long[] Debug(byte* p, int entries, int size)
        {
            var a = new long[entries];
            for (int i = 0; i < entries; i++)
            {
                a[i] = *((long*)(p + (size * i)));
            }
            return a;
        }

        public bool Add(long key)
        {
            return Add(key, default(Slice));
        }

        public bool Add(long key, Slice val)
        {
            if (_valSize == 0 && val.HasValue && val.Size != 0)
                throw new InvalidOperationException("When the value size is zero, no value can be specified");
            if (_valSize != 0 && !val.HasValue)
                throw new InvalidOperationException("When the value size is not zero, the value must be specified");
            if (val.HasValue && val.Size != _valSize)
                throw new InvalidOperationException($"The value size must be of size '{_valSize}' but was of size '{val.Size}'.");

            bool isNew;
            var pos = DirectAdd(key, out isNew);
            if (val.HasValue && val.Size != 0)
                val.CopyTo(pos);

            return isNew;
        }

        public bool Add(long key, byte[] val)
        {
            Slice str;
            using (Slice.From(_tx.Allocator, val, ByteStringType.Immutable, out str))
            {
                return Add(key, str);
            }
        }

        public byte* DirectAdd(long key, out bool isNew)
        {
            _changes++;
            byte* pos;
            switch (_type)
            {
                case null:
                    pos = AddNewEntry(key);
                    isNew = true;
                    break;
                case RootObjectType.EmbeddedFixedSizeTree:
                    pos = AddEmbeddedEntry(key, out isNew);
                    break;
                case RootObjectType.FixedSizeTree:
                    pos = AddLargeEntry(key, out isNew);
                    break;
                default:
                    throw new ArgumentOutOfRangeException(_type.ToString());
            }
            return pos;
        }

        private byte* AddLargeEntry(long key, out bool isNew)
        {
            var page = FindPageFor(key);

            page = ModifyPage(page);

            if (_lastMatch == 0) // update
            {
                isNew = false;
                return page.Pointer + page.StartPosition + (page.LastSearchPosition * _entrySize) + sizeof(long);
            }
            

            if (page.LastMatch > 0)
                page.LastSearchPosition++; // after the last one

            if ((page.NumberOfEntries + 1) * _entrySize > page.PageMaxSpace)
            {
                PageSplit(page, key);

                // now we know we have enough space, or we need to split the parent pageNum
                var addLargeEntry = AddLargeEntry(key, out isNew);
                isNew = true;
                ValidateTree();
                return addLargeEntry;
            }

            var headerToWrite = (FixedSizeTreeHeader.Large*)_parent.DirectAdd(_treeName, sizeof(FixedSizeTreeHeader.Large)); 

            ResetStartPosition(page);

            var entriesToMove = page.NumberOfEntries - page.LastSearchPosition;
            if (entriesToMove > 0)
            {
                UnmanagedMemory.Move(page.Pointer + page.StartPosition + ((page.LastSearchPosition + 1) * _entrySize),
                    page.Pointer + page.StartPosition + (page.LastSearchPosition * _entrySize),
                    entriesToMove * _entrySize);
            }

            page.NumberOfEntries++;
            headerToWrite->NumberOfEntries++;

            isNew = true;
            *((long*)(page.Pointer + page.StartPosition + (page.LastSearchPosition * _entrySize))) = key;

            ValidateTree();

            return (page.Pointer + page.StartPosition + (page.LastSearchPosition * _entrySize) + sizeof(long));
        }

        [Conditional("VALIDATE")]
        private void ValidateTree()
        {
            if (_type != RootObjectType.FixedSizeTree)
                return;

            var header = (FixedSizeTreeHeader.Large*)_parent.DirectRead(_treeName);

            var stack = new Stack<FixedSizeTreePage>();
            stack.Push(GetReadOnlyPage(header->RootPageNumber));

            var numberOfEntriesInTree = 0;

            while (stack.Count > 0)
            {
                var cur = stack.Pop();

                if (cur.NumberOfEntries == 0)
                    throw new InvalidOperationException($"Page {cur.PageNumber} has no entries");

                var prev = KeyFor(cur, 0);
                if (cur.IsBranch)
                    stack.Push(GetReadOnlyPage(PageValueFor(cur, 0)));
                else
                    numberOfEntriesInTree++;

                for (int i = 1; i < cur.NumberOfEntries; i++)
                {
                    var curKey = KeyFor(cur, i);
                    if (prev >= curKey)
                        throw new InvalidOperationException($"Page {cur.PageNumber} is not sorted");

                    if (cur.IsBranch)
                        stack.Push(GetReadOnlyPage(PageValueFor(cur, i)));
                    else
                        numberOfEntriesInTree++;
                }
            }

            if (numberOfEntriesInTree != header->NumberOfEntries)
            {
                throw new InvalidOperationException($"Expected number of entries {header->NumberOfEntries}, actual {numberOfEntriesInTree}");
            }
        }

        private void ResetStartPosition(FixedSizeTreePage page)
        {
            if (page.StartPosition == Constants.FixedSizeTreePageHeaderSize)
                return;

            // we need to move it back, then add the new item
            UnmanagedMemory.Move(page.Pointer + Constants.FixedSizeTreePageHeaderSize,
                page.Pointer + page.StartPosition,
                page.NumberOfEntries * (page.IsLeaf ? _entrySize : BranchEntrySize));
            page.StartPosition = (ushort)Constants.FixedSizeTreePageHeaderSize;
        }

        internal FixedSizeTreePage GetReadOnlyPage(long pageNumber)
        {
            return _pageLocator.GetReadOnlyPage(pageNumber).ToFixedSizeTreePage();
        }

        private FixedSizeTreePage FindPageFor(long key)
        {
            var header = (FixedSizeTreeHeader.Large*)_parent.DirectRead(_treeName);
            var page = GetReadOnlyPage(header->RootPageNumber);
            if (_cursor == null)
                _cursor = new Stack<FixedSizeTreePage>();
            else
                _cursor.Clear();

            while (page.IsLeaf == false)
            {
                _cursor.Push(page);
                BinarySearch(page, key);
                if (page.LastMatch < 0 && page.LastSearchPosition > 0)
                    page.LastSearchPosition--;
                var childPageNumber = PageValueFor(page, page.LastSearchPosition);
                page = GetReadOnlyPage(childPageNumber);
            }

            BinarySearch(page, key);
            return page;
        }

        private FixedSizeTreePage NewPage(FixedSizeTreePageFlags flags)
        {
            FixedSizeTreePage allocatePage;

            using (FreeSpaceTree ? _tx.Environment.FreeSpaceHandling.Disable() : null)
            {
                // we cannot recursively call free space handling to ensure that we won't modify a section 
                // relevant for a page which is currently being changed allocated

                allocatePage = _tx.AllocatePage(1).ToFixedSizeTreePage();
            }
            
            allocatePage.Dirty = true;
            allocatePage.FixedTreeFlags = flags;
            allocatePage.Flags = PageFlags.Single | PageFlags.FixedSizeTreePage;
            return allocatePage;
        }

        private void FreePage(long pageNumber)
        {
            if (FreeSpaceTree)
            {
                // we cannot recursively call free space handling to ensure that we won't modify a section 
                // relevant for a page which is currently being freed, so we will free it on tx commit

                _tx.FreePageOnCommit(pageNumber);
            }
            else
            {
                _tx.FreePage(pageNumber);
            }

            _pageLocator.Reset(pageNumber);
        }

        public FixedSizeTreePage ModifyPage(FixedSizeTreePage page)
        {
            if (page.Dirty)
                return page;

            var newPage = _pageLocator.GetWritablePage(page.PageNumber).ToFixedSizeTreePage();
            newPage.LastSearchPosition = page.LastSearchPosition;
            newPage.LastMatch = page.LastMatch;

            return newPage;
        }

        private FixedSizeTreePage PageSplit(FixedSizeTreePage page, long key)
        {
            var largePtr = (FixedSizeTreeHeader.Large*)_parent.DirectAdd(_treeName, sizeof(FixedSizeTreeHeader.Large));
            FixedSizeTreePage parentPage = _cursor.Count > 0 ? _cursor.Pop() : null;
            if (parentPage == null) // root split
            {
                parentPage = NewPage(FixedSizeTreePageFlags.Branch);
                parentPage.NumberOfEntries = 1;
                parentPage.StartPosition = (ushort)Constants.FixedSizeTreePageHeaderSize;
                parentPage.ValueSize = _valSize;

                largePtr->RootPageNumber = parentPage.PageNumber;
                largePtr->Depth++;
                largePtr->PageCount++;
                var dataStart = GetSeparatorKeyAtPosition(parentPage, 0);
                dataStart[0] = long.MinValue;
                dataStart[1] = page.PageNumber;

            }

            parentPage = ModifyPage(parentPage);
            if (page.IsLeaf) // simple case of splitting a leaf pageNum
            {
                var newPage = NewPage(FixedSizeTreePageFlags.Leaf);
                newPage.StartPosition = (ushort)Constants.FixedSizeTreePageHeaderSize;
                newPage.ValueSize = _valSize;
                newPage.NumberOfEntries = 0;
                largePtr->PageCount++;

                // need to add past end of pageNum, optimized
                if (page.LastSearchPosition >= page.NumberOfEntries)
                {
                    AddLeafKey(newPage, 0, key);

                    AddSeparatorToParentPage(parentPage, parentPage.LastSearchPosition + 1, key, newPage.PageNumber);

                    largePtr->NumberOfEntries++;
                }
                else // not at end, random inserts, split page 3/4 to 1/4
                {
                    var entriesToMove = (ushort)(page.NumberOfEntries / 4);
                    newPage.NumberOfEntries = entriesToMove;
                    page.NumberOfEntries -= entriesToMove;
                    Memory.Copy(newPage.Pointer + newPage.StartPosition,
                        page.Pointer + page.StartPosition + (page.NumberOfEntries * _entrySize),
                        newPage.NumberOfEntries * _entrySize
                        );
                    AddSeparatorToParentPage(parentPage, parentPage.LastSearchPosition + 1, KeyFor(newPage, 0), newPage.PageNumber);
                }
                return null;// we don't care about it for leaf pages
            }
            else // branch page
            {
                var newPage = NewPage(FixedSizeTreePageFlags.Branch);
                newPage.StartPosition = (ushort)Constants.FixedSizeTreePageHeaderSize;
                newPage.ValueSize = _valSize;
                newPage.NumberOfEntries = 0;
                largePtr->PageCount++;

                if (page.LastMatch > 0)
                    page.LastSearchPosition++;

                // need to add past end of pageNum, optimized
                if (page.LastSearchPosition >= page.NumberOfEntries)
                {
                    // here we steal the last entry from the current page so we maintain the implicit null left entry
                    var dataStart = GetSeparatorKeyAtPosition(newPage, 0);
                    dataStart[0] = KeyFor(page, page.NumberOfEntries - 1);
                    dataStart[1] = PageValueFor(page, page.NumberOfEntries - 1);

                    newPage.NumberOfEntries++;
                    page.NumberOfEntries--;

                    AddSeparatorToParentPage(parentPage, parentPage.LastSearchPosition + 1, dataStart[0],
                        newPage.PageNumber);

                    return newPage; // this is where the new entry needs to go
                }
                // not at end, random inserts, split page 3/4 to 1/4

                var entriesToMove = (ushort)(page.NumberOfEntries / 4);
                newPage.NumberOfEntries = entriesToMove;
                page.NumberOfEntries -= entriesToMove;
                Memory.Copy(newPage.Pointer + newPage.StartPosition,
                    page.Pointer + page.StartPosition + (page.NumberOfEntries * BranchEntrySize),
                    newPage.NumberOfEntries * BranchEntrySize
                    );

                var newKey = KeyFor(newPage, 0);

                AddSeparatorToParentPage(parentPage, parentPage.LastSearchPosition + 1, newKey, newPage.PageNumber);

                return (newKey > key) ? page : newPage;
            }
        }

        private void AddLeafKey(FixedSizeTreePage page, int position, long key)
        {
            SetSeparatorKeyAtPosition(page, key, position);
            page.NumberOfEntries++;
        }

        private void AddSeparatorToParentPage(FixedSizeTreePage parentPage, int position, long key, long pageNum)
        {
            if ((parentPage.NumberOfEntries + 1) * BranchEntrySize > parentPage.PageMaxSpace)
            {
                parentPage = PageSplit(parentPage, key);
                System.Diagnostics.Debug.Assert(parentPage != null);
                BinarySearch(parentPage, key);
                position = parentPage.LastSearchPosition;
                if (parentPage.LastMatch > 0)
                    position++;
            }

            var entriesToMove = parentPage.NumberOfEntries - (position);
            ResetStartPosition(parentPage);
            var newEntryPos = parentPage.Pointer + parentPage.StartPosition + ((position) * BranchEntrySize);
            if (entriesToMove > 0)
            {
                UnmanagedMemory.Move(newEntryPos + BranchEntrySize,
                    newEntryPos,
                    entriesToMove * BranchEntrySize);
            }
            parentPage.NumberOfEntries++;
            ((long*)newEntryPos)[0] = key;
            ((long*)newEntryPos)[1] = pageNum;
        }

        private byte* AddEmbeddedEntry(long key, out bool isNew)
        {
            TemporaryPage tmp;
            using (_tx.Environment.GetTemporaryPage(_tx, out tmp))
            {
                int newSize;
                int srcCopyStart;
                var newEntriesCount = CopyEmbeddedContentToTempPage(key, tmp, out isNew, out newSize, out srcCopyStart);

                if (newEntriesCount > _maxEmbeddedEntries)
                {
                    // convert to large database
                    _type = RootObjectType.FixedSizeTree;

                    var allocatePage = NewPage(FixedSizeTreePageFlags.Leaf);
                    
                    var largeHeader =
                        (FixedSizeTreeHeader.Large*)_parent.DirectAdd(_treeName, sizeof(FixedSizeTreeHeader.Large));
                    largeHeader->NumberOfEntries = newEntriesCount;
                    largeHeader->ValueSize = _valSize;
                    largeHeader->Depth = 1;
                    largeHeader->RootObjectType = RootObjectType.FixedSizeTree;
                    largeHeader->RootPageNumber = allocatePage.PageNumber;
                    largeHeader->PageCount = 1;

                    allocatePage.FixedTreeFlags = FixedSizeTreePageFlags.Leaf;
                    allocatePage.PageNumber = allocatePage.PageNumber;
                    allocatePage.NumberOfEntries = newEntriesCount;
                    allocatePage.ValueSize = _valSize;
                    allocatePage.StartPosition = (ushort)Constants.FixedSizeTreePageHeaderSize;
                    Memory.Copy(allocatePage.Pointer + allocatePage.StartPosition, tmp.TempPagePointer,
                        newSize);

                    return allocatePage.Pointer + allocatePage.StartPosition + srcCopyStart + sizeof(long);
                }

                byte* newData = _parent.DirectAdd(_treeName, sizeof(FixedSizeTreeHeader.Embedded) + newSize);
                var header = (FixedSizeTreeHeader.Embedded*)newData;
                header->ValueSize = _valSize;
                header->RootObjectType = RootObjectType.EmbeddedFixedSizeTree;
                header->NumberOfEntries = newEntriesCount;

                Memory.Copy(newData + sizeof(FixedSizeTreeHeader.Embedded), tmp.TempPagePointer,
                    newSize);

                return newData + sizeof(FixedSizeTreeHeader.Embedded) + srcCopyStart + sizeof(long);
            }
        }

        private ushort CopyEmbeddedContentToTempPage(long key, TemporaryPage tmp, out bool isNew, out int newSize, out int srcCopyStart)
        {
            var ptr = _parent.DirectRead(_treeName);
            if (ptr == null)
            {
                // we called NewPage and emptied this completed, then called CopyEmbeddedContentToTempPage() on effectively empty
                isNew = true;
                newSize = _entrySize;
                srcCopyStart = 0;
                *((long*)tmp.TempPagePointer) = key;

                return 1;
            }
            var dataStart = ptr + sizeof(FixedSizeTreeHeader.Embedded);
            var header = (FixedSizeTreeHeader.Embedded*)ptr;
            var startingEntryCount = header->NumberOfEntries;
            var pos = BinarySearch(dataStart, startingEntryCount, key, _entrySize);
            var newEntriesCount = startingEntryCount;
            isNew = _lastMatch != 0;
            if (isNew)
            {
                newEntriesCount++; // new entry, need more space
            }
            if (_lastMatch > 0)
                pos++; // we need to put this _after_ the previous one
            newSize = (newEntriesCount * _entrySize);

            srcCopyStart = pos * _entrySize;

            if (_lastMatch == 0)
            {
                // can just copy as is
                Memory.Copy(tmp.TempPagePointer, dataStart, startingEntryCount * _entrySize);
            }
            else
            {
                // copy with a gap
                Memory.Copy(tmp.TempPagePointer, dataStart, srcCopyStart);
                var sizeLeftToCopy = (startingEntryCount - pos) * _entrySize;
                if (sizeLeftToCopy > 0)
                {
                    Memory.Copy(tmp.TempPagePointer + srcCopyStart + _entrySize,
                        dataStart + srcCopyStart, sizeLeftToCopy);
                }
            }


            var newEntryStart = tmp.TempPagePointer + srcCopyStart;
            *((long*)newEntryStart) = key;

            return newEntriesCount;
        }

        private byte* AddNewEntry(long key)
        {
            // new, just create it & go
            var ptr = _parent.DirectAdd(_treeName, sizeof(FixedSizeTreeHeader.Embedded) + _entrySize);
            var header = (FixedSizeTreeHeader.Embedded*)ptr;
            header->RootObjectType = RootObjectType.EmbeddedFixedSizeTree;
            header->ValueSize = _valSize;
            header->NumberOfEntries = 1;
            _type = RootObjectType.EmbeddedFixedSizeTree;

            byte* dataStart = ptr + sizeof(FixedSizeTreeHeader.Embedded);
            *(long*)(dataStart) = key;
            return (dataStart + sizeof(long));
        }

        private void BinarySearch(FixedSizeTreePage page, long val)
        {
            page.LastSearchPosition = BinarySearch(page.Pointer + page.StartPosition,
                page.NumberOfEntries, val,
                page.IsLeaf ? _entrySize : BranchEntrySize);
            page.LastMatch = _lastMatch;
        }

        private int _lastMatch;
        private int BinarySearch(byte* p, int len, long val, int size)
        {
            int low = 0;
            int high = len - 1;

            int position = 0;
            while (low <= high)
            {
                position = (low + high) >> 1;
                var curKey = KeyFor(p, position, size);
                _lastMatch = val.CompareTo(curKey);
                if (_lastMatch == 0)
                    break;

                if (_lastMatch > 0)
                    low = position + 1;
                else
                    high = position - 1;
            }
            return position;
        }

        [MethodImpl(MethodImplOptions.AggressiveInlining)]
        private long KeyFor(FixedSizeTreePage page, int num)
        {
            return KeyFor(page.Pointer + page.StartPosition, num, page.IsLeaf ? _entrySize : BranchEntrySize);
        }

        [MethodImpl(MethodImplOptions.AggressiveInlining)]
        private long KeyFor(byte* p, int num, int size)
        {
            var lp = (long*)(p + (num * size));
            return lp[0];
        }

        [MethodImpl(MethodImplOptions.AggressiveInlining)]
        private long PageValueFor(FixedSizeTreePage page, int num)
        {
            //page.Pointer + page.StartPosition + (page.LastSearchPosition * _entrySize) + sizeof(long);
            var lp = (long*)(page.Pointer + page.StartPosition + num * BranchEntrySize + sizeof(long));
            return lp[0];
        }

        public List<long> AllPages()
        {
            var results = new List<long>();
            switch (_type)
            {
                case null:
                    break;
                case RootObjectType.EmbeddedFixedSizeTree:
                    break;
                case RootObjectType.FixedSizeTree:
                    var largePtr = (FixedSizeTreeHeader.Large*)_parent.DirectRead(_treeName);
                    var root = GetReadOnlyPage(largePtr->RootPageNumber);

                    var stack = new Stack<FixedSizeTreePage>();
                    stack.Push(root);

                    while (stack.Count > 0)
                    {
                        var p = stack.Pop();
                        results.Add(p.PageNumber);

                        if (p.IsBranch)
                        {
                            for (int j = 0; j < p.NumberOfEntries; j++)
                            {
                                var chhildNumber = PageValueFor(p, j);
                                stack.Push(GetReadOnlyPage(chhildNumber));
                            }
                        }
                    }

                    break;
                default:
                    throw new ArgumentOutOfRangeException(_type.ToString());
            }

            return results;
        }

        public bool Contains(long key)
        {
            byte* dataStart;
            switch (_type)
            {
                case null:
                    return false;
                case RootObjectType.EmbeddedFixedSizeTree:
                    var embeddedPtr = _parent.DirectRead(_treeName);
                    var header = (FixedSizeTreeHeader.Embedded*)embeddedPtr;
                    dataStart = embeddedPtr + sizeof(FixedSizeTreeHeader.Embedded);
                    BinarySearch(dataStart, header->NumberOfEntries, key, _entrySize);
                    return _lastMatch == 0;
                case RootObjectType.FixedSizeTree:
                    var largePtr = (FixedSizeTreeHeader.Large*)_parent.DirectRead(_treeName);
                    var page = GetReadOnlyPage(largePtr->RootPageNumber);

                    while (page.IsLeaf == false)
                    {
                        BinarySearch(page, key);
                        if (page.LastMatch < 0 && page.LastSearchPosition > 0)
                            page.LastSearchPosition--;
                        var childPageNumber = PageValueFor(page, page.LastSearchPosition);
                        page = GetReadOnlyPage(childPageNumber);
                    }
                    dataStart = page.Pointer + page.StartPosition;

                    BinarySearch(dataStart, page.NumberOfEntries, key, _entrySize);
                    return _lastMatch == 0;
                default:
                    throw new ArgumentOutOfRangeException(_type.ToString());
            }
        }

        public DeletionResult Delete(long key)
        {
            _changes++;
            switch (_type)
            {
                case null:
                    // nothing to do
                    return new DeletionResult();
                case RootObjectType.EmbeddedFixedSizeTree:
                    return RemoveEmbeddedEntry(key);
                case RootObjectType.FixedSizeTree:
                    return RemoveLargeEntry(key);
                default:
                    throw new ArgumentOutOfRangeException(_type.ToString());
            }

        }

        public struct DeletionResult
        {
            public long NumberOfEntriesDeleted;
            public bool TreeRemoved;
        }

        public DeletionResult DeleteRange(long start, long end)
        {
            _changes++;
            if (start > end)
                throw new InvalidOperationException("Start range cannot be greater than the end of the range");

            long entriedDeleted;
            switch (_type)
            {
                case null:
                    entriedDeleted = 0;
                    break;
                case RootObjectType.EmbeddedFixedSizeTree:
                    entriedDeleted = DeleteRangeEmbedded(start, end);
                    break;
                case RootObjectType.FixedSizeTree:
                    entriedDeleted = DeleteRangeLarge(start, end);
                    break;
                default:
                    throw new ArgumentOutOfRangeException(_type.ToString());
            }
            return new DeletionResult
            {
                NumberOfEntriesDeleted = entriedDeleted,
                TreeRemoved = _type == null
            };
        }

        private long DeleteRangeEmbedded(long start, long end)
        {
            byte* ptr = _parent.DirectRead(_treeName);
            var header = (FixedSizeTreeHeader.Embedded*)ptr;
            var startingEntryCount = header->NumberOfEntries;
            var startPos = BinarySearch(ptr + sizeof(FixedSizeTreeHeader.Embedded), startingEntryCount, start, _entrySize);
            if (_lastMatch > 0)
                startPos++;
            var endPos = BinarySearch(ptr + sizeof(FixedSizeTreeHeader.Embedded), startingEntryCount, end, _entrySize);
            if (_lastMatch < 0)
                endPos--;

            if (startPos > endPos)
                return 0;

            byte entriesDeleted = (byte)(endPos - startPos + 1);

            if (entriesDeleted == header->NumberOfEntries)
            {
                _parent.Delete(_treeName);
                _type = null;
                return entriesDeleted;
            }

            byte* newData = _parent.DirectAdd(_treeName,
                sizeof(FixedSizeTreeHeader.Embedded) + ((startingEntryCount - entriesDeleted) * _entrySize));

            int srcCopyStart = startPos * _entrySize + sizeof(FixedSizeTreeHeader.Embedded);

            Memory.Copy(newData, ptr, srcCopyStart);
            Memory.Copy(newData + srcCopyStart, ptr + srcCopyStart + (_entrySize * entriesDeleted), (header->NumberOfEntries - endPos) * _entrySize);

            header = (FixedSizeTreeHeader.Embedded*)newData;
            header->NumberOfEntries -= entriesDeleted;
            header->ValueSize = _valSize;
            header->RootObjectType = RootObjectType.EmbeddedFixedSizeTree;

            return entriesDeleted;
        }

        private long DeleteRangeLarge(long start, long end)
        {
            /*
             * We use the following logic here:
             * - Find the start page, then find the next page to its right.
             * - If the next page's last value is smaller than the end, remove the page
             * - Now we have to rebalance the tree. Doing so may cause the structure of the tree to change, 
             *   so we need to find the start page again. 
             * - We need special handling for the end node and for the start node only.
             */
            long entriesDeleted = 0;
            FixedSizeTreePage page;
            FixedSizeTreeHeader.Large* largeHeader;
            while (true)
            {
                page = FindPageFor(start);
                if (page.LastMatch > 0)
                    page.LastSearchPosition++;
                if (page.LastSearchPosition < page.NumberOfEntries)
                {
                    var key = KeyFor(page, page.LastSearchPosition);
                    if (key > end)
                        return entriesDeleted; // the start is beyond the last end in the tree, done with it
                }

                if (_cursor.Count == 0)
                    break; // single node, no next page to find
                var nextPage = GetNextLeafPage();
                if (nextPage == null)
                    break; // no next page, we are at the end
                var lastKey = KeyFor(nextPage, nextPage.NumberOfEntries - 1);
                if (lastKey >= end)
                    break; // we can't delete the entire page, special case handling follows

                entriesDeleted += nextPage.NumberOfEntries;
                largeHeader = (FixedSizeTreeHeader.Large*)_parent.DirectAdd(_treeName, sizeof(FixedSizeTreeHeader.Large));
                largeHeader->NumberOfEntries -= nextPage.NumberOfEntries;

                var treeDeleted = RemoveEntirePage(nextPage, largeHeader); // this will rebalance the tree if needed
                System.Diagnostics.Debug.Assert(treeDeleted == false);
            }

            // we now know that the tree contains a maximum of 2 pages with the range
            // now remove the start range from the start page, we do this twice to cover the case 
            // where the start & end are on separate pages
            largeHeader = (FixedSizeTreeHeader.Large*)_parent.DirectAdd(_treeName, sizeof(FixedSizeTreeHeader.Large));
            int rangeRemoved = 1;
            while (rangeRemoved > 0 &&
                _type == RootObjectType.FixedSizeTree // we may revert to embedded by the deletions, or remove entirely
                )
            {
                page = FindPageFor(start);
                if (page.LastMatch > 0)
                    page.LastSearchPosition++;
                if (page.LastSearchPosition < page.NumberOfEntries)
                {
                    var key = KeyFor(page, page.LastSearchPosition);
                    if (key > end)
                        break; // we are done
                }
                else // we have no entries to delete on the current page, move to the next one to delete the end range
                {
                    page = GetNextLeafPage();
                    if (page == null)
                        break;
                }

                rangeRemoved = RemoveRangeFromPage(page, end, largeHeader);
                
                entriesDeleted += rangeRemoved;
            }
            if (_type == RootObjectType.EmbeddedFixedSizeTree)
            {
                // we converted to embeded in the delete, but might still have some range there
                return entriesDeleted + DeleteRangeEmbedded(start, end);
            }
            // note that because we call RebalancePage from RemoveRangeFromPage
            return entriesDeleted;
        }

        private FixedSizeTreePage GetNextLeafPage()
        {
            while (_cursor.Count > 0)
            {
                var page = _cursor.Peek();
                if (++page.LastSearchPosition >= page.NumberOfEntries)
                {
                    _cursor.Pop();
                    continue;
                }

                var nextPageNum = PageValueFor(page, page.LastSearchPosition);
                var childPage = GetReadOnlyPage(nextPageNum);
                if (childPage.IsLeaf)
                    return childPage;
                _cursor.Push(childPage);
            }
            return null;
        }

        private int RemoveRangeFromPage(FixedSizeTreePage page, long rangeEnd, FixedSizeTreeHeader.Large* largeHeader)
        {
            page = ModifyPage(page);

            var startPos = page.LastSearchPosition;
            BinarySearch(page, rangeEnd);
            var endPos = page.LastSearchPosition;
            if (page.LastMatch < 0)
                endPos--;
            if (endPos == -1)
                return 0;

            if (startPos == endPos)
            {
                var key = KeyFor(page, startPos);
                if (key > rangeEnd)
                    return 0;
            }

            var entriesDeleted = (endPos - startPos + 1);
            if (startPos == 0)
            {
                // if this is the very first item in the page, we can just change the start position
                page.StartPosition += (ushort)(_entrySize * entriesDeleted);
            }
            else
            {
                UnmanagedMemory.Move(page.Pointer + page.StartPosition + (startPos * _entrySize),
                    page.Pointer + page.StartPosition + ((endPos + 1) * _entrySize),
                    ((page.NumberOfEntries - endPos - 1) * _entrySize)
                    );
            }

            page.NumberOfEntries -= (ushort)entriesDeleted;
            largeHeader->NumberOfEntries -= (ushort)entriesDeleted;

            if (page.NumberOfEntries == 0)
            {
                RemoveEntirePage(page, largeHeader);
                return entriesDeleted;
            }
            if (startPos == 0 && _cursor.Count > 0)
            {
                var parentPage = _cursor.Peek();
                parentPage = ModifyPage(parentPage);
                SetSeparatorKeyAtPosition(parentPage, KeyFor(page, 0), parentPage.LastSearchPosition);
            }

            if (page.NumberOfEntries == 0)
            {
                if (RemoveEntirePage(page, largeHeader))
                    return entriesDeleted;
            }
            else
            {
                while (page != null)
                {
                    page = RebalancePage(page, largeHeader);
                }
            }
            return entriesDeleted;
        }


        [MethodImpl(MethodImplOptions.AggressiveInlining)]
        private long* GetSeparatorKeyAtPosition(FixedSizeTreePage page, int position)
        {
            var dataStart = (long*)(page.Pointer + page.StartPosition + (BranchEntrySize * position));
            return dataStart;
        }

        [MethodImpl(MethodImplOptions.AggressiveInlining)]
        private void SetSeparatorKeyAtPosition(FixedSizeTreePage page, long key, int position)
        {
            var dataStart = GetSeparatorKeyAtPosition(page, position);
            dataStart[0] = key;
        }


        private bool RemoveEntirePage(FixedSizeTreePage page, FixedSizeTreeHeader.Large* largeHeader)
        {
            FreePage(page.PageNumber);
            largeHeader->PageCount--;
            if (_cursor.Count == 0) //remove the root page
            {
                _parent.Delete(_treeName);
                _type = null;
                return true;
            }
            var parentPage = _cursor.Pop();
            parentPage = ModifyPage(parentPage);
            RemoveEntryFromPage(parentPage, parentPage.LastSearchPosition);
            while (parentPage != null)
            {
                parentPage = RebalancePage(parentPage, largeHeader);
            }
            return false;
        }


        private DeletionResult RemoveLargeEntry(long key)
        {
            var page = FindPageFor(key);
            if (page.LastMatch != 0)
                return new DeletionResult();
           
            var largeHeader = (FixedSizeTreeHeader.Large*)_parent.DirectAdd(_treeName, sizeof(FixedSizeTreeHeader.Large));
            largeHeader->NumberOfEntries--;

            page = ModifyPage(page);

            RemoveEntryFromPage(page, page.LastSearchPosition);

            while (page != null)
            {
                page = RebalancePage(page, largeHeader);
            }

            ValidateTree();

            return new DeletionResult { NumberOfEntriesDeleted = 1 };
        }

        private void RemoveEntryFromPage(FixedSizeTreePage page, int pos)
        {
            page.NumberOfEntries--;
            var size = (ushort)(page.IsLeaf ? _entrySize : BranchEntrySize);
            if (pos == 0)
            {
                // optimized, just move the start position
                page.StartPosition += size;
                return;
            }
            // have to move the memory
            UnmanagedMemory.Move(page.Pointer + page.StartPosition + (pos * size),
                   page.Pointer + page.StartPosition + ((pos + 1) * size),
                   (page.NumberOfEntries - pos) * size);
        }

        private FixedSizeTreePage RebalancePage(FixedSizeTreePage page, FixedSizeTreeHeader.Large* largeTreeHeader)
        {
            if (_cursor.Count == 0)
            {
                // root page
                if (largeTreeHeader->NumberOfEntries <= _maxEmbeddedEntries)
                {
                    System.Diagnostics.Debug.Assert(page.IsLeaf);
                    System.Diagnostics.Debug.Assert(page.NumberOfEntries == largeTreeHeader->NumberOfEntries);

                    // and small enough to fit, converting to embedded
                    var ptr = _parent.DirectAdd(_treeName,
                        sizeof(FixedSizeTreeHeader.Embedded) + (_entrySize * page.NumberOfEntries));
                    var header = (FixedSizeTreeHeader.Embedded*)ptr;
                    header->RootObjectType = RootObjectType.EmbeddedFixedSizeTree;
                    header->ValueSize = _valSize;
                    header->NumberOfEntries = (byte)page.NumberOfEntries;
                    _type = RootObjectType.EmbeddedFixedSizeTree;

                    Memory.Copy(ptr + sizeof(FixedSizeTreeHeader.Embedded),
                        page.Pointer + page.StartPosition,
                        (_entrySize * page.NumberOfEntries));

                    FreePage(page.PageNumber);
                }
                else if (page.IsBranch && page.NumberOfEntries == 1)
                {
                    var childPage = PageValueFor(page, 0);
                    var rootPageNum = page.PageNumber;
                    Memory.Copy(page.Pointer, GetReadOnlyPage(childPage).Pointer, _tx.DataPager.PageSize);
                    page.PageNumber = rootPageNum;//overwritten by copy

                    if (largeTreeHeader != null)
                        largeTreeHeader->Depth--;

                    FreePage(childPage);
                    largeTreeHeader->PageCount--;
                }

                return null;
            }


            var sizeOfEntryInPage = (page.IsLeaf ? _entrySize : BranchEntrySize);
            var minNumberOfEntriesBeforeRebalance = (_tx.DataPager.PageMaxSpace / sizeOfEntryInPage) / 4;
            if (page.NumberOfEntries > minNumberOfEntriesBeforeRebalance)
            {
                // if we have more than 25% of the entries that would fit in the page, there is nothing that needs to be done
                // so we are done
                return null;
            }

            // we determined that we require rebalancing...

            var parentPage = _cursor.Pop();
            parentPage = ModifyPage(parentPage);

            if (page.NumberOfEntries == 0)// empty page, delete it and fixup the parent
            {
                // fixup the implicit less than ref
                if (parentPage.LastSearchPosition == 0 && parentPage.NumberOfEntries > 2)
                {
                    parentPage.NumberOfEntries--;
                    // remove the first value
                    parentPage.StartPosition += BranchEntrySize;
                    // set the next value (now the first), to be smaller than everything
                    SetSeparatorKeyAtPosition(parentPage, long.MinValue, 0);
                }
                else
                {
                    // need to remove from midway through. At any rate, we'll rebalance on next call
                    RemoveEntryFromPage(parentPage, parentPage.LastSearchPosition);
                }
                return parentPage;
            }

            if (page.IsBranch && page.NumberOfEntries == 1)
            {
                // we can just collapse this to the parent
                // write the page value to the parent
                SetSeparatorKeyAtPosition(parentPage, PageValueFor(page, 0), parentPage.LastSearchPosition);
                // then delete the page
                FreePage(page.PageNumber);
                largeTreeHeader->PageCount--;
                return parentPage;
            }

            if (page.IsLeaf && page.LastSearchPosition == 0)
            {
                // special handling for deleting from start of the page
                // we want to make this efficient, so we will not try to merge leaf pages
                // where all the deletions happen on the start. That way, they can be removed
                // without a lot of overhead.
                return null;
            }

            System.Diagnostics.Debug.Assert(parentPage.NumberOfEntries >= 2);//otherwise this isn't a valid branch page
            if (parentPage.LastSearchPosition == 0)
            {
                // the current page is the leftmost one, so let us try steal some data
                // from the one on the right
                var siblingNum = PageValueFor(parentPage, 1);
                var siblingPage = GetReadOnlyPage(siblingNum);
                if (siblingPage.FixedTreeFlags != page.FixedTreeFlags)
                    return null; // we cannot steal from a leaf sibling if we are branch, or vice versa

                siblingPage = ModifyPage(siblingPage);

                if (siblingPage.NumberOfEntries <= minNumberOfEntriesBeforeRebalance * 2)
                {
                    // we can merge both pages into a single one and still have enough over
                    ResetStartPosition(page);
                    Memory.Copy(
                        page.Pointer + page.StartPosition + (page.NumberOfEntries * sizeOfEntryInPage),
                        siblingPage.Pointer + siblingPage.StartPosition,
                        siblingPage.NumberOfEntries * sizeOfEntryInPage
                        );
                    page.NumberOfEntries += siblingPage.NumberOfEntries;

                    FreePage(siblingNum);
                    largeTreeHeader->PageCount--;

                    // now fix parent ref, in this case, just removing it is enough
                    RemoveEntryFromPage(parentPage, 1);

                    return parentPage;
                }
                // too big to just merge, let just take half of the sibling and move on
                var entriesToTake = (siblingPage.NumberOfEntries / 2);
                ResetStartPosition(page);
                Memory.Copy(
                    page.Pointer + page.StartPosition + (page.NumberOfEntries * sizeOfEntryInPage),
                    siblingPage.Pointer + siblingPage.StartPosition,
                    entriesToTake * sizeOfEntryInPage
                    );
                page.NumberOfEntries += (ushort)entriesToTake;
                siblingPage.NumberOfEntries -= (ushort)entriesToTake;
                siblingPage.StartPosition += (ushort)(sizeOfEntryInPage * entriesToTake);

                // now update the new separator in the sibling position in the parent
                var newSeparator = KeyFor(siblingPage, 0);
                SetSeparatorKeyAtPosition(parentPage, newSeparator, 1);

                return parentPage;
            }
            else // we aren't the leftmost item, so we will take from the page on our left
            {
                var siblingNum = PageValueFor(parentPage, parentPage.LastSearchPosition - 1);
                var siblingPage = GetReadOnlyPage(siblingNum);
                siblingPage = ModifyPage(siblingPage);
                if (siblingPage.FixedTreeFlags != page.FixedTreeFlags)
                    return null; // we cannot steal from a leaf sibling if we are branch, or vice versa

                if (siblingPage.NumberOfEntries <= minNumberOfEntriesBeforeRebalance * 2)
                {
                    // we can merge both pages into a single one and still have enough over
                    ResetStartPosition(siblingPage);
                    Memory.Copy(
                        siblingPage.Pointer + siblingPage.StartPosition + (siblingPage.NumberOfEntries * sizeOfEntryInPage),
                        page.Pointer + page.StartPosition,
                        page.NumberOfEntries * sizeOfEntryInPage
                        );
                    siblingPage.NumberOfEntries += page.NumberOfEntries;

                    FreePage(page.PageNumber);
                    largeTreeHeader->PageCount--;

                    // now fix parent ref, in this case, just removing it is enough
                    RemoveEntryFromPage(parentPage, parentPage.LastSearchPosition);

                    return parentPage;
                }
                // too big to just merge, let just take half of the sibling and move on
                var entriesToTake = (siblingPage.NumberOfEntries / 2);
                ResetStartPosition(page);
                UnmanagedMemory.Move(page.Pointer + page.StartPosition + (entriesToTake * sizeOfEntryInPage),
                    page.Pointer + page.StartPosition,
                    entriesToTake * sizeOfEntryInPage);

                Memory.Copy(
                    page.Pointer + page.StartPosition,
                    siblingPage.Pointer + siblingPage.StartPosition + ((siblingPage.NumberOfEntries - entriesToTake) * sizeOfEntryInPage),
                    entriesToTake * sizeOfEntryInPage
                    );
                page.NumberOfEntries += (ushort)entriesToTake;
                siblingPage.NumberOfEntries -= (ushort)entriesToTake;

                // now update the new separator in the parent

                var newSeparator = KeyFor(page, 0);
                SetSeparatorKeyAtPosition(parentPage, newSeparator, parentPage.LastSearchPosition);


                return parentPage;
            }
        }


        private DeletionResult RemoveEmbeddedEntry(long key)
        {
            byte* ptr = _parent.DirectRead(_treeName);
            var header = (FixedSizeTreeHeader.Embedded*)ptr;
            var startingEntryCount = header->NumberOfEntries;
            var pos = BinarySearch(ptr + sizeof(FixedSizeTreeHeader.Embedded), startingEntryCount, key, _entrySize);
            if (_lastMatch != 0)
            {
                return new DeletionResult(); // not here, nothing to do
            }
            if (startingEntryCount == 1)
            {
                // only single entry, just remove it
                _type = null;
                _parent.Delete(_treeName);
                return new DeletionResult { NumberOfEntriesDeleted = 1, TreeRemoved = true };
            }

            TemporaryPage tmp;
            using (_tx.Environment.GetTemporaryPage(_tx, out tmp))
            {
                int srcCopyStart = pos * _entrySize + sizeof(FixedSizeTreeHeader.Embedded);
                Memory.Copy(tmp.TempPagePointer, ptr, srcCopyStart);
                Memory.Copy(tmp.TempPagePointer + srcCopyStart, ptr + srcCopyStart + _entrySize, (header->NumberOfEntries - pos - 1) * _entrySize);

                var newDataSize = sizeof(FixedSizeTreeHeader.Embedded) + ((startingEntryCount - 1) * _entrySize);
                byte* newData = _parent.DirectAdd(_treeName, newDataSize);

                Memory.Copy(newData, tmp.TempPagePointer, newDataSize);

                header = (FixedSizeTreeHeader.Embedded*)newData;
                header->NumberOfEntries--;
                header->ValueSize = _valSize;
                header->RootObjectType = RootObjectType.EmbeddedFixedSizeTree;
                return new DeletionResult { NumberOfEntriesDeleted = 1 };
            }
        }

        public ByteStringContext.Scope Read(long key, out Slice slice)
        {
            switch (_type)
            {
                case null:
                    slice = new Slice();
                    return new ByteStringContext<ByteStringMemoryCache>.Scope();

                case RootObjectType.EmbeddedFixedSizeTree:
                    var ptr = _parent.DirectRead(_treeName);
                    var header = (FixedSizeTreeHeader.Embedded*)ptr;
                    var dataStart = ptr + sizeof(FixedSizeTreeHeader.Embedded);
                    var pos = BinarySearch(dataStart, header->NumberOfEntries, key, _entrySize);
                    if (_lastMatch != 0)
                        goto case null;

                    return Slice.External(_tx.Allocator, dataStart + (pos * _entrySize) + sizeof(long), _valSize, out slice);

                case RootObjectType.FixedSizeTree:
                    var largePtr = (FixedSizeTreeHeader.Large*)_parent.DirectRead(_treeName);

                    var page = GetReadOnlyPage(largePtr->RootPageNumber);
                    while (page.IsLeaf == false)
                    {
                        BinarySearch(page, key);
                        if (page.LastMatch < 0 && page.LastSearchPosition > 0)
                            page.LastSearchPosition--;
                        var childPageNumber = PageValueFor(page, page.LastSearchPosition);
                        page = GetReadOnlyPage(childPageNumber);
                    }
                    dataStart = page.Pointer + page.StartPosition;

                    BinarySearch(page, key);
                    if (_lastMatch != 0)
                        goto case null;

                    return Slice.External(_tx.Allocator, dataStart + (page.LastSearchPosition * _entrySize) + sizeof(long), _valSize, out slice);

                default:
                    throw new ArgumentOutOfRangeException(_type.ToString());
            }
        }

        public IFixedSizeIterator Iterate()
        {
            switch (_type)
            {
                case null:
                    return new NullIterator();
                case RootObjectType.EmbeddedFixedSizeTree:
                    return new EmbeddedIterator(this);
                case RootObjectType.FixedSizeTree:
                    return new LargeIterator(this);
                default:
                    throw new ArgumentOutOfRangeException(_type.ToString());
            }
        }

        public long NumberOfEntries
        {
            get
            {
                var header = _parent.DirectRead(_treeName);
                if (header == null)
                    return 0;

                var flags = ((FixedSizeTreeHeader.Embedded*)header)->RootObjectType;
                switch (flags)
                {
                    case RootObjectType.EmbeddedFixedSizeTree:
                        return ((FixedSizeTreeHeader.Embedded*)header)->NumberOfEntries;
                    case RootObjectType.FixedSizeTree:
                        return ((FixedSizeTreeHeader.Large*)header)->NumberOfEntries;
                    default:
                        throw new ArgumentOutOfRangeException(_type.ToString());
                }
            }
        }


        public long PageCount
        {
            get
            {
                var header = _parent.DirectRead(_treeName);
                if (header == null)
                    return 0;

                var flags = ((FixedSizeTreeHeader.Embedded*)header)->RootObjectType;
                switch (flags)
                {
                    case RootObjectType.EmbeddedFixedSizeTree:
                        return 1;
                    case RootObjectType.FixedSizeTree:
                        return ((FixedSizeTreeHeader.Large*)header)->PageCount;
                    default:
                        throw new ArgumentOutOfRangeException(_type.ToString());
                }
            }
        }

        public bool FreeSpaceTree { get; set; }
        public Tree Parent => _parent;
        public ushort ValueSize => _valSize;

        public int Depth
        {
            get
            {
                var header = _parent.DirectRead(_treeName);
                if (header == null)
                    return 0;

                var flags = ((FixedSizeTreeHeader.Embedded*)header)->RootObjectType;
                switch (flags)
                {
                    case RootObjectType.EmbeddedFixedSizeTree:
                        return 0;
                    case RootObjectType.FixedSizeTree:
                        return ((FixedSizeTreeHeader.Large*)header)->Depth;
                    default:
                        throw new ArgumentOutOfRangeException(_type.ToString());
                }
            }
        }

        [Conditional("DEBUG")]
        public void DebugRenderAndShow()
        {
            DebugStuff.RenderAndShow_FixedSizeTree(_tx, this);
        }
    }
}<|MERGE_RESOLUTION|>--- conflicted
+++ resolved
@@ -54,12 +54,8 @@
             _tx = tx;
             _parent = parent;
             _valSize = valSize;
-<<<<<<< HEAD
-            _treeName = treeName.Clone(_tx.Allocator);
+            _treeName = clone ? treeName.Clone(_tx.Allocator) : treeName;
             _pageLocator = new PageLocator(tx, _tx.Flags == TransactionFlags.Read ? 16 : 8);
-=======
-            _treeName = clone ? treeName.Clone(_tx.Allocator) : treeName;
->>>>>>> 24c0565d
 
             _entrySize = sizeof(long) + _valSize;
             _maxEmbeddedEntries = 512 / _entrySize;
@@ -1284,13 +1280,13 @@
             }
         }
 
-        public ByteStringContext.Scope Read(long key, out Slice slice)
+        public ByteStringContext.ExternalScope Read(long key, out Slice slice)
         {
             switch (_type)
             {
                 case null:
                     slice = new Slice();
-                    return new ByteStringContext<ByteStringMemoryCache>.Scope();
+                    return new ByteStringContext<ByteStringMemoryCache>.ExternalScope();
 
                 case RootObjectType.EmbeddedFixedSizeTree:
                     var ptr = _parent.DirectRead(_treeName);
