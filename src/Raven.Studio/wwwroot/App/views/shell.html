<div class="browser-alert" data-bind="visible: browserAlert">
    <div class="browser-message">
        <i class="icon-unsupported-browser icon-xl"></i>
        <p class="lead margin-bottom">This browser is not supported and some features may not work correctly</p>
        <p class="margin-bottom">To ensure best experience please use</p>
        <div class="browser-links">
            <a class="chrome" href="https://www.google.com/chrome/" target="_blank">
                <i class="icon-chrome icon-lg"></i>
                Google Chrome
            </a>
            <a class="firefox" href="https://www.mozilla.org/firefox/" target="_blank">
                <i class="icon-firefox icon-lg"></i>
                Mozilla Firefox
            </a>
        </div>
        
        <button class="btn btn-default" data-bind="click: browserAlertContinue">Continue</button>

        <div class="checkbox">
            <input id="dontShowAgainBrowser" class="styled" type="checkbox" data-bind="checked: dontShowBrowserAlertAgain">
            <label for="dontShowAgainBrowser">
                Don't show again
            </label>
        </div>
    </div>
    <div class="backdrop show"></div>
</div>
<aside class="top-alert" data-bind="visible: developerLicense">
    Developer License - Not for Production Use
 </aside>
<nav class="navbar">
    <div class="navbar-header">
        <a class="navbar-brand hidden-xs" data-bind="attr: { href: appUrls.serverDashboard }"><i class="icon-logo"></i></a>
    </div>
    <div id="navbar">
        <div class="server-environment" data-bind="if: serverEnvironment, visible: serverEnvironment">
            <small class="on-base-background">Server environment</small>
            <div><strong data-bind="text: serverEnvironment, attr: { class: 'text-uppercase ' + serverEnvironmentClass() }"></strong></div>
        </div>
        <div class="inputs-container hidden-xs hidden-sm">
            <div class="database-switcher-container" data-bind="with: databaseSwitcher">
                <div class="form-control btn-toggle database-switcher">
                    <span class="database on-base-background" data-bind="text: $root.activeDatabase() ? $root.activeDatabase().name:''"></span>
                    <span data-bind="visible: $root.activeDatabase() ? $root.activeDatabase().environment() : false, text: $root.activeDatabase() ? $root.activeDatabase().environment(): '', attr: { class: 'label text-uppercase ' + ($root.activeDatabase() ? $root.activeDatabase().environmentClass() : '') }"></span>
                </div>
                <a data-bind="attr: { href: $root.appUrls.databases }" title="View all databases" class="resources-link"><i class="icon-resources"></i></a>
                <div class="box-container">
                    <div class="database-filter-container">
                        <input type="search" class="database-filter form-control" data-bind="textInput: filter" placeholder="filter" />
                    </div>
                    <div class="scroller">
                        <section>
                            <ul class="database-list">
                                <!-- ko foreach: filteredDatabases-->
                                <li data-bind="visible: !disabled() && relevant()">
                                    <a href="#" data-bind="click: $parent.selectDatabase.bind($parent), attr: {title: name}" class="database">
                                        <div class="name" data-bind="text: name"></div>
                                        <div data-bind="text: environment, visible: environment, attr: { class: 'label text-uppercase ' + environmentClass() }"></div>
                                        <div data-bind="visible: errored" class="badge badge-danger">Errored</div>
                                    </a>
                                </li>
                                <!-- /ko -->
                                <!-- ko foreach: filteredDatabases-->
                                <li data-bind="visible: !relevant()">
                                    <a class="database non-relevant" data-bind="attr: {title: name}">
                                        <div class="name" data-bind="text: name"></div>
                                        <div data-bind="text: environment, visible: environment, attr: { class: 'label text-uppercase ' + environmentClass() }"></div>
                                        <div class="label label-default">Non-relevant</div>
                                        <div data-bind="visible: errored" class="label label-danger">Errored</div>
                                    </a>
                                </li>
                                <!-- /ko -->
                                <!-- ko foreach: filteredDatabases-->
<<<<<<< HEAD
                                <li data-bind="visible: disabled">
                                    <a class="database disabled"  data-bind="attr: {title: name}">
                                        <div class="name" data-bind="text: name"></div>
                                        <div data-bind="text: environment, visible: environment, attr: { class: 'label text-uppercase ' + environmentClass() }"></div>
                                        <div class="label label-default">Disabled</div>
                                        <div data-bind="visible: errored" class="label label-danger">Errored</div>
=======
                                <li data-bind="visible: disabled() && relevant()">
                                    <a class="database disabled">
                                        <span data-bind="text: name"></span>
                                        <span data-bind="text: environment, visible: environment, attr: { class: 'label text-uppercase ' + environmentClass() }"></span>
                                        <span class="label label-default">Disabled</span>
                                        <span data-bind="visible: errored" class="label label-danger">Errored</span>
>>>>>>> da7e0c84
                                    </a>
                                </li>
                                <!-- /ko -->
                            </ul>
                        </section>
                    </div>
                </div>
            </div>
            
            <div class="search-container" data-bind="visible: $root.activeDatabase">
                <input type="search" class="form-control omnisearch on-base-background" placeholder="go to document" data-bind="textInput: $root.searchBox.searchQuery" />
                <div class="icon-search"></div>
                <div class="autocomplete-list box-container" data-bind="with: $root.searchBox, visible: $root.searchBox.showMatchedDocumentsSection() || $root.searchBox.recentDocumentsList().length">
                    <div class="scroller">
                        <section data-bind="visible: showMatchedDocumentsSection">
                            <h4>Matched documents</h4>
                            <ul data-bind="foreach: matchedDocumentIds">
                                <li>
                                    <a href="#" data-bind="click: _.partial($parent.goToDocument, $data), css: { 'active': $parent.matchesDocumentIdx($index) }">
                                        <span class="icon-document"></span> 
                                        <span data-bind="text: $data"></span>
                                    </a>
                                </li>
                            </ul>
                            <div class="text-center" data-bind="visible: spinners.startsWith">
                                <div class="global-spinner"></div>
                            </div>
                        </section>
                        <section data-bind="visible: recentDocumentsList().length">
                            <h4>Recent documents</h4>
                            <ul data-bind="foreach: recentDocumentsList">
                                <li>
                                    <a href="#" data-bind="click: _.partial($parent.goToDocument, $data), css: { 'active': $parent.matchesRecentDocumentIdx($index)}">
                                        <span class="icon-document"></span> 
                                        <span data-bind="text: $data"></span>
                                    </a>
                                </li>
                            </ul>
                        </section>
                    </div>
                </div>
                <!-- TODO
                <div class="autocomplete-list box-container">
                    <div class="scroller">
                        <section>
                            <h4>Menu</h4>
                            <ul>
                                <li><a href="#"><span class="icon-documents"></span>Compact</a></li>
                            </ul>
                        </section>
                        <section>
                            <h4>Documents</h4>
                            <ul>
                                <li>
                                    <a href="#"><span class="icon-document-group" style="color:#93278f;"></span>Companies</a>
                                    <ul>
                                        <li><a href="#"><span class="icon-document" style="color:#93278f;"></span>Companies/1</a></li>
                                        <li><a href="#"><span class="icon-document" style="color:#93278f;"></span>Companies/2</a></li>
                                        <li><a href="#"><span class="icon-document" style="color:#93278f;"></span>Companies/3</a></li>
                                    </ul>
                                </li>
                                <li>
                                    <a href="#"><span class="icon-document-group" style="color:#ff0351;"></span>Computers</a>
                                    <ul>
                                        <li><a href="#"><span class="icon-document" style="color:#ff0351;"></span>Computers/1</a></li>
                                        <li><a href="#"><span class="icon-document" style="color:#ff0351;"></span>Companies/2</a></li>
                                        <li><a href="#"><span class="icon-document" style="color:#ff0351;"></span>Companies/3</a></li>
                                    </ul>
                                </li>
                                <li><a href="#" class="more">MORE</a></li>
                            </ul>
                        </section>
                        <section>
                            <h4>Indexes</h4>
                            <ul>
                                <li><a href="#"><span class="icon-arrow-filled-right"></span>Orders/ByCompany</a></li>
                            </ul>
                        </section>
                        <section class="text-center">
                            <div class="global-spinner"></div>
                        </section>
                    </div>
                </div>-->
            </div>
            
        </div>
        <ul class="nav navbar-nav navbar-right">
            <li>
                <a href="#" title="Change theme" class="theme-change" data-bind="click: $data.constructor.chooseTheme">
                    <i class="icon-theme"></i>
                </a>
            </li>
            <li><a href="#" title="Send feedback" class="feedback-link" data-bind="click: $data.constructor.openFeedbackForm"><i class="icon-feedback"></i></a></li>
            <li><a target="_blank" title="Help" data-bind="attr: { href: currentHelpLink }" class="icon-help" style="display:none"></a></li>
            <li><a href="#" class="icon-search btn-toggle visible-xs-inline-block visible-sm-inline-block" data-target=".inputs-container" data-class="show-inputs"></a></li>
            <li data-bind="with: notificationCenter">
                <a title="Notifications center" href="#" id="notification-toggle" class="btn-toggle" data-bind="{ click: showNotifications.toggle.bind(showNotifications), css: { 'active': showNotifications() } }">
                    <span class="icon-notifications"></span>
                    <span class="notification-counter show" data-bind="text: totalItemsCount(), attr: { 'data-count': totalItemsCount() }, css: { 'show': alertCountAnimation() }"></span>
                </a>
            </li>
            <li><a href="#" class="icon-menu btn-toggle visible-xs-inline-block visible-sm-inline-block" data-target="#main-menu" data-class="show-menu"></a></li>
        </ul>
    </div><!--/.nav-collapse -->
</nav>

<script type="text/html" id="collectionsMenuItem">
    <li>
        <!-- ko with: $root.collectionsTracker.getAllDocumentsCollection() -->
        <a data-bind="click: $parent.menu.navigate.bind($parent.menu), attr: { href: $root.urlForCollection($data) }, css: { 'active': $parent.item.isOpen($parent.menu.activeItem, $data) }">
            <i class="icon-recent"></i>
            <span>Recent</span>
            <div class="collection-count" data-bind="attr: {title: documentCount().toLocaleString()}, css: { 'bounce': hasBounceClass }">
                <div class="value" data-bind="text: countPrefix"></div>
                <div data-bind="attr: { class: sizeClass }"></div>
            </div>
        </a>
        <!-- /ko -->
    </li>
    <li>
        <!-- ko with: $root.collectionsTracker.getRevisionsBinCollection() -->
        <a data-bind="click: $parent.menu.navigate.bind($parent.menu), attr: { href: $root.urlForRevisionsBin() }, css: { 'active': $parent.item.isOpen($parent.menu.activeItem, $data) }">
            <i class="icon-revisions-bin"></i>
            <span>Revisions Bin</span>
        </a>
        <!-- /ko -->
    </li>
    <hr data-bind="visible: $root.collectionsTracker.collections().length > 1" />
    <h3 data-bind="visible: $root.collectionsTracker.collections().length > 1">Collections</h3>

    <li class="scroll collections-list">
        <ul>
            <!-- ko foreach: $root.collectionsTracker.collections -->
            <li>
                <a data-bind="click: $parent.menu.navigate.bind($parent.menu), attr: { href: $root.urlForCollection($data), title: name }, css: { 'active': $parent.item.isOpen($parent.menu.activeItem, $data) }, visible: !isAllDocuments">
                    <span data-bind="text: name"></span>
                    <div class="collection-count" data-bind="attr: {title: documentCount().toLocaleString()}, css: { 'bounce' : hasBounceClass }">
                        <div class="value" data-bind="text: countPrefix"></div>
                        <div data-bind="attr: { class: sizeClass }"></div>
                    </div>
                </a>
            </li>
            <!-- /ko -->
        </ul>
    </li>
    <hr />
</script>

<script type="text/html" id="leafMenuItem">
    <li data-bind="with: item">
        <a data-bind="click: $parent.menu.navigate.bind($parent.menu), visible: nav, attr: { href: path }, css: { 'active': $parent.menu.activeItem() === $data }">
            <i data-bind="css: css"></i>
            <span data-bind="text: title"></span>
            <div data-bind="if: badgeData">
                <div class="collection-count" data-bind="attr: { title: badgeData().toLocaleString() }">
                    <div class="value label-danger" data-bind="text: countPrefix"></div> 
                    <div data-bind="attr: { class: sizeClass }"></div>
                </div>
            </div>           
        </a>
    </li>
</script>

<script type="text/html" id="intermediateMenuItem">
    <li class="arrow-right">
        <a data-bind="click: menu.handleIntermediateItemClick.bind(menu), css: { 'active': item.isOpen }, visible: item.nav">
            <i data-bind="css: item.css"></i>
            <span data-bind="text: item.title"></span>
        </a>
        <div data-bind="click: menu.handleLevelClick.bind(menu), attr: { 'data-level-name': item.title, 'data-level': item.depth() + 1, class: 'level ' + (item.isOpen() ? 'level-show ' : '') + 'level-' + (item.depth() + 1) }">
            <h2>
                <a class="back" title="back"
                   data-bind="click: menu.back.bind(menu)"></a>

                <!-- ko text: item.title --><!-- /ko -->
            </h2>
            <ul data-bind="foreach: item.children">
                <!-- ko template: { name: type + 'MenuItem', data: { item: $data, level: $parent.level + 1, menu: $parent.menu }} -->
                <!-- /ko -->
            </ul>
        </div>
    </li>
</script>

<script type="text/html" id="separatorMenuItem">
    <li class="separator">
        <!-- ko if: !!item.title -->
        <h3 data-bind="text: item.title"></h3>
        <!-- /ko -->
        <!-- ko if: !item.title -->
        <hr />
        <!-- /ko -->
    </li>
</script>

<div class="prime-container">
    <nav id="main-menu" class="main-menu"
         data-bind="with: mainMenu, attr: { 'data-level': mainMenu.level }">
        <div class="level-0"
             data-level="0"
             data-level-name="Menu"
             data-bind="click: handleLevelClick">
            <ul data-bind="foreach: items">
                <!-- ko template: { name: type + 'MenuItem', data: { item: $data, menu: $parent }} -->
                <!-- /ko -->
            </ul>
        </div>
    </nav>

    <div id="page-host-root" class="content-container">
        <div id="page-host" class="page-host" data-bind="router: { cacheViews: false }"></div>
    </div>
    <div class="notification-center-container" data-bind="compose: 'notifications/notificationCenter.html'"></div>
</div>

<footer class="status-footer" data-bind="with: $root.footer">
    <div class="footer-left" data-bind="with: stats(), visible: stats">
        <!-- TODO
        <div class="footer-item">
            <a href="#">Dashboard</a>
        </div>-->
        <div class="footer-item">
            <a data-bind="attr: { href: $parent.urlForDocuments() }" title="Documents"><i class="icon-documents"></i> <span data-bind="text: countOfDocuments().toLocaleString()"></span></a>
        </div>
        <div class="footer-item">
            <a title="Indexes" class="indexes-link" data-bind="attr: { href: $parent.urlForIndexes() }">
                <i class="icon-index"></i>
                <span data-bind="text: countOfIndexes().toLocaleString()"></span>
            </a>
            <a title="Stale Indexes" class="stale-indexes-link" data-bind="attr: { href: $parent.urlForStaleIndexes() }">
                <span class="separator">|</span><span data-bind="text: countOfStaleIndexes().toLocaleString(), css: {'text-warning': countOfStaleIndexes}"></span>
            </a>
        </div>
        <div class="footer-item" data-bind="visible: countOfIndexingErrors">
            <a title="Indexing errors" class="text-danger" data-bind="attr: { href: $parent.urlForIndexingErrors() }">
                <i class="icon-index-errors"></i> <span data-bind="text: countOfIndexingErrors().toLocaleString()"></span>
            </a>
        </div>
    </div>
    <div class="footer-left spinner" data-bind="visible: spinners.loading">
        <span class="global-spinner spinner-sm"></span> <strong>Loading, please wait</strong>
    </div>
    <div class="footer-right">
        <div class="footer-item">
            <button class="btn btn-primary" title="Continue Test" data-bind="click: $root.continueTest.continue, visible: $root.continueTest.showContinueButton">
                <i class="icon-play"></i> <span>Continue test</span>
            </button>
        </div>
        <div class="footer-item bg-info" data-bind="visible: $root.clusterManager.votingInProgress">
            <a data-bind="attr: { href: $root.urlForCluster() }" title="Voting in progress"><i class="icon-cluster-node"></i><span>Voting in progress</span></a>
        </div>
        <div class="footer-item" data-bind="visible: !$root.clientCertificate()">
            <a class="btn btn-danger btn-sm js-client-cert" data-bind="attr: { href: $root.urlForCertificates() }">
                <i class="icon-unsecure"></i>
            </a>
        </div>
        <div class="footer-item" data-bind="visible: $root.clientCertificate(), with: $root.clientCertificate()">
            <a class="btn btn-success btn-sm js-client-cert" data-bind="attr: { href: $root.urlForCertificates() }">
                <i class="icon-lock"></i>
            </a>
        </div>
        <div class="footer-item" data-bind="visible: $root.clusterManager.nodesCount() === 1, if: $root.clusterManager.nodesCount() === 1" title="Local node tag">
            <!-- when cluster contains single node - display fake button -->
            <a style="pointer-events: none">
                <i class="icon-cluster"></i>
                <span data-bind="text: 'Node ' + $root.clusterManager.localNodeTag()"></span>
            </a>
        </div>
        <div class="footer-item" data-bind="visible: $root.clusterManager.nodesCount() > 1, if: $root.clusterManager.nodesCount() > 1">
            <div class="btn-group dropup">
                <button type="button" class="btn btn-primary dropdown-toggle" data-toggle="dropdown" title="Local node tag. Click to go to another cluster node">
                    <i class="icon-cluster"></i>
                    <span data-bind="text: 'Node ' + $root.clusterManager.localNodeTag()"></span>
                    <span class="caret"></span>
                    <span class="sr-only">Toggle Dropdown</span>
                </button>
                <ul class="dropdown-menu dropup" data-bind="foreach: $root.clusterManager.topology().nodes">
                    <li>
                        <a target="_blank" title="Go to another cluster node" data-bind="attr: { href: $root.createUrlWithHashComputed(serverUrl) }">
                            <i data-bind="attr: { class: cssIcon() }"></i>
                            <span data-bind="text: 'Node ' + tag()"></span>
                        </a>
                    </li>
                </ul>
            </div>
        </div>
        <div class="footer-item">
            <a title="Studio Version" data-bind="attr: { href: urlForAbout }">
                <i class="icon-client"></i> <span data-bind="text: $root.constructor.clientVersion"></span>
            </a>
        </div>
        <div class="footer-item">
            <a title="Server Version" data-bind="attr: { href: urlForAbout }">
                <i class="icon-server"></i> <span data-bind="text: $root.constructor.buildInfo.serverBuildVersion() ? $root.constructor.buildInfo.serverBuildVersion().FullVersion : ''"></span>
            </a>
        </div>
        <div class="footer-item">
            <a title="License Information" data-bind="attr: { href: urlForAbout, class: licenseClass() + ' license btn btn-sm' }">
                <i class="icon-license-information"></i>
            </a>
        </div>
        <div class="footer-item">
            <a title="Support Information" data-bind="attr: { href: urlForAbout, class: supportClass() + ' support btn btn-sm' }">
                <i class="icon-support"></i>
            </a>
        </div>
    </div>
</footer>
<div class="connection-lost" data-bind="css: { show: $root.constructor.showConnectionLost }">
    <div class="absolute-center">
        <h3>Connection lost</h3>
        <img src="Content/img/connection-lost.svg" width="260" />
        <p class="small">Studio may not work correctly until reload</p>
        <button class="btn" data-bind="click: ignoreWebSocketError"><i class="icon-warning"></i><span>Ignore</span></button>&nbsp;&nbsp;
        <button class="btn btn-primary" onclick="location.reload();"><i class="icon-refresh"></i>
            <span>Reload</span>
        </button>
    </div>
</div>
<div data-bind="if: displayUsageStatsInfo()">
    <div data-bind="compose: 'usageStats.html'"></div>
</div>
<div class="graph-helper" data-bind="compose: 'common/graphHelper.html'"></div><|MERGE_RESOLUTION|>--- conflicted
+++ resolved
@@ -71,21 +71,12 @@
                                 </li>
                                 <!-- /ko -->
                                 <!-- ko foreach: filteredDatabases-->
-<<<<<<< HEAD
-                                <li data-bind="visible: disabled">
+                                <li data-bind="visible: disabled() && relevant()">
                                     <a class="database disabled"  data-bind="attr: {title: name}">
                                         <div class="name" data-bind="text: name"></div>
                                         <div data-bind="text: environment, visible: environment, attr: { class: 'label text-uppercase ' + environmentClass() }"></div>
                                         <div class="label label-default">Disabled</div>
                                         <div data-bind="visible: errored" class="label label-danger">Errored</div>
-=======
-                                <li data-bind="visible: disabled() && relevant()">
-                                    <a class="database disabled">
-                                        <span data-bind="text: name"></span>
-                                        <span data-bind="text: environment, visible: environment, attr: { class: 'label text-uppercase ' + environmentClass() }"></span>
-                                        <span class="label label-default">Disabled</span>
-                                        <span data-bind="visible: errored" class="label label-danger">Errored</span>
->>>>>>> da7e0c84
                                     </a>
                                 </li>
                                 <!-- /ko -->
