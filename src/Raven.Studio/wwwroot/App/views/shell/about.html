<div id="about-page" class="content-margin">
    <div class="about-info">
        <div class="text-center">
            <a href="https://ravendb.net/" target="_blank" class="visible-block"><i class="icon-logo text-primary"></i></a>
            <div class="social margin-bottom margin-lg on-base-background">
                <a href="https://www.facebook.com/RavenDB-265907650186374/" target="_blank"><i class="icon-facebook"></i></a>
                <a href="https://twitter.com/ravendb" target="_blank"><i class="icon-twitter"></i></a>
                <a href="https://www.linkedin.com/company/hibernating-rhinos-ltd-" target="_blank"><i class="icon-linkedin"></i></a>
            </div>
            <hr/>
            <div class="margin-top">
                <div class="about-grid">
                    <div class="flex-horizontal flex-wrap">
                        <div class="big-label on-base-background">
                            <i class="icon-server"></i>
                            <div class="content">
                                <small>Server version</small>
                                <strong data-bind="text: serverVersion().FullVersion"></strong>
                            </div>
                        </div>
                        <div class="big-label on-base-background">
                            <i class="icon-client"></i>
                            <div class="content">
                                <small>Studio version</small>
                                <strong data-bind="text: clientVersion()"></strong>
                            </div>
                        </div>
                    </div>
                    <div>
                        <a data-bind="click: openFeedbackForm" class="btn btn-info big-button">
                            <i class="icon-rocket"></i>
                            <div class="content">
                                <small>Help us improve</small>
                                <strong>Send Feedback</strong>
                            </div>
                        </a>
                    </div>
                    <div>
                        <div class="flex-horizontal flex-stretch-items">
                            <button data-bind="click: openLatestVersionDownload" class="btn btn-primary big-button flex-grow">
                                <i class="icon-client"></i>
                                <div class="content">
                                    <small data-bind="html: newVersionAvailableHtml"></small>
                                    <strong data-bind="visible: !isNewVersionAvailable(), text: currentServerVersion"></strong>
                                    <strong data-bind="visible: isNewVersionAvailable">Download Now</strong>
                                </div>
                            </button>
                            <button data-bind="disable: spinners.latestVersionUpdates, click: refreshLatestVersionInfo, css: { 'btn-spinner': spinners.latestVersionUpdates }"
                                    class="btn btn-primary">
                                <i class="icon-refresh"></i>
                            </button>
                        </div>
                        <div class="text-center margin-top" data-bind="if: isNewVersionAvailable">
                            <a href="#" data-bind="attr: { href: latestVersionWhatsNewUrl }" target="_blank">See What's New</a>
                        </div>
                    </div>
                </div>
            </div>
        </div>
        <div class="margin-top">
            <small>Copyright © 2009 - 2021 Hibernating Rhinos. All rights reserved.</small>
        </div>
    </div>
    <div class="about-properties-container flex-vertical padding padding-sm" data-bind="css: { 'no-license': !hasLicense() }">
        <div class="flex-horizontal">
        <div class="license-info panel flex-vertical">
            <div class="header">
                <div class="padding">
                    <h2>License information</h2>
                    <div class="flex-horizontal margin-top margin-bottom">
                        <div data-bind="attr: { class: 'roundborder flex-noshrink ' + licenseCssClass() }">
                            <i class="icon-license-information"></i>
                        </div>
                        <div class="big-label">
                            <div class="content">
                                <small>Type</small>
                                <strong data-bind="text: licenseTypeText"></strong>
                            </div>
                        </div>
                        <div class="big-label" data-bind="visible: formattedExpiration">
                            <div class="content">
                                <small data-bind="text: expiresText"></small>
                                <strong data-bind="html: formattedExpiration"></strong>
                                <small data-bind="text: automaticRenewText"></small>
                            </div>
                        </div>
                    </div>
                </div>
                <div class="license-id-container padding" data-bind="visible: licenseId">
                    <div class="big-label">
                        <div class="content text-center">
                            <small>License ID</small>
                            <strong data-bind="text: licenseId"></strong>
                        </div>
                    </div>
                    <div class="big-label">
                        <div class="content text-center">
                            <small>License To</small>
                            <strong data-bind="text: licensedTo"></strong>
                        </div>
                    </div>
                </div>
            </div>
            <div class="license-properties-container padding" data-bind="visible: hasLicense">
                <div class="license-properties">
                    <div class="name">Eligible for Commercial Use</div>
                    <div class="value"><i data-bind="attr: { class: developerLicense() ? 'icon-cancel' : 'icon-checkmark' }"></i></div>
                    <div class="name">Number of databases</div><div class="value"><i class="icon-infinity"></i></div>
                    <div class="name">Single database size</div><div class="value"><i class="icon-infinity"></i></div>
                    <div class="name">Management Studio (GUI)</div><div class="value"><i class="icon-checkmark"></i></div>
                    
                    <h4>Clustering</h4>
                    <div class="name">Max cluster size</div><div class="value">
                                                                 <strong data-bind="text: maxClusterSize, visible: maxClusterSize() > 0"></strong>
                                                                 <i class="icon-infinity" data-bind="visible: maxClusterSize() === 0"></i>
                                                            </div>
                    <div class="name">Max cores in cluster</div><div class="value"><strong data-bind="text: maxCores"></strong></div>
                    <div class="name">Max cluster memory usage</div><div class="value"><strong data-bind="text: maxMemory() + ' GB RAM'"></strong></div>
                    <div class="name">Highly available tasks</div><div class="value"><i data-bind="attr: { class: licenseAttribute('HasHighlyAvailableTasks') }"></i></div>
                    <div class="name">Dynamic database distribution</div><div class="value"><i data-bind="attr: { class: licenseAttribute('HasDynamicNodesDistribution') }"></i></div>

                    <h4>Indexes</h4>
                    <div class="name">Additional Assemblies from NuGet</div><div class="value"><i data-bind="attr: { class: licenseAttribute('HasAdditionalAssembliesFromNuGet') }"></i></div>
                    
                    <h4>Monitoring</h4>
                    <div class="name">Server Dashboard</div><div class="value"><i class="icon-checkmark"></i></div>
                    <div class="name">SNMP</div><div class="value"><i data-bind="attr: { class: licenseAttribute('HasSnmpMonitoring') }"></i></div>
                    
                    <h4>Extensions</h4>
                    <div class="name">Document Revisions</div><div class="value"><i class="icon-checkmark"></i></div>
                    <div class="name">Document Expiration</div><div class="value"><i class="icon-checkmark"></i></div>
                    <div class="name">Document Compression</div><div class="value"><i data-bind="attr: { class: licenseAttribute('HasDocumentsCompression') }"></i></div>
                    <div class="name">Attachments</div><div class="value"><i class="icon-checkmark"></i></div>
                    <div class="name">Counters</div><div class="value"><i class="icon-checkmark"></i></div>
                    <div class="name">Time Series</div><div class="value"><i class="icon-checkmark"></i></div>
                    <div class="name">Time Series Rollups & Retention</div><div class="value"><i data-bind="attr: { class: licenseAttribute('HasTimeSeriesRollupsAndRetention') }"></i></div>

                    <h4>External Replication</h4>
                    <div class="name">Immediate</div><div class="value"><i data-bind="attr: { class: licenseAttribute('HasExternalReplication') }"></i></div>
                    <div class="name">Delayed</div><div class="value"><i data-bind="attr: { class: licenseAttribute('HasDelayedExternalReplication') }"></i></div>
                    
                    <h4>Filtered Replication</h4>
                    <div class="name">Replication Hub</div><div class="value"><i data-bind="attr: { class: licenseAttribute('HasPullReplicationAsHub') }"></i></div>
                    <div class="name">Replication Sink</div><div class="value"><i data-bind="attr: { class: licenseAttribute('HasPullReplicationAsSink') }"></i></div>
                    <h4>Backups</h4>
                    <div class="name">Local</div><div class="value"><i class="icon-checkmark"></i></div>
                    <div class="name">Cloud & Remote</div><div class="value"><i data-bind="attr: { class: licenseAttribute('HasCloudBackups') }"></i></div>
                    <div class="name">Snapshot backups</div><div class="value"><i data-bind="attr: { class: licenseAttribute('HasSnapshotBackups') }"></i></div>
                    <div class="name">Encrypted backups</div><div class="value"><i data-bind="attr: { class: licenseAttribute('HasEncryptedBackups') }"></i></div>
                    <h4>ETL</h4>
                    <div class="name">SQL ETL</div><div class="value"><i data-bind="attr: { class: licenseAttribute('HasSqlEtl') }"></i></div>
                    <div class="name">RavenDB ETL</div><div class="value"><i data-bind="attr: { class: licenseAttribute('HasRavenEtl') }"></i></div>
                    
                    <h4>Security</h4>
                    <div class="name">Certificates</div><div class="value"><i class="icon-checkmark"></i></div>
                    <div class="name">Encryption in transit</div><div class="value"><strong>TLS 1.2 & X.509</strong></div>
                    <div class="name">Storage encryption</div><div class="value"><i data-bind="attr: { class: licenseAttribute('HasEncryption') }"></i></div>
                </div>
            </div>
            <div class="padding">
                <div class="license-actions flex-horizontal">
                    <!-- ko if: !registered() -->
                    <button class="btn btn-primary flex-grow" 
                            data-bind="click: register, 
                                       enable: isRegisterLicenseEnabled,
                                       attr: { title: registerTooltip }">
                            <span>REGISTER LICENSE</span>
                    </button>
                    <!-- /ko -->
                    <!-- ko if: registered() -->
                    <button class="btn btn-primary flex-grow"
                            data-bind="click: register, 
                                       visible: accessManager.canReplaceLicense,
                                       enable: isReplaceLicenseEnabled,
                                       attr: { title: replaceTooltip }">
                            <i class="icon-replace"></i><span>REPLACE LICENSE</span>
                    </button>
                    <button class="btn btn-info flex-grow"
                            data-bind="click: forceLicenseUpdate,
                                       visible: canForceUpdate, 
                                       disable: spinners.forceLicenseUpdate() || !isForceUpdateEnabled(),
                                       css: { 'btn-spinner': spinners.forceLicenseUpdate },
                                       attr: { title: forceUpdateTooltip }">
                            <i class="icon-force"></i><span>FORCE UPDATE</span>
                    </button>
                    <button class="btn btn-info flex-grow"
                            data-bind="click: renewLicense,
                                       visible: canRenewLicense, 
                                       disable: spinners.renewLicense() || !isRenewLicenseEnabled(),
                                       css: { 'btn-spinner': spinners.renewLicense },
                                       attr: { title: renewTooltip }">
                            <i class="icon-reset"></i><span>RENEW LICENSE</span>
                    </button>
                    <!-- /ko -->
                </div>
            </div>
        </div>
        <div class="support-info panel flex-vertical">
            <div class="header">
                <div class="padding">
                    <h2>Support plan</h2>
                    <div class="flex-horizontal margin-top margin-bottom">
                        <div data-bind="attr: { class: 'roundborder flex-noshrink ' + supportCssClass() }">
                            <i class="icon-support"></i>
                        </div>
                        <div class="big-label">
                            <div class="content">
                                <small>Type</small>
                                <strong data-bind="text: supportLabel"></strong>
                            </div>
                        </div>
                    </div>
                </div>
<<<<<<< HEAD
            </div>
            <div data-bind="attr: { class: supportTableCssClass() + ' support-properties flex-grow' }">
                <div class="top-row community">
                    <h4 data-bind="text: isCloud() ? 'Free' : 'Community'"></h4>
                    <strong>Essential support<br/> to get started</strong>
                </div>
                <div class="top-row professional" data-bind="visible: !isCloud()">
                    <h4>Professional</h4>
                    <strong>Priority support<br /> for professional<br /> projects</strong>
                </div>
                <div class="top-row production" data-bind="visible: !isCloud()">
                    <h4>Production</h4>
                    <strong>Top-tier support<br /> for enterprise and<br /> mission-critical<br /> projects</strong>
                </div>
                <div class="top-row grid-span-2 production" data-bind="visible: isCloud">
                    <h4>Cloud Support</h4>
                    <strong>Top support for<br /> all your cloud projects</strong>
                </div>
                <div class="community">
                    <i class="icon-group"></i>
                    Support via our<br /> community forum
                </div>
                <div class="grid-span-2 professional production">
                    <i class="icon-user"></i>
                    Access to RavenDB core developers
=======
                <div data-bind="attr: { class: supportTableCssClass() + ' support-properties flex-grow' }">
                    <div class="top-row community">
                        <h4 data-bind="text: isCloud() ? 'Free' : 'Community'"></h4>
                        <strong>Essential support<br/> to get started</strong>
                    </div>
                    <div class="top-row professional" data-bind="visible: !isCloud()">
                        <h4>Professional</h4>
                        <strong>Priority support<br /> for professional<br /> projects</strong>
                    </div>
                    <div class="top-row production" data-bind="visible: !isCloud()">
                        <h4>Production</h4>
                        <strong>Top-tier support<br /> for enterprise and<br /> mission-critical<br /> projects</strong>
                    </div>
                    <div class="top-row grid-span-2 production" data-bind="visible: isCloud">
                        <h4>Cloud Support</h4>
                        <strong>Top support for<br /> all your cloud projects</strong>
                    </div>
                    <div class="community">
                        <i class="icon-group"></i>
                        Support via our<br /> community forum
                    </div>
                    <div class="grid-span-2 professional production">
                        <i class="icon-user"></i>
                        Access to RavenDB core developers
                    </div>
                    <div class="community"></div>
                    <div class="grid-span-2 professional production">
                        <i class="icon-phone"></i>
                        Email &amp; Phone support
                    </div>
                    <div class="community"></div>
                    <div class="professional" data-bind="visible: !isCloud()">
                        <i class="icon-clock"></i>
                        Next day SLA<br />
                        <small class="text-muted">Sun-Thu | 8:00-18:00<br /> GMT+2</small>
                    </div>
                    <div class="production" data-bind="css: { 'grid-span-2' : isCloud }">
                        <i class="icon-clock"></i>
                        2 hour SLA<br />
                        <small class="text-muted">We're here for you <br />24/7</small>
                    </div>
                    <div class="community">
                        <div class="dropup">
                            <button class="btn btn-info btn-block dropdown-toggle" type="button" id="dropdownMenu2" data-toggle="dropdown" aria-haspopup="true" aria-expanded="false">
                                <i class="icon-newtab"></i> <span>ACCESS</span>
                                <span class="caret"></span>
                            </button>
                            <ul class="dropdown-menu" aria-labelledby="dropdownMenu2">
                                <li><a href="https://github.com/ravendb/ravendb/discussions" target="_blank">Github Discussions </a></li>
                                <li><a href="https://groups.google.com/forum/#!forum/ravendb" target="_blank">Google Groups (Archive) </a></li>
                            </ul>
                        </div>
                    </div>
                    <div class="grid-span-2 professional production" data-bind="visible: canUpgradeSupport">
                        <a target="_blank" class="btn btn-success btn-block" data-bind="attr: { href: isCloud() ? 'https://cloud.ravendb.net/pricing#support-options' : 'http://ravendb.net/support' }">
                            <i class="icon-umbrella"></i> <span>UPGRADE</span>
                        </a>
                    </div>
                </div>
                <div class="padding" data-bind="visible: !hasLicense()">
                    <div class="dropup">
                        <button class="btn btn-info btn-block dropdown-toggle" type="button" id="dropdownMenu2" data-toggle="dropdown" aria-haspopup="true" aria-expanded="false">
                            <i class="icon-newtab"></i> <span>ACCESS</span>
                            <span class="caret"></span>
                        </button>
                        <ul class="dropdown-menu" aria-labelledby="dropdownMenu2">
                            <li><a href="https://github.com/ravendb/ravendb/discussions" target="_blank">Github Discussions </a></li>
                            <li><a href="https://groups.google.com/forum/#!forum/ravendb" target="_blank">Google Groups (Archive) </a></li>
                        </ul>
                    </div>
>>>>>>> 57d66274
                </div>
                <div class="community"></div>
                <div class="grid-span-2 professional production">
                    <i class="icon-phone"></i>
                    Email &amp; Phone support
                </div>
                <div class="community"></div>
                <div class="professional" data-bind="visible: !isCloud()">
                    <i class="icon-clock"></i>
                    Next day SLA<br />
                    <small class="text-muted">Sun-Thu | 8:00-18:00<br /> GMT+2</small>
                </div>
                <div class="production" data-bind="css: { 'grid-span-2' : isCloud }">
                    <i class="icon-clock"></i>
                    2 hour SLA<br />
                    <small class="text-muted">We're here for you <br />24/7</small>
                </div>
                <div class="community">
                    <a href="https://groups.google.com/forum/#!forum/ravendb" target="_blank" class="btn btn-info btn-block">
                        <i class="icon-newtab"></i> <span>ACCESS</span>
                    </a>
                </div>
                <div class="grid-span-2 professional production" data-bind="visible: canUpgradeSupport">
                    <a target="_blank" class="btn btn-success btn-block" data-bind="attr: { href: isCloud() ? 'https://cloud.ravendb.net/pricing#support-options' : 'http://ravendb.net/support' }">
                        <i class="icon-umbrella"></i> <span>UPGRADE</span>
                    </a>
                </div>
            </div>
            <div class="padding" data-bind="visible: !hasLicense()">
                <a href="https://groups.google.com/forum/#!forum/ravendb" target="_blank" class="btn btn-info btn-block"><i class="icon-newtab"></i> <span>ACCESS</span></a>
            </div>
        </div>
    </div>
        <div data-bind="visible: passiveNode" class="flex-center margin-top margin-top-lg">
            <div class="bg-info text-info flex-horizontal padding">
                <div class="flex-start"><i class="icon-info"></i></div>
                <div>The running server is in a <strong>Passive State</strong>, it is not part of a cluster yet.<br>
                     Your license information will be visible only when the server is part of a cluster.<br><br>
                     Either one of the following can be done to <strong>Bootstrap a Cluster</strong>:<br>
                     <ul>
                         <li>Create a new database</li>
                         <li>Register a license (if not registered yet)</li>
                         <li>Bootstrap the cluster on the <a target="_blank" data-bind="attr: { href: clusterViewUrl }">Cluster View</a><br>
                             (or add another node, resulting in both nodes being part of the cluster)</li>
                     </ul>
                </div>
            </div>
        </div>
    </div>
</div><|MERGE_RESOLUTION|>--- conflicted
+++ resolved
@@ -211,7 +211,6 @@
                         </div>
                     </div>
                 </div>
-<<<<<<< HEAD
             </div>
             <div data-bind="attr: { class: supportTableCssClass() + ' support-properties flex-grow' }">
                 <div class="top-row community">
@@ -237,49 +236,24 @@
                 <div class="grid-span-2 professional production">
                     <i class="icon-user"></i>
                     Access to RavenDB core developers
-=======
-                <div data-bind="attr: { class: supportTableCssClass() + ' support-properties flex-grow' }">
-                    <div class="top-row community">
-                        <h4 data-bind="text: isCloud() ? 'Free' : 'Community'"></h4>
-                        <strong>Essential support<br/> to get started</strong>
-                    </div>
-                    <div class="top-row professional" data-bind="visible: !isCloud()">
-                        <h4>Professional</h4>
-                        <strong>Priority support<br /> for professional<br /> projects</strong>
-                    </div>
-                    <div class="top-row production" data-bind="visible: !isCloud()">
-                        <h4>Production</h4>
-                        <strong>Top-tier support<br /> for enterprise and<br /> mission-critical<br /> projects</strong>
-                    </div>
-                    <div class="top-row grid-span-2 production" data-bind="visible: isCloud">
-                        <h4>Cloud Support</h4>
-                        <strong>Top support for<br /> all your cloud projects</strong>
-                    </div>
-                    <div class="community">
-                        <i class="icon-group"></i>
-                        Support via our<br /> community forum
-                    </div>
-                    <div class="grid-span-2 professional production">
-                        <i class="icon-user"></i>
-                        Access to RavenDB core developers
-                    </div>
-                    <div class="community"></div>
-                    <div class="grid-span-2 professional production">
-                        <i class="icon-phone"></i>
-                        Email &amp; Phone support
-                    </div>
-                    <div class="community"></div>
-                    <div class="professional" data-bind="visible: !isCloud()">
-                        <i class="icon-clock"></i>
-                        Next day SLA<br />
-                        <small class="text-muted">Sun-Thu | 8:00-18:00<br /> GMT+2</small>
-                    </div>
-                    <div class="production" data-bind="css: { 'grid-span-2' : isCloud }">
-                        <i class="icon-clock"></i>
-                        2 hour SLA<br />
-                        <small class="text-muted">We're here for you <br />24/7</small>
-                    </div>
-                    <div class="community">
+                </div>
+                <div class="community"></div>
+                <div class="grid-span-2 professional production">
+                    <i class="icon-phone"></i>
+                    Email &amp; Phone support
+                </div>
+                <div class="community"></div>
+                <div class="professional" data-bind="visible: !isCloud()">
+                    <i class="icon-clock"></i>
+                    Next day SLA<br />
+                    <small class="text-muted">Sun-Thu | 8:00-18:00<br /> GMT+2</small>
+                </div>
+                <div class="production" data-bind="css: { 'grid-span-2' : isCloud }">
+                    <i class="icon-clock"></i>
+                    2 hour SLA<br />
+                    <small class="text-muted">We're here for you <br />24/7</small>
+                </div>
+                <div class="community">
                         <div class="dropup">
                             <button class="btn btn-info btn-block dropdown-toggle" type="button" id="dropdownMenu2" data-toggle="dropdown" aria-haspopup="true" aria-expanded="false">
                                 <i class="icon-newtab"></i> <span>ACCESS</span>
@@ -291,13 +265,13 @@
                             </ul>
                         </div>
                     </div>
-                    <div class="grid-span-2 professional production" data-bind="visible: canUpgradeSupport">
-                        <a target="_blank" class="btn btn-success btn-block" data-bind="attr: { href: isCloud() ? 'https://cloud.ravendb.net/pricing#support-options' : 'http://ravendb.net/support' }">
-                            <i class="icon-umbrella"></i> <span>UPGRADE</span>
-                        </a>
-                    </div>
-                </div>
-                <div class="padding" data-bind="visible: !hasLicense()">
+                <div class="grid-span-2 professional production" data-bind="visible: canUpgradeSupport">
+                    <a target="_blank" class="btn btn-success btn-block" data-bind="attr: { href: isCloud() ? 'https://cloud.ravendb.net/pricing#support-options' : 'http://ravendb.net/support' }">
+                        <i class="icon-umbrella"></i> <span>UPGRADE</span>
+                    </a>
+                </div>
+            </div>
+            <div class="padding" data-bind="visible: !hasLicense()">
                     <div class="dropup">
                         <button class="btn btn-info btn-block dropdown-toggle" type="button" id="dropdownMenu2" data-toggle="dropdown" aria-haspopup="true" aria-expanded="false">
                             <i class="icon-newtab"></i> <span>ACCESS</span>
@@ -308,40 +282,9 @@
                             <li><a href="https://groups.google.com/forum/#!forum/ravendb" target="_blank">Google Groups (Archive) </a></li>
                         </ul>
                     </div>
->>>>>>> 57d66274
-                </div>
-                <div class="community"></div>
-                <div class="grid-span-2 professional production">
-                    <i class="icon-phone"></i>
-                    Email &amp; Phone support
-                </div>
-                <div class="community"></div>
-                <div class="professional" data-bind="visible: !isCloud()">
-                    <i class="icon-clock"></i>
-                    Next day SLA<br />
-                    <small class="text-muted">Sun-Thu | 8:00-18:00<br /> GMT+2</small>
-                </div>
-                <div class="production" data-bind="css: { 'grid-span-2' : isCloud }">
-                    <i class="icon-clock"></i>
-                    2 hour SLA<br />
-                    <small class="text-muted">We're here for you <br />24/7</small>
-                </div>
-                <div class="community">
-                    <a href="https://groups.google.com/forum/#!forum/ravendb" target="_blank" class="btn btn-info btn-block">
-                        <i class="icon-newtab"></i> <span>ACCESS</span>
-                    </a>
-                </div>
-                <div class="grid-span-2 professional production" data-bind="visible: canUpgradeSupport">
-                    <a target="_blank" class="btn btn-success btn-block" data-bind="attr: { href: isCloud() ? 'https://cloud.ravendb.net/pricing#support-options' : 'http://ravendb.net/support' }">
-                        <i class="icon-umbrella"></i> <span>UPGRADE</span>
-                    </a>
-                </div>
-            </div>
-            <div class="padding" data-bind="visible: !hasLicense()">
-                <a href="https://groups.google.com/forum/#!forum/ravendb" target="_blank" class="btn btn-info btn-block"><i class="icon-newtab"></i> <span>ACCESS</span></a>
-            </div>
-        </div>
-    </div>
+                </div>
+            </div>
+        </div>
         <div data-bind="visible: passiveNode" class="flex-center margin-top margin-top-lg">
             <div class="bg-info text-info flex-horizontal padding">
                 <div class="flex-start"><i class="icon-info"></i></div>
