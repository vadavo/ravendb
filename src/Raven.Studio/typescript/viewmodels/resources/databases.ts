--- conflicted
+++ resolved
@@ -72,12 +72,9 @@
         database.createEnvironmentColorComputed("label", source);
    
     databaseToCompact: string;
-<<<<<<< HEAD
     popupRestoreDialog: boolean;
-=======
-
+    
     notificationCenter = notificationCenter.instance;
->>>>>>> e981a0cc
     
     constructor() {
         super();
@@ -362,7 +359,7 @@
                 const $data = ko.dataFor(this) as databaseInfo;
                 return `<div class="text-left padding padding-sm">
                     Data: <strong>${self.formatBytes($data.totalSize())}</strong><br />
-                    Temp: <strong>${self.formatBytes($data.totalTempBuffersSize())}</strong><br />
+                Temp: <strong>${self.formatBytes($data.totalTempBuffersSize())}</strong><br />
                     Total: <strong>${self.formatBytes($data.totalSize() + $data.totalTempBuffersSize())}</strong>
                 </div>`
             }
@@ -456,7 +453,7 @@
 
     indexesUrl(dbInfo: databaseInfo): string {
         return appUrl.forIndexes(dbInfo);
-    }
+    } 
 
     ongoingTasksUrl(dbInfo: databaseInfo): string {
         return appUrl.forOngoingTasks(dbInfo);
@@ -702,8 +699,8 @@
     openNotificationCenter(dbInfo: databaseInfo) {
         if (!this.activeDatabase() || this.activeDatabase().name !== dbInfo.name) {
             this.activateDatabase(dbInfo);
-        }
-       
+}
+
         this.notificationCenter.showNotifications.toggle();
     }
 }
