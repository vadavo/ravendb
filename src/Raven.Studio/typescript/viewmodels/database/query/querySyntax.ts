import dialogViewModelBase = require("viewmodels/dialogViewModelBase");
import viewModelBase = require("viewmodels/viewModelBase");
import copyToClipboard = require("common/copyToClipboard");

class querySyntax extends dialogViewModelBase {

<<<<<<< HEAD
    dialogContainer: Element;
=======
    htmlElement: HTMLElement;
    clientVersion = viewModelBase.clientVersion;
>>>>>>> 249af917

    compositionComplete() {
        super.compositionComplete();
        this.bindToCurrentInstance("copySample");
        this.dialogContainer = document.getElementById("querySyntaxDialog");
    }

    copySample(sampleTitle: string) {
        const sampleText = querySyntax.samples.find(x => x.title === sampleTitle).text;
        copyToClipboard.copy(sampleText, "Sample has been copied to clipboard", this.dialogContainer);
    }

    static readonly samples: Array<sampleCode> = [
        { 
            title: "Simple collection query",
            text:
`from Orders
where Lines.Count > 4
order by Freight as double
select Lines[].ProductName as ProductNames, OrderedAt, ShipTo.City`,
            html: 
`<span class="token keyword">from</span> <span class="token string">Orders</span>
<span class="token keyword">where</span> Lines.Count <span class="token operator">></span> <span class="token number">4</span>
<span class="token keyword">order by</span> Freight <span class="token keyword">as double</span>
<span class="token keyword">select</span> Lines[].ProductName <span class="token keyword">as</span> ProductNames, OrderedAt, ShipTo.City`
        },
        {
            title: "Using JavaScript select",
            text:
`from Orders as o
load o.Company as c
select {
    Name: c.Name.toLowerCase(),
    Country: c.Address.Country,
    LinesCount: o.Lines.length
}`,
            html:
`<span class="token keyword">from</span> <span class="token string">Orders</span> <span class="token keyword">as</span> o
<span class="token keyword">load</span> o.Company <span class="token keyword">as</span> c
<span class="token keyword">select</span> <span class="token punctuation">{</span>
    Name: c.Name.toLowerCase(),
    Country: c.Address.Country,
    LinesCount: o.Lines.length
<span class="token punctuation">}</span>`
        },
        {
            title: "Group by",
            text:
`from Orders
group by Company
where count() > 5
order by count() desc
select count() as Count, key() as Companyd
include Company`,
            html:
`<span class="token keyword">from</span> <span class="token string">Orders</span>
<span class="token keyword">group by</span> Company
<span class="token keyword">where</span> <span class="token builtin">count()</span> <span class="token operator">></span> <span class="token number">5</span>
<span class="token keyword">order by</span> <span class="token builtin">count()</span> <span class="token keyword">desc</span>
<span class="token keyword">select</span> <span class="token builtin">count()</span> <span class="token keyword">as</span> Count, <span class="token builtin">key()</span> <span class="token keyword">as</span> Company
<span class="token keyword">include</span> Company`
        },
        {
            title: "Querying an index",
            text:
`from index 'Orders/Totals' as i
where i.Total > 10000
load i.Company as c
select {
    Name: c.Name,
    Region: c.Address.Region,
    OrderedAt: i.OrderedAt
}`,
            html:
`<span class="token keyword">from index</span> <span class="token string">'Orders/Totals'</span> <span class="token keyword">as</span> i
<span class="token keyword">where</span> i.Total <span class="token operator">></span> <span class="token number">10000</span>
<span class="token keyword">load</span> i.Company <span class="token keyword">as</span> c
<span class="token keyword">select</span> <span class="token punctuation">{</span>
    Name: c.Name,
    Region: c.Address.Region,
    OrderedAt: i.OrderedAt
<span class="token punctuation">}</span>`
        }
    ];
}

export = querySyntax;<|MERGE_RESOLUTION|>--- conflicted
+++ resolved
@@ -4,12 +4,8 @@
 
 class querySyntax extends dialogViewModelBase {
 
-<<<<<<< HEAD
     dialogContainer: Element;
-=======
-    htmlElement: HTMLElement;
     clientVersion = viewModelBase.clientVersion;
->>>>>>> 249af917
 
     compositionComplete() {
         super.compositionComplete();
