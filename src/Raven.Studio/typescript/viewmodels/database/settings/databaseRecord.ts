import appUrl = require("common/appUrl");
import aceEditorBindingHandler = require("common/bindingHelpers/aceEditorBindingHandler");
import getDatabaseRecordCommand = require("commands/resources/getDatabaseRecordCommand");
import document = require("models/database/documents/document");
import database = require("models/resources/database");
import viewModelBase = require("viewmodels/viewModelBase");
import messagePublisher = require("common/messagePublisher");
import accessManager = require("common/shell/accessManager");
import eventsCollector = require("common/eventsCollector");
import saveDatabaseRecordCommand = require("commands/resources/saveDatabaseRecordCommand");

class databaseRecord extends viewModelBase {
    isDocumentCollapsed = ko.observable<boolean>(false);
    forceFold: boolean = true;
    
    document = ko.observable<document>();
    documentText = ko.observable<string>().extend({ required: true });
    docEditor: AceAjax.Editor;
    isForbidden = ko.observable<boolean>(false);
    
    inEditMode = ko.observable<boolean>(false);
    
    hideEmptyValues = ko.observable<boolean>(false);
    selectedHideState: boolean;

    static containerId = "#databaseRecordContainer";

    constructor() {
        super();
        aceEditorBindingHandler.install();

        this.document.subscribe(document => {
            if (document) {
                this.setVisibleDocumentText();
            }
        });
        
        this.hideEmptyValues.subscribe(() => {
            this.setVisibleDocumentText();
        })
        
        this.bindToCurrentInstance("toggleCollapse", "save", "exitEditMode");
    }

    canActivate(args: any) {
        return $.when<any>(super.canActivate(args))
            .then(() => {
                const deferred = $.Deferred<canActivateResultDto>();

                this.isForbidden(!accessManager.default.operatorAndAbove());

                if (this.isForbidden()) {
                    deferred.resolve({ can: true });
                } else {
                    const db: database = this.activeDatabase();
                    this.fetchDatabaseRecord(db)
                        .done(() => deferred.resolve({ can: true }))
                        .fail((response: JQueryXHR) => {
                            messagePublisher.reportError("Error fetching database record!", response.responseText, response.statusText);
                            deferred.resolve({ redirect: appUrl.forStatus(db) });
                        });
                }

                return deferred;
            });
    }

    activate(args: any) {
        super.activate(args);
        this.updateHelpLink('3QMLGH');
    }

    compositionComplete() {
        super.compositionComplete();

        this.docEditor = aceEditorBindingHandler.getEditorBySelection($("#dbDocEditor"));
        
        if (this.docEditor) {
            this.docEditor.getSession().on("tokenizerUpdate", () => {
                if (this.forceFold) {
                    this.forceFold = false;
                    this.collapseDocument();
        }
            });
    }
    }

    toggleCollapse() {
        if (this.isDocumentCollapsed()) {
            this.unfoldDocument();
        } else {
            this.collapseDocument();
        }
    }
    
    private collapseDocument() {
        if (this.docEditor) {
            this.foldAll();
            this.isDocumentCollapsed(true);
        }
    }
    
    private unfoldDocument() {
        if (this.docEditor) {
            this.docEditor.getSession().unfold(null, true);
            this.isDocumentCollapsed(false);
        }
    }

    private foldAll() {
        const AceRange = ace.require("ace/range").Range;
        this.docEditor.getSession().foldAll();
        const folds = <any[]> this.docEditor.getSession().getFoldsInRange(new AceRange(0, 0, this.docEditor.getSession().getLength(), 0));
        folds.map(f => this.docEditor.getSession().expandFold(f));
    }
    
    refreshFromServer(reportFetchProgress: boolean = true) {
        eventsCollector.default.reportEvent("database-record", "refresh");
        this.fetchDatabaseRecord(this.activeDatabase(), reportFetchProgress);
        this.forceFold = true;
    }

    enterEditMode() {
        this.confirm()
            .done(result => {
                if (result.can) {
                    this.inEditMode(true);
                    this.selectedHideState = this.hideEmptyValues();
                    this.hideEmptyValues(false);
                    this.unfoldDocument();
                }
            })
    }
    
    exitEditMode() {
        this.inEditMode(false);
        this.hideEmptyValues(this.selectedHideState);
    }
    
    confirm() {
        return this.confirmationMessage("Are you sure?", 
            "Tampering with the Database Record may result in unwanted behavior including loss of database along with all its data.",
            {
                buttons: ["Cancel", "Ok, I understand the risk"]
            });
    }
    
    save() {
        this.confirm()
            .then(result => {
                if (result.can) {
<<<<<<< HEAD
                    const dto = JSON.parse(this.documentText());
                    new saveDatabaseRecordCommand(this.activeDatabase(), dto, dto.Etag)
=======
                    let dto = JSON.parse(this.documentText());
                    dto.Settings = this.flattenSettings(dto.Settings, "");
                    
                    new saveDatabaseSettingsCommand(this.activeDatabase(), dto, dto.Etag)
>>>>>>> 0f3866b6
                        .execute()
                        .done(() => {
                            this.refreshFromServer(false);
                            this.exitEditMode();
                        });
                }
            });
    }
    
    private flattenSettings(obj: any, parentKey: string, res = {}) {
        for (let key in obj){
            const propName = parentKey ? parentKey + "." + key : key;
            const value = obj[key];
            
            if (typeof value === "object"){
                this.flattenSettings(value, propName, res);
            } else {
                (<any>res)[propName] = value;
            }
        }
        return res;
    }

    private fetchDatabaseRecord(db: database, reportFetchProgress: boolean = false): JQueryPromise<any> {
        return new getDatabaseRecordCommand(db, reportFetchProgress)
            .execute()
            .done((document: document) => this.document(document));
    }
    
    private setVisibleDocumentText() {
        const docText = this.stringify(this.document().toDto(), this.hideEmptyValues());
        this.documentText(docText);

        // must keep the collapse state because although user didn't actively changed it, 
        // the documentText has changed and it changes the ace editor state
        if (this.isDocumentCollapsed()) {
            this.collapseDocument()
        } else {
            this.unfoldDocument();
        }
    }

    private stringify(obj: any, stripNullAndEmptyValues: boolean = false) {
        const prettifySpacing = 4;
        
        if (stripNullAndEmptyValues) {
            return JSON.stringify(obj, (key, val) => {
                const isNull = _.isNull(val);
                const isEmptyObj = _.isEqual(val, {});
                const isEmptyArray = _.isEqual(val, []);
                
                return isNull || isEmptyObj || isEmptyArray ? undefined : val;
                
            }, prettifySpacing);
        } else {
            return JSON.stringify(obj, null, prettifySpacing);
        }
    }
}

export = databaseRecord;<|MERGE_RESOLUTION|>--- conflicted
+++ resolved
@@ -149,15 +149,10 @@
         this.confirm()
             .then(result => {
                 if (result.can) {
-<<<<<<< HEAD
-                    const dto = JSON.parse(this.documentText());
-                    new saveDatabaseRecordCommand(this.activeDatabase(), dto, dto.Etag)
-=======
                     let dto = JSON.parse(this.documentText());
                     dto.Settings = this.flattenSettings(dto.Settings, "");
                     
-                    new saveDatabaseSettingsCommand(this.activeDatabase(), dto, dto.Etag)
->>>>>>> 0f3866b6
+                    new saveDatabaseRecordCommand(this.activeDatabase(), dto, dto.Etag)
                         .execute()
                         .done(() => {
                             this.refreshFromServer(false);
@@ -166,7 +161,7 @@
                 }
             });
     }
-    
+
     private flattenSettings(obj: any, parentKey: string, res = {}) {
         for (let key in obj){
             const propName = parentKey ? parentKey + "." + key : key;
