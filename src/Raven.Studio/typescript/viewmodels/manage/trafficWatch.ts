import viewModelBase = require("viewmodels/viewModelBase");
import moment = require("moment");
import fileDownloader = require("common/fileDownloader");
import textColumn = require("widgets/virtualGrid/columns/textColumn");
import eventsCollector = require("common/eventsCollector");
import columnPreviewPlugin = require("widgets/virtualGrid/columnPreviewPlugin");
import trafficWatchWebSocketClient = require("common/trafficWatchWebSocketClient");
import virtualGridController = require("widgets/virtualGrid/virtualGridController");
import generalUtils = require("common/generalUtils");
import awesomeMultiselect = require("common/awesomeMultiselect");
import getCertificatesCommand = require("commands/auth/getCertificatesCommand");

type trafficChangeType = Raven.Client.Documents.Changes.TrafficWatchChangeType | Raven.Client.ServerWide.Tcp.TcpConnectionHeaderMessage.OperationTypes; 

class typeData {
    count = ko.observable<number>(0);
    propertyName: trafficChangeType;

    constructor(propertyName: trafficChangeType) {
        this.propertyName = propertyName;
    }
    
    inc() {
        this.count(this.count() + 1);
    }
}

type certificateInfo = {
    name: string;
    clearance: Raven.Client.ServerWide.Operations.Certificates.SecurityClearance;
}

class trafficWatch extends viewModelBase {

    static readonly usingHttps = location.protocol === "https:";
    
    static maxBufferSize = 200000;
    
    static dateTimeFormat = "YYYY-MM-DD HH:mm:ss.SSS";
    
    private liveClient = ko.observable<trafficWatchWebSocketClient>();
    private allData = [] as Raven.Client.Documents.Changes.TrafficWatchChangeBase[];
    private filteredData = [] as Raven.Client.Documents.Changes.TrafficWatchChangeBase[];
    
    certificatesCache = new Map<string, certificateInfo>();

    private gridController = ko.observable<virtualGridController<Raven.Client.Documents.Changes.TrafficWatchChangeBase>>();
    private columnPreview = new columnPreviewPlugin<Raven.Client.Documents.Changes.TrafficWatchChangeBase>();

    private readonly allTypeData: trafficChangeType[] =
        ["BulkDocs", "Cluster", "Counters", "Documents", "Drop", "Heartbeats", "Hilo", "Index", "MultiGet", "None", "Operations", "Queries", "Ping", "Replication", "Streams", "Subscription", "Subscriptions", "TestConnection"];
    private filteredTypeData = this.allTypeData.map(x => new typeData(x));
    private selectedTypeNames = ko.observableArray<string>(this.allTypeData.splice(0));
    onlyErrors = ko.observable<boolean>(false);

    stats = {
        count: ko.observable<string>(),
        min: ko.observable<string>(),
        avg: ko.observable<string>(),
        max: ko.observable<string>(),
        percentile_90: ko.observable<string>(),
        percentile_99: ko.observable<string>(),
        percentile_99_9: ko.observable<string>()
    };
    
    filter = ko.observable<string>();
    
    private appendElementsTask: number;

    isBufferFull = ko.observable<boolean>();
    tailEnabled = ko.observable<boolean>(true);
    private duringManualScrollEvent = false;

    private typesMultiSelectRefreshThrottle = _.throttle(() => trafficWatch.syncMultiSelect(), 1000);

    isPauseLogs = ko.observable<boolean>(false);
    
    constructor() {
        super();

        this.updateStats();

        this.filter.throttle(500).subscribe(() => this.refresh());
        this.onlyErrors.subscribe(() => this.refresh());
        this.selectedTypeNames.subscribe(() => this.refresh());
    }
    
    activate(args: any) {
        super.activate(args);
        
        if (args && args.filter) {
            this.filter(args.filter);
        }
        this.updateHelpLink('EVEP6I');

        if (trafficWatch.usingHttps) {
            return this.loadCertificates();
        }
    }

    private loadCertificates() {
        return new getCertificatesCommand()
            .execute()
            .done(certificatesInfo => {
                if (certificatesInfo.Certificates) {
                    certificatesInfo.Certificates.forEach(cert => {
                        this.certificatesCache.set(cert.Thumbprint, {
                            name: cert.Name,
                            clearance: cert.SecurityClearance
                        });
                    })
                }
                
                if (certificatesInfo.WellKnownAdminCerts) {
                    certificatesInfo.WellKnownAdminCerts.forEach(wellKnownCert => {
                        this.certificatesCache.set(wellKnownCert, {
                            name: "Well known admin certificate",
                            clearance: "ClusterAdmin"
                        });
                    });
                }
            });
    }

    deactivate() {
        super.deactivate();

        if (this.liveClient()) {
            this.liveClient().dispose();
        }
    }
    
    attached() {
        super.attached();
        awesomeMultiselect.build($("#visibleTypesSelector"), opts => {
            opts.enableHTML = true;
            opts.includeSelectAllOption = true;
            opts.nSelectedText = " Types Selected";
            opts.allSelectedText = "All Types Selected";
            opts.optionLabel = (element: HTMLOptionElement) => {
                const propertyName = $(element).text();
                const typeItem = this.filteredTypeData.find(x => x.propertyName === propertyName);
                return `<span class="name">${generalUtils.escape(propertyName)}</span><span class="badge">${typeItem.count().toLocaleString()}</span>`;
            };
        });
    }

    private static syncMultiSelect() {
        awesomeMultiselect.rebuild($("#visibleTypesSelector"));
    }

    private refresh() {
        this.gridController().reset(false);
    }

<<<<<<< HEAD
    private matchesFilters(item: Raven.Client.Documents.Changes.TrafficWatchChange) {
        const textFilterLower = this.filter() ? this.filter().trim().toLowerCase() : "";
        const uri = item.RequestUri.toLocaleLowerCase();
        const customInfo = item.CustomInfo;

        const textFilterMatch = textFilterLower ? item.ResponseStatusCode.toString().includes(textFilterLower)  ||
                                                  item.DatabaseName.includes(textFilterLower)                   ||
                                                  item.HttpMethod.toLocaleLowerCase().includes(textFilterLower) ||
                                                  item.ClientIP.includes(textFilterLower)                       ||
                                                  (customInfo && customInfo.toLocaleLowerCase().includes(textFilterLower)) ||
                                                  uri.includes(textFilterLower): true;
        
        const typeMatch = _.includes(this.selectedTypeNames(), item.Type);
        const statusMatch = !this.onlyErrors() || item.ResponseStatusCode >= 400;
=======
    private matchesFilters(item: Raven.Client.Documents.Changes.TrafficWatchChangeBase) {
        if (trafficWatch.isHttpItem(item)) {
            const textFilterLower = this.filter() ? this.filter().trim().toLowerCase() : "";
            const uri = item.RequestUri.toLocaleLowerCase();
            const customInfo = item.CustomInfo;

            const textFilterMatch = textFilterLower ? uri.includes(textFilterLower) || (customInfo && customInfo.toLocaleLowerCase().includes(textFilterLower)) : true;
            const typeMatch = _.includes(this.selectedTypeNames(), item.Type);
            const statusMatch = !this.onlyErrors() || item.ResponseStatusCode >= 400;

            return textFilterMatch && typeMatch && statusMatch;
        }
        if (trafficWatch.isTcpItem(item)) {
            const textFilterLower = this.filter() ? this.filter().trim().toLowerCase() : "";
            const details = trafficWatch.formatDetails(item).toLocaleLowerCase();
            const customInfo = item.CustomInfo;

            const textFilterMatch = textFilterLower ? details.includes(textFilterLower) || (customInfo && customInfo.toLocaleLowerCase().includes(textFilterLower)) : true;
            const operationMatch = _.includes(this.selectedTypeNames(), item.Operation);
            const statusMatch = !this.onlyErrors() || item.CustomInfo;

            return textFilterMatch && operationMatch && statusMatch;
        }
>>>>>>> e8ad015b
        
        return false;
    }
    
    private static isHttpItem(item: Raven.Client.Documents.Changes.TrafficWatchChangeBase): item is Raven.Client.Documents.Changes.TrafficWatchHttpChange {
        return item.TrafficWatchType === "Http";
    }

    private static isTcpItem(item: Raven.Client.Documents.Changes.TrafficWatchChangeBase): item is Raven.Client.Documents.Changes.TrafficWatchTcpChange {
        return item.TrafficWatchType === "Tcp";
    }

    private updateStats() {
        const firstHttpItem = this.filteredData.find(x => trafficWatch.isHttpItem(x)) as Raven.Client.Documents.Changes.TrafficWatchHttpChange;
        
        if (!firstHttpItem) {
           this.statsNotAvailable();
        } else {
            let sum = 0;
            let min = firstHttpItem.ElapsedMilliseconds;
            let max = firstHttpItem.ElapsedMilliseconds;
            
            for (let i = 0; i < this.filteredData.length; i++) {
                const item = this.filteredData[i];
                if (!trafficWatch.isHttpItem(item)) {
                    continue;
                }
                
                if (item.ResponseStatusCode === 101) {
                    // it is websocket - don't include in stats
                    continue;
                }

                if (item.ElapsedMilliseconds < min) {
                    min = item.ElapsedMilliseconds;
                }

                if (item.ElapsedMilliseconds > max) {
                    max = item.ElapsedMilliseconds;
                }

                sum += item.ElapsedMilliseconds;
            }

            this.stats.min(generalUtils.formatTimeSpan(min, false));
            this.stats.max(generalUtils.formatTimeSpan(max, false));
            this.stats.count(this.filteredData.length.toLocaleString());
            if (this.filteredData.length) {
                this.stats.avg(generalUtils.formatTimeSpan(sum / this.filteredData.length));
                this.updatePercentiles();
            } else {
                this.statsNotAvailable();
            }
        }
    }
    
    private statsNotAvailable() {
        this.stats.avg("n/a");
        this.stats.min("n/a");
        this.stats.max("n/a");
        this.stats.count("0");

        this.stats.percentile_90("n/a");
        this.stats.percentile_99("n/a");
        this.stats.percentile_99_9("n/a");
    }
    
    private updatePercentiles() {
        const timings = [] as number[];

        for (let i = this.filteredData.length - 1; i >= 0; i--) {
            const item = this.filteredData[i];
            if (!trafficWatch.isHttpItem(item)) {
                continue;
            }

            if (item.ResponseStatusCode === 101) {
                // it is websocket - don't include in stats
                continue;
            }

            if (timings.length === 2048) {
                // compute using max 2048 latest values
                break;
            }

            timings.push(item.ElapsedMilliseconds);
        }

        timings.sort((a, b) => a - b);
        
        this.stats.percentile_90(generalUtils.formatTimeSpan(timings[Math.ceil(90 / 100 * timings.length) - 1]));
        this.stats.percentile_99(generalUtils.formatTimeSpan(timings[Math.ceil(99 / 100 * timings.length) - 1]));
        this.stats.percentile_99_9(generalUtils.formatTimeSpan(timings[Math.ceil(99.9 / 100 * timings.length) - 1]));
    }
    
    private formatSource(item: Raven.Client.Documents.Changes.TrafficWatchChangeBase, asHtml: boolean) {
        const thumbprint = item.CertificateThumbprint;
        const cert = thumbprint ? this.certificatesCache.get(thumbprint) : null;
        const certName = cert?.name;
        
        if (asHtml) {
            if (cert) {
                return (
                    `<div class="dataContainer dataContainer-lg">
                        <div>
                            <div class="dataLabel">Source: </div>
                            <div class="dataValue">${generalUtils.escapeHtml(item.ClientIP)}</div>
                        </div>
                        <div>
                            <div class="dataLabel">Certificate: </div>
                            <div class="dataValue">${generalUtils.escapeHtml(cert.name)}</div>
                        </div>
                        <div>
                            <div class="dataLabel">Thumbprint: </div>
                            <div class="dataValue">${generalUtils.escapeHtml(thumbprint)}</div>
                        </div>
                    </div>`);
            }
            return (
                `<div class="dataContainer">
                        <div>
                            <div class="dataLabel">Source: </div>
                            <div class="dataValue">${generalUtils.escapeHtml(item.ClientIP)}</div>
                        </div>
                    </div>`);
        } else {
            if (cert) {
                return "Source: " + item.ClientIP + ", Certificate Name = " + certName + ", Certificate Thumbprint =  " + thumbprint;
            }
            return "Source: " + item.ClientIP;
        }
    }

    private static formatDetails(item: Raven.Client.Documents.Changes.TrafficWatchChangeBase) {
        if (trafficWatch.isHttpItem(item)) {
            return item.RequestUri;
        }
        if (trafficWatch.isTcpItem(item)) {
            return item.Operation + (item.Source ? " from node " + item.Source : "") + (item.OperationVersion ? " (version " + item.OperationVersion + ")" : "");
        }

        return "n/a";
    }

    compositionComplete() {
        super.compositionComplete();

        $('.traffic-watch [data-toggle="tooltip"]').tooltip();

        const rowHighlightRules = (item: Raven.Client.Documents.Changes.TrafficWatchChangeBase) => {
            if (trafficWatch.isHttpItem(item)) {
                const responseCode = item.ResponseStatusCode.toString();
                if (responseCode.startsWith("4")) {
                    return "bg-warning";
                } else if (responseCode.startsWith("5")) {
                    return "bg-danger";
                }
            }
            
            if (trafficWatch.isTcpItem(item) && item.CustomInfo) {
                return "bg-warning";
            }
           
            return "";
        };
        
        const grid = this.gridController();
        grid.headerVisible(true);
        grid.init((s, t) => this.fetchTraffic(s, t), () =>
            [
<<<<<<< HEAD
                new textColumn<Raven.Client.Documents.Changes.TrafficWatchChange>(grid, x => generalUtils.formatUtcDateAsLocal(x.TimeStamp, trafficWatch.dateTimeFormat), "Timestamp", "12%", {
                    extraClass: rowHighlightRules,
                    sortable: "string"
                }),
                new textColumn<Raven.Client.Documents.Changes.TrafficWatchChange>(grid, x => x.ResponseStatusCode, "Status", "6%", {
=======
                new textColumn<Raven.Client.Documents.Changes.TrafficWatchChangeBase>(grid, x => generalUtils.formatUtcDateAsLocal(x.TimeStamp, trafficWatch.dateTimeFormat), "Timestamp", "20%", {
                    extraClass: rowHighlightRules,
                    sortable: "string"
                }),
                new textColumn<Raven.Client.Documents.Changes.TrafficWatchChangeBase>(grid, x => `<span class="icon-info text-default"></span>`, "Src", "50px", {
>>>>>>> e8ad015b
                    extraClass: rowHighlightRules,
                    useRawValue: () => true
                }),
<<<<<<< HEAD
                new textColumn<Raven.Client.Documents.Changes.TrafficWatchChange>(grid, x => x.DatabaseName, "Database Name", "10%", {
=======
                new textColumn<Raven.Client.Documents.Changes.TrafficWatchChangeBase>(
                     grid, 
                    x => trafficWatch.isHttpItem(x) ? x.ResponseStatusCode : "n/a", 
                    "HTTP Status", 
                    "8%", 
                    {
                        extraClass: rowHighlightRules,
                        sortable: "number"
                    }),
                new textColumn<Raven.Client.Documents.Changes.TrafficWatchChangeBase>(grid, x => x.DatabaseName, "Database Name", "8%", {
>>>>>>> e8ad015b
                    extraClass: rowHighlightRules,
                    sortable: "string",
                    customComparator: generalUtils.sortAlphaNumeric
                }),
                new textColumn<Raven.Client.Documents.Changes.TrafficWatchChangeBase>(
                    grid, 
                    x => trafficWatch.isHttpItem(x) ? x.ElapsedMilliseconds : "n/a", 
                    "Duration", 
                    "8%", 
                    {
                        extraClass: rowHighlightRules,
                        sortable: "number"
                    }),
                new textColumn<Raven.Client.Documents.Changes.TrafficWatchChangeBase>(
                    grid, 
                    x => trafficWatch.isHttpItem(x) ? x.HttpMethod : "TCP", 
                    "Method", 
                    "6%", 
                    {
                        extraClass: rowHighlightRules,
                        sortable: "string"
                    }),
                new textColumn<Raven.Client.Documents.Changes.TrafficWatchChangeBase>(
                    grid, 
                    x => trafficWatch.isHttpItem(x) ? x.Type : (trafficWatch.isTcpItem(x) ? x.Operation : "n/a"),
                    "Type", 
                    "6%", 
                    {
                        extraClass: rowHighlightRules,
                        sortable: "string"
                    }),
                new textColumn<Raven.Client.Documents.Changes.TrafficWatchChangeBase>(grid, x => x.CustomInfo, "Custom Info", "8%", {
                    extraClass: rowHighlightRules,
                    sortable: "string"
                }),
<<<<<<< HEAD
                new textColumn<Raven.Client.Documents.Changes.TrafficWatchChange>(grid, x => x.Type, "Type", "6%", {
                    extraClass: rowHighlightRules,
                    sortable: "string"
                }),
                new textColumn<Raven.Client.Documents.Changes.TrafficWatchChange>(grid, x => x.ClientIP, "Client IP", "8%", {
                    extraClass: rowHighlightRules,
                    sortable: "string"
                }),
                new textColumn<Raven.Client.Documents.Changes.TrafficWatchChange>(grid, x => x.CustomInfo, "Custom Info", "10%", {
                    extraClass: rowHighlightRules,
                    sortable: "string"
                }),
                new textColumn<Raven.Client.Documents.Changes.TrafficWatchChange>(grid, x => x.RequestUri, "URI", "30%", {
                    extraClass: rowHighlightRules,
                    sortable: "string"
                })
=======
                new textColumn<Raven.Client.Documents.Changes.TrafficWatchChangeBase>(
                    grid,
                    x => trafficWatch.formatDetails(x),
                    "Details", 
                    "35%", 
                    {
                        extraClass: rowHighlightRules,
                        sortable: "string"
                    })
>>>>>>> e8ad015b
            ]
        );

        this.columnPreview.install("virtual-grid", ".js-traffic-watch-tooltip", 
            (item: Raven.Client.Documents.Changes.TrafficWatchChangeBase, column: textColumn<Raven.Client.Documents.Changes.TrafficWatchChangeBase>, 
             e: JQueryEventObject, onValue: (context: any, valueToCopy?: string) => void) => {
            if (column.header === "Details") {
                onValue(trafficWatch.formatDetails(item));
            } else if (column.header === "Timestamp") {
                onValue(moment.utc(item.TimeStamp), item.TimeStamp); 
            } else if (column.header === "Custom Info") {
                onValue(generalUtils.escapeHtml(item.CustomInfo), item.CustomInfo);
<<<<<<< HEAD
            } else if (column.header === "Client IP") {
                onValue(item.ClientIP);
=======
            } else if (column.header === "Src") {
                onValue(this.formatSource(item, true), this.formatSource(item, false));
>>>>>>> e8ad015b
            }
        });

        $(".traffic-watch .viewport").on("scroll", () => {
            if (!this.duringManualScrollEvent && this.tailEnabled()) {
                this.tailEnabled(false);
            }

            this.duringManualScrollEvent = false;
        });
        this.connectWebSocket();
    }

    private fetchTraffic(skip: number, take: number): JQueryPromise<pagedResult<Raven.Client.Documents.Changes.TrafficWatchChangeBase>> {
        const textFilterDefined = this.filter();
        const filterUsingType = this.selectedTypeNames().length !== this.filteredTypeData.length;
        const filterUsingStatus = this.onlyErrors();
        
        if (textFilterDefined || filterUsingType || filterUsingStatus) {
            this.filteredData = this.allData.filter(item => this.matchesFilters(item));
        } else {
            this.filteredData = this.allData;
        }
        this.updateStats();

        return $.when({
            items: this.filteredData,
            totalResultCount: this.filteredData.length
        });
    }

    connectWebSocket() {
        eventsCollector.default.reportEvent("traffic-watch", "connect");
        
        const ws = new trafficWatchWebSocketClient(data => this.onData(data));
        this.liveClient(ws);
    }
    
    isConnectedToWebSocket() {
        return this.liveClient() && this.liveClient().isConnected();
    }

    private onData(data: Raven.Client.Documents.Changes.TrafficWatchChangeBase) {
        if (this.allData.length === trafficWatch.maxBufferSize) {
            this.isBufferFull(true);
            this.pause();
            return;
        }
        
        this.allData.push(data);
        
        const type = trafficWatch.isHttpItem(data) ? data.Type : (trafficWatch.isTcpItem(data) ? data.Operation : "n/a");
        this.filteredTypeData.find(x => x.propertyName === type).inc();
        this.typesMultiSelectRefreshThrottle();

        if (!this.appendElementsTask) {
            this.appendElementsTask = setTimeout(() => this.onAppendPendingEntries(), 333);
        }
    }

    clearTypeCounter(): void {
        this.filteredTypeData.forEach(x => x.count(0));
        trafficWatch.syncMultiSelect();
    }

    private onAppendPendingEntries() {
        this.appendElementsTask = null;
        
        this.gridController().reset(false);
        
        if (this.tailEnabled()) {
            this.scrollDown();
        }
    }
    
    pause() {
        eventsCollector.default.reportEvent("traffic-watch", "pause");
        
        if (this.liveClient()) {
            this.isPauseLogs(true);
            this.liveClient().dispose();
            this.liveClient(null);
        }
    }
    
    resume() {
        this.connectWebSocket();
        this.isPauseLogs(false);
    }

    clear() {
        eventsCollector.default.reportEvent("traffic-watch", "clear");
        this.allData = [];
        this.filteredData = [];
        this.isBufferFull(false);
        this.clearTypeCounter();
        this.gridController().reset(true);

        this.updateStats();

        // set flag to true, since grid reset is async
        this.duringManualScrollEvent = true;
        this.tailEnabled(true);
        if (!this.liveClient()) {
            this.resume();
        }
    }

    exportToFile() {
        eventsCollector.default.reportEvent("traffic-watch", "export");

        const now = moment().format("YYYY-MM-DD HH-mm");
        fileDownloader.downloadAsJson(this.allData, "traffic-watch-" + now + ".json");
    }

    toggleTail() {
        this.tailEnabled.toggle();

        if (this.tailEnabled()) {
            this.scrollDown();
        }
    }

    private scrollDown() {
        this.duringManualScrollEvent = true;

        this.gridController().scrollDown();
    }
}

export = trafficWatch;<|MERGE_RESOLUTION|>--- conflicted
+++ resolved
@@ -31,7 +31,7 @@
 }
 
 class trafficWatch extends viewModelBase {
-
+    
     static readonly usingHttps = location.protocol === "https:";
     
     static maxBufferSize = 200000;
@@ -41,7 +41,7 @@
     private liveClient = ko.observable<trafficWatchWebSocketClient>();
     private allData = [] as Raven.Client.Documents.Changes.TrafficWatchChangeBase[];
     private filteredData = [] as Raven.Client.Documents.Changes.TrafficWatchChangeBase[];
-    
+
     certificatesCache = new Map<string, certificateInfo>();
 
     private gridController = ko.observable<virtualGridController<Raven.Client.Documents.Changes.TrafficWatchChangeBase>>();
@@ -95,7 +95,7 @@
 
         if (trafficWatch.usingHttps) {
             return this.loadCertificates();
-        }
+    }
     }
 
     private loadCertificates() {
@@ -153,8 +153,8 @@
         this.gridController().reset(false);
     }
 
-<<<<<<< HEAD
-    private matchesFilters(item: Raven.Client.Documents.Changes.TrafficWatchChange) {
+    private matchesFilters(item: Raven.Client.Documents.Changes.TrafficWatchChangeBase) {
+        if (trafficWatch.isHttpItem(item)) {
         const textFilterLower = this.filter() ? this.filter().trim().toLowerCase() : "";
         const uri = item.RequestUri.toLocaleLowerCase();
         const customInfo = item.CustomInfo;
@@ -168,19 +168,9 @@
         
         const typeMatch = _.includes(this.selectedTypeNames(), item.Type);
         const statusMatch = !this.onlyErrors() || item.ResponseStatusCode >= 400;
-=======
-    private matchesFilters(item: Raven.Client.Documents.Changes.TrafficWatchChangeBase) {
-        if (trafficWatch.isHttpItem(item)) {
-            const textFilterLower = this.filter() ? this.filter().trim().toLowerCase() : "";
-            const uri = item.RequestUri.toLocaleLowerCase();
-            const customInfo = item.CustomInfo;
-
-            const textFilterMatch = textFilterLower ? uri.includes(textFilterLower) || (customInfo && customInfo.toLocaleLowerCase().includes(textFilterLower)) : true;
-            const typeMatch = _.includes(this.selectedTypeNames(), item.Type);
-            const statusMatch = !this.onlyErrors() || item.ResponseStatusCode >= 400;
-
-            return textFilterMatch && typeMatch && statusMatch;
-        }
+        
+        return textFilterMatch && typeMatch && statusMatch;
+    }
         if (trafficWatch.isTcpItem(item)) {
             const textFilterLower = this.filter() ? this.filter().trim().toLowerCase() : "";
             const details = trafficWatch.formatDetails(item).toLocaleLowerCase();
@@ -192,7 +182,6 @@
 
             return textFilterMatch && operationMatch && statusMatch;
         }
->>>>>>> e8ad015b
         
         return false;
     }
@@ -288,7 +277,7 @@
         this.stats.percentile_99(generalUtils.formatTimeSpan(timings[Math.ceil(99 / 100 * timings.length) - 1]));
         this.stats.percentile_99_9(generalUtils.formatTimeSpan(timings[Math.ceil(99.9 / 100 * timings.length) - 1]));
     }
-    
+
     private formatSource(item: Raven.Client.Documents.Changes.TrafficWatchChangeBase, asHtml: boolean) {
         const thumbprint = item.CertificateThumbprint;
         const cert = thumbprint ? this.certificatesCache.get(thumbprint) : null;
@@ -345,12 +334,12 @@
 
         const rowHighlightRules = (item: Raven.Client.Documents.Changes.TrafficWatchChangeBase) => {
             if (trafficWatch.isHttpItem(item)) {
-                const responseCode = item.ResponseStatusCode.toString();
-                if (responseCode.startsWith("4")) {
-                    return "bg-warning";
-                } else if (responseCode.startsWith("5")) {
-                    return "bg-danger";
-                }
+            const responseCode = item.ResponseStatusCode.toString();
+            if (responseCode.startsWith("4")) {
+                return "bg-warning";
+            } else if (responseCode.startsWith("5")) {
+                return "bg-danger";
+            }
             }
             
             if (trafficWatch.isTcpItem(item) && item.CustomInfo) {
@@ -364,25 +353,14 @@
         grid.headerVisible(true);
         grid.init((s, t) => this.fetchTraffic(s, t), () =>
             [
-<<<<<<< HEAD
-                new textColumn<Raven.Client.Documents.Changes.TrafficWatchChange>(grid, x => generalUtils.formatUtcDateAsLocal(x.TimeStamp, trafficWatch.dateTimeFormat), "Timestamp", "12%", {
+                new textColumn<Raven.Client.Documents.Changes.TrafficWatchChangeBase>(grid, x => generalUtils.formatUtcDateAsLocal(x.TimeStamp, trafficWatch.dateTimeFormat), "Timestamp", "20%", {
                     extraClass: rowHighlightRules,
                     sortable: "string"
                 }),
-                new textColumn<Raven.Client.Documents.Changes.TrafficWatchChange>(grid, x => x.ResponseStatusCode, "Status", "6%", {
-=======
-                new textColumn<Raven.Client.Documents.Changes.TrafficWatchChangeBase>(grid, x => generalUtils.formatUtcDateAsLocal(x.TimeStamp, trafficWatch.dateTimeFormat), "Timestamp", "20%", {
-                    extraClass: rowHighlightRules,
-                    sortable: "string"
-                }),
                 new textColumn<Raven.Client.Documents.Changes.TrafficWatchChangeBase>(grid, x => `<span class="icon-info text-default"></span>`, "Src", "50px", {
->>>>>>> e8ad015b
                     extraClass: rowHighlightRules,
                     useRawValue: () => true
                 }),
-<<<<<<< HEAD
-                new textColumn<Raven.Client.Documents.Changes.TrafficWatchChange>(grid, x => x.DatabaseName, "Database Name", "10%", {
-=======
                 new textColumn<Raven.Client.Documents.Changes.TrafficWatchChangeBase>(
                      grid, 
                     x => trafficWatch.isHttpItem(x) ? x.ResponseStatusCode : "n/a", 
@@ -390,10 +368,9 @@
                     "8%", 
                     {
                         extraClass: rowHighlightRules,
-                        sortable: "number"
-                    }),
+                    sortable: "number"
+                }),
                 new textColumn<Raven.Client.Documents.Changes.TrafficWatchChangeBase>(grid, x => x.DatabaseName, "Database Name", "8%", {
->>>>>>> e8ad015b
                     extraClass: rowHighlightRules,
                     sortable: "string",
                     customComparator: generalUtils.sortAlphaNumeric
@@ -404,59 +381,44 @@
                     "Duration", 
                     "8%", 
                     {
-                        extraClass: rowHighlightRules,
-                        sortable: "number"
-                    }),
+                    extraClass: rowHighlightRules,
+                    sortable: "number"
+                }),
                 new textColumn<Raven.Client.Documents.Changes.TrafficWatchChangeBase>(
                     grid, 
                     x => trafficWatch.isHttpItem(x) ? x.HttpMethod : "TCP", 
                     "Method", 
                     "6%", 
                     {
-                        extraClass: rowHighlightRules,
-                        sortable: "string"
-                    }),
+                    extraClass: rowHighlightRules,
+                    sortable: "string"
+                }),
                 new textColumn<Raven.Client.Documents.Changes.TrafficWatchChangeBase>(
                     grid, 
                     x => trafficWatch.isHttpItem(x) ? x.Type : (trafficWatch.isTcpItem(x) ? x.Operation : "n/a"),
                     "Type", 
                     "6%", 
                     {
-                        extraClass: rowHighlightRules,
-                        sortable: "string"
-                    }),
+                    extraClass: rowHighlightRules,
+                    sortable: "string"
+                }),
                 new textColumn<Raven.Client.Documents.Changes.TrafficWatchChangeBase>(grid, x => x.CustomInfo, "Custom Info", "8%", {
                     extraClass: rowHighlightRules,
                     sortable: "string"
                 }),
-<<<<<<< HEAD
-                new textColumn<Raven.Client.Documents.Changes.TrafficWatchChange>(grid, x => x.Type, "Type", "6%", {
-                    extraClass: rowHighlightRules,
-                    sortable: "string"
-                }),
-                new textColumn<Raven.Client.Documents.Changes.TrafficWatchChange>(grid, x => x.ClientIP, "Client IP", "8%", {
-                    extraClass: rowHighlightRules,
-                    sortable: "string"
-                }),
-                new textColumn<Raven.Client.Documents.Changes.TrafficWatchChange>(grid, x => x.CustomInfo, "Custom Info", "10%", {
-                    extraClass: rowHighlightRules,
-                    sortable: "string"
-                }),
-                new textColumn<Raven.Client.Documents.Changes.TrafficWatchChange>(grid, x => x.RequestUri, "URI", "30%", {
-                    extraClass: rowHighlightRules,
-                    sortable: "string"
-                })
-=======
                 new textColumn<Raven.Client.Documents.Changes.TrafficWatchChangeBase>(
                     grid,
                     x => trafficWatch.formatDetails(x),
                     "Details", 
                     "35%", 
                     {
-                        extraClass: rowHighlightRules,
-                        sortable: "string"
-                    })
->>>>>>> e8ad015b
+                    extraClass: rowHighlightRules,
+                    sortable: "string"
+                }),
+                new textColumn<Raven.Client.Documents.Changes.TrafficWatchChange>(grid, x => x.RequestUri, "URI", "30%", {
+                    extraClass: rowHighlightRules,
+                    sortable: "string"
+                })
             ]
         );
 
@@ -469,13 +431,10 @@
                 onValue(moment.utc(item.TimeStamp), item.TimeStamp); 
             } else if (column.header === "Custom Info") {
                 onValue(generalUtils.escapeHtml(item.CustomInfo), item.CustomInfo);
-<<<<<<< HEAD
+            } else if (column.header === "Src") {
+                onValue(this.formatSource(item, true), this.formatSource(item, false));
             } else if (column.header === "Client IP") {
                 onValue(item.ClientIP);
-=======
-            } else if (column.header === "Src") {
-                onValue(this.formatSource(item, true), this.formatSource(item, false));
->>>>>>> e8ad015b
             }
         });
 
