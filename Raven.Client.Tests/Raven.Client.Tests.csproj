﻿<?xml version="1.0" encoding="utf-8"?>
<Project ToolsVersion="3.5" DefaultTargets="Build" xmlns="http://schemas.microsoft.com/developer/msbuild/2003">
  <PropertyGroup>
    <Configuration Condition=" '$(Configuration)' == '' ">Debug</Configuration>
    <Platform Condition=" '$(Platform)' == '' ">AnyCPU</Platform>
    <ProductVersion>9.0.30729</ProductVersion>
    <SchemaVersion>2.0</SchemaVersion>
    <ProjectGuid>{36B31D69-508B-4594-8F8E-85774BAA7D3F}</ProjectGuid>
    <OutputType>Library</OutputType>
    <AppDesignerFolder>Properties</AppDesignerFolder>
    <RootNamespace>Raven.Client.Tests</RootNamespace>
    <AssemblyName>Raven.Client.Tests</AssemblyName>
    <TargetFrameworkVersion>v3.5</TargetFrameworkVersion>
    <FileAlignment>512</FileAlignment>
  </PropertyGroup>
  <PropertyGroup Condition=" '$(Configuration)|$(Platform)' == 'Debug|AnyCPU' ">
    <DebugSymbols>true</DebugSymbols>
    <DebugType>full</DebugType>
    <Optimize>false</Optimize>
    <OutputPath>bin\Debug\</OutputPath>
    <DefineConstants>DEBUG;TRACE</DefineConstants>
    <ErrorReport>prompt</ErrorReport>
    <WarningLevel>4</WarningLevel>
  </PropertyGroup>
  <PropertyGroup Condition=" '$(Configuration)|$(Platform)' == 'Release|AnyCPU' ">
    <DebugType>pdbonly</DebugType>
    <Optimize>true</Optimize>
    <OutputPath>bin\Release\</OutputPath>
    <DefineConstants>TRACE</DefineConstants>
    <ErrorReport>prompt</ErrorReport>
    <WarningLevel>4</WarningLevel>
  </PropertyGroup>
  <ItemGroup>
    <Reference Include="System" />
    <Reference Include="System.Core">
      <RequiredTargetFramework>3.5</RequiredTargetFramework>
    </Reference>
    <Reference Include="System.Xml.Linq">
      <RequiredTargetFramework>3.5</RequiredTargetFramework>
    </Reference>
    <Reference Include="System.Data.DataSetExtensions">
      <RequiredTargetFramework>3.5</RequiredTargetFramework>
    </Reference>
    <Reference Include="System.Data" />
    <Reference Include="System.Xml" />
    <Reference Include="xunit, Version=1.5.0.1479, Culture=neutral, PublicKeyToken=8d05b1bb7a6fdb6c, processorArchitecture=MSIL">
      <SpecificVersion>False</SpecificVersion>
      <HintPath>..\SharedLibs\xunit.dll</HintPath>
    </Reference>
  </ItemGroup>
  <ItemGroup>
    <Compile Include="BaseTest.cs" />
    <Compile Include="DocumentStoreEmbeddedTests.cs" />
    <Compile Include="DocumentStoreServerTests.cs" />
    <Compile Include="Properties\AssemblyInfo.cs" />
  </ItemGroup>
  <ItemGroup>
    <ProjectReference Include="..\Raven.Client\Raven.Client.csproj">
      <Project>{9F92FD36-60B6-4655-B8C6-00125B46AB6A}</Project>
      <Name>Raven.Client</Name>
    </ProjectReference>
    <ProjectReference Include="..\Raven.Database\Raven.Database.csproj">
      <Project>{212823CD-25E1-41AC-92D1-D6DF4D53FC85}</Project>
      <Name>Raven.Database</Name>
    </ProjectReference>
<<<<<<< HEAD
=======
    <ProjectReference Include="..\Raven.Server\Raven.Server.csproj">
      <Project>{3B90EB20-AEA3-4972-8219-936F1A62768C}</Project>
      <Name>Raven.Server</Name>
    </ProjectReference>
>>>>>>> 1ceca33f
  </ItemGroup>
  <Import Project="$(MSBuildToolsPath)\Microsoft.CSharp.targets" />
  <!-- To modify your build process, add your task inside one of the targets below and uncomment it. 
       Other similar extension points exist, see Microsoft.Common.targets.
  <Target Name="BeforeBuild">
  </Target>
  <Target Name="AfterBuild">
  </Target>
  -->
</Project><|MERGE_RESOLUTION|>--- conflicted
+++ resolved
@@ -1,82 +1,83 @@
-﻿<?xml version="1.0" encoding="utf-8"?>
-<Project ToolsVersion="3.5" DefaultTargets="Build" xmlns="http://schemas.microsoft.com/developer/msbuild/2003">
-  <PropertyGroup>
-    <Configuration Condition=" '$(Configuration)' == '' ">Debug</Configuration>
-    <Platform Condition=" '$(Platform)' == '' ">AnyCPU</Platform>
-    <ProductVersion>9.0.30729</ProductVersion>
-    <SchemaVersion>2.0</SchemaVersion>
-    <ProjectGuid>{36B31D69-508B-4594-8F8E-85774BAA7D3F}</ProjectGuid>
-    <OutputType>Library</OutputType>
-    <AppDesignerFolder>Properties</AppDesignerFolder>
-    <RootNamespace>Raven.Client.Tests</RootNamespace>
-    <AssemblyName>Raven.Client.Tests</AssemblyName>
-    <TargetFrameworkVersion>v3.5</TargetFrameworkVersion>
-    <FileAlignment>512</FileAlignment>
-  </PropertyGroup>
-  <PropertyGroup Condition=" '$(Configuration)|$(Platform)' == 'Debug|AnyCPU' ">
-    <DebugSymbols>true</DebugSymbols>
-    <DebugType>full</DebugType>
-    <Optimize>false</Optimize>
-    <OutputPath>bin\Debug\</OutputPath>
-    <DefineConstants>DEBUG;TRACE</DefineConstants>
-    <ErrorReport>prompt</ErrorReport>
-    <WarningLevel>4</WarningLevel>
-  </PropertyGroup>
-  <PropertyGroup Condition=" '$(Configuration)|$(Platform)' == 'Release|AnyCPU' ">
-    <DebugType>pdbonly</DebugType>
-    <Optimize>true</Optimize>
-    <OutputPath>bin\Release\</OutputPath>
-    <DefineConstants>TRACE</DefineConstants>
-    <ErrorReport>prompt</ErrorReport>
-    <WarningLevel>4</WarningLevel>
-  </PropertyGroup>
-  <ItemGroup>
-    <Reference Include="System" />
-    <Reference Include="System.Core">
-      <RequiredTargetFramework>3.5</RequiredTargetFramework>
-    </Reference>
-    <Reference Include="System.Xml.Linq">
-      <RequiredTargetFramework>3.5</RequiredTargetFramework>
-    </Reference>
-    <Reference Include="System.Data.DataSetExtensions">
-      <RequiredTargetFramework>3.5</RequiredTargetFramework>
-    </Reference>
-    <Reference Include="System.Data" />
-    <Reference Include="System.Xml" />
-    <Reference Include="xunit, Version=1.5.0.1479, Culture=neutral, PublicKeyToken=8d05b1bb7a6fdb6c, processorArchitecture=MSIL">
-      <SpecificVersion>False</SpecificVersion>
-      <HintPath>..\SharedLibs\xunit.dll</HintPath>
-    </Reference>
-  </ItemGroup>
-  <ItemGroup>
-    <Compile Include="BaseTest.cs" />
-    <Compile Include="DocumentStoreEmbeddedTests.cs" />
-    <Compile Include="DocumentStoreServerTests.cs" />
-    <Compile Include="Properties\AssemblyInfo.cs" />
-  </ItemGroup>
-  <ItemGroup>
-    <ProjectReference Include="..\Raven.Client\Raven.Client.csproj">
-      <Project>{9F92FD36-60B6-4655-B8C6-00125B46AB6A}</Project>
-      <Name>Raven.Client</Name>
-    </ProjectReference>
-    <ProjectReference Include="..\Raven.Database\Raven.Database.csproj">
-      <Project>{212823CD-25E1-41AC-92D1-D6DF4D53FC85}</Project>
-      <Name>Raven.Database</Name>
-    </ProjectReference>
-<<<<<<< HEAD
-=======
-    <ProjectReference Include="..\Raven.Server\Raven.Server.csproj">
-      <Project>{3B90EB20-AEA3-4972-8219-936F1A62768C}</Project>
-      <Name>Raven.Server</Name>
-    </ProjectReference>
->>>>>>> 1ceca33f
-  </ItemGroup>
-  <Import Project="$(MSBuildToolsPath)\Microsoft.CSharp.targets" />
-  <!-- To modify your build process, add your task inside one of the targets below and uncomment it. 
-       Other similar extension points exist, see Microsoft.Common.targets.
-  <Target Name="BeforeBuild">
-  </Target>
-  <Target Name="AfterBuild">
-  </Target>
-  -->
+﻿<?xml version="1.0" encoding="utf-8"?>
+<Project ToolsVersion="3.5" DefaultTargets="Build" xmlns="http://schemas.microsoft.com/developer/msbuild/2003">
+  <PropertyGroup>
+    <Configuration Condition=" '$(Configuration)' == '' ">Debug</Configuration>
+    <Platform Condition=" '$(Platform)' == '' ">AnyCPU</Platform>
+    <ProductVersion>9.0.30729</ProductVersion>
+    <SchemaVersion>2.0</SchemaVersion>
+    <ProjectGuid>{36B31D69-508B-4594-8F8E-85774BAA7D3F}</ProjectGuid>
+    <OutputType>Library</OutputType>
+    <AppDesignerFolder>Properties</AppDesignerFolder>
+    <RootNamespace>Raven.Client.Tests</RootNamespace>
+    <AssemblyName>Raven.Client.Tests</AssemblyName>
+    <TargetFrameworkVersion>v3.5</TargetFrameworkVersion>
+    <FileAlignment>512</FileAlignment>
+  </PropertyGroup>
+  <PropertyGroup Condition=" '$(Configuration)|$(Platform)' == 'Debug|AnyCPU' ">
+    <DebugSymbols>true</DebugSymbols>
+    <DebugType>full</DebugType>
+    <Optimize>false</Optimize>
+    <OutputPath>bin\Debug\</OutputPath>
+    <DefineConstants>DEBUG;TRACE</DefineConstants>
+    <ErrorReport>prompt</ErrorReport>
+    <WarningLevel>4</WarningLevel>
+  </PropertyGroup>
+  <PropertyGroup Condition=" '$(Configuration)|$(Platform)' == 'Release|AnyCPU' ">
+    <DebugType>pdbonly</DebugType>
+    <Optimize>true</Optimize>
+    <OutputPath>bin\Release\</OutputPath>
+    <DefineConstants>TRACE</DefineConstants>
+    <ErrorReport>prompt</ErrorReport>
+    <WarningLevel>4</WarningLevel>
+  </PropertyGroup>
+  <ItemGroup>
+    <Reference Include="System" />
+    <Reference Include="System.Core">
+      <RequiredTargetFramework>3.5</RequiredTargetFramework>
+    </Reference>
+    <Reference Include="System.Xml.Linq">
+      <RequiredTargetFramework>3.5</RequiredTargetFramework>
+    </Reference>
+    <Reference Include="System.Data.DataSetExtensions">
+      <RequiredTargetFramework>3.5</RequiredTargetFramework>
+    </Reference>
+    <Reference Include="System.Data" />
+    <Reference Include="System.Xml" />
+    <Reference Include="xunit, Version=1.5.0.1479, Culture=neutral, PublicKeyToken=8d05b1bb7a6fdb6c, processorArchitecture=MSIL">
+      <SpecificVersion>False</SpecificVersion>
+      <HintPath>..\SharedLibs\xunit.dll</HintPath>
+    </Reference>
+  </ItemGroup>
+  <ItemGroup>
+    <Compile Include="BaseTest.cs" />
+    <Compile Include="DocumentStoreEmbeddedTests.cs" />
+    <Compile Include="DocumentStoreServerTests.cs" />
+    <Compile Include="Properties\AssemblyInfo.cs" />
+  </ItemGroup>
+  <ItemGroup>
+    <ProjectReference Include="..\Raven.Client\Raven.Client.csproj">
+      <Project>{9F92FD36-60B6-4655-B8C6-00125B46AB6A}</Project>
+      <Name>Raven.Client</Name>
+    </ProjectReference>
+    <ProjectReference Include="..\Raven.Database\Raven.Database.csproj">
+      <Project>{212823CD-25E1-41AC-92D1-D6DF4D53FC85}</Project>
+      <Name>Raven.Database</Name>
+    </ProjectReference>
+    <ProjectReference Include="..\Raven.Server\Raven.Server.csproj">
+      <Project>{3B90EB20-AEA3-4972-8219-936F1A62768C}</Project>
+      <Name>Raven.Server</Name>
+    </ProjectReference>
+    <ProjectReference Include="..\Raven.Database\Raven.Database.csproj">
+      <Project>{212823CD-25E1-41AC-92D1-D6DF4D53FC85}</Project>
+      <Name>Raven.Database</Name>
+    </ProjectReference>
+  </ItemGroup>
+  <Import Project="$(MSBuildToolsPath)\Microsoft.CSharp.targets" />
+  <!-- To modify your build process, add your task inside one of the targets below and uncomment it. 
+       Other similar extension points exist, see Microsoft.Common.targets.
+  <Target Name="BeforeBuild">
+  </Target>
+  <Target Name="AfterBuild">
+  </Target>
+  -->
 </Project>