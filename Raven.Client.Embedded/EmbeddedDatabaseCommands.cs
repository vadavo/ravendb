--- conflicted
+++ resolved
@@ -98,22 +98,15 @@
 		/// <summary>
 		/// Gets documents for the specified key prefix
 		/// </summary>
-<<<<<<< HEAD
-		public JsonDocument[] StartsWith(string keyPrefix, int start, int pageSize, bool metadataOnly = false)
-		{
-			pageSize = Math.Min(pageSize, database.Configuration.MaxPageSize);
-			
-			// metadata only is NOT supported for embedded, nothing to save on the data transfers, so not supporting 
-			// this
-
-			var documentsWithIdStartingWith = database.GetDocumentsWithIdStartingWith(keyPrefix, start, pageSize);
-=======
-		public JsonDocument[] StartsWith(string keyPrefix, string matches, int start, int pageSize)
+		public JsonDocument[] StartsWith(string keyPrefix, string matches, int start, int pageSize, bool metadataOnly = false)
 		{
 			pageSize = Math.Min(pageSize, database.Configuration.MaxPageSize);
 			
 			var documentsWithIdStartingWith = database.GetDocumentsWithIdStartingWith(keyPrefix,matches, start, pageSize);
->>>>>>> 7c9e363a
+			// metadata only is NOT supported for embedded, nothing to save on the data transfers, so not supporting 
+			// this
+
+			var documentsWithIdStartingWith = database.GetDocumentsWithIdStartingWith(keyPrefix, start, pageSize);
 			return SerializationHelper.RavenJObjectsToJsonDocuments(documentsWithIdStartingWith.OfType<RavenJObject>()).ToArray();
 		}
 
