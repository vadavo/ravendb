--- conflicted
+++ resolved
@@ -1,4 +1,3 @@
-<<<<<<< HEAD
 //-----------------------------------------------------------------------
 // <copyright file="EmbededDatabaseCommands.cs" company="Hibernating Rhinos LTD">
 //     Copyright (c) Hibernating Rhinos LTD. All rights reserved.
@@ -672,7 +671,7 @@
 	    /// <param name="query"></param>
 	    /// <param name="facetSetupDoc"></param>
 	    /// <returns></returns>
-	    public IDictionary<string, IEnumerable<FacetValue>> GetFacets(string index, IndexQuery query, string facetSetupDoc)
+	    public FacetResults GetFacets(string index, IndexQuery query, string facetSetupDoc)
 		{
 			CurrentOperationContext.Headers.Value = OperationsHeaders;
 			return database.ExecuteGetTermsQuery(index, query, facetSetupDoc);
@@ -801,712 +800,4 @@
 			get { return profilingInformation; }
 		}
 	}
-}
-=======
-//-----------------------------------------------------------------------
-// <copyright file="EmbededDatabaseCommands.cs" company="Hibernating Rhinos LTD">
-//     Copyright (c) Hibernating Rhinos LTD. All rights reserved.
-// </copyright>
-//-----------------------------------------------------------------------
-using System;
-using System.Collections.Generic;
-using System.Collections.Specialized;
-using System.IO;
-using System.Linq;
-using System.Net;
-using Newtonsoft.Json.Linq;
-using Raven.Abstractions.Commands;
-using Raven.Abstractions.Data;
-using Raven.Abstractions.Extensions;
-using Raven.Abstractions.Indexing;
-using Raven.Client.Connection;
-using Raven.Client.Connection.Profiling;
-using Raven.Client.Document;
-using Raven.Client.Indexes;
-using Raven.Database;
-using Raven.Database.Impl;
-using Raven.Database.Indexing;
-using Raven.Database.Queries;
-using Raven.Database.Server;
-using Raven.Database.Server.Responders;
-using Raven.Database.Storage;
-using Raven.Json.Linq;
-
-namespace Raven.Client.Embedded
-{
-	///<summary>
-	/// Expose the set of operations by the RavenDB server
-	///</summary>
-	public class EmbeddedDatabaseCommands : IDatabaseCommands
-	{
-		private readonly DocumentDatabase database;
-		private readonly DocumentConvention convention;
-		private readonly ProfilingInformation profilingInformation;
-		private TransactionInformation TransactionInformation
-		{
-			get { return convention.EnlistInDistributedTransactions ? RavenTransactionAccessor.GetTransactionInformation() : null; }
-		}
-
-		///<summary>
-		/// Create a new instance
-		///</summary>
-		public EmbeddedDatabaseCommands(DocumentDatabase database, DocumentConvention convention, Guid? sessionId)
-		{
-			profilingInformation = ProfilingInformation.CreateProfilingInformation(sessionId);
-			this.database = database;
-			this.convention = convention;
-			OperationsHeaders = new NameValueCollection();
-		}
-
-		/// <summary>
-		/// Access the database statistics
-		/// </summary>
-		public DatabaseStatistics Statistics
-		{
-			get { return database.Statistics; }
-		}
-
-		/// <summary>
-		/// Provide direct access to the database transactional storage
-		/// </summary>
-		public ITransactionalStorage TransactionalStorage
-		{
-			get { return database.TransactionalStorage; }
-		}
-
-
-		/// <summary>
-		/// Provide direct access to the database index definition storage
-		/// </summary>
-		public IndexDefinitionStorage IndexDefinitionStorage
-		{
-			get { return database.IndexDefinitionStorage; }
-		}
-
-		/// <summary>
-		/// Provide direct access to the database index storage
-		/// </summary>
-		public IndexStorage IndexStorage
-		{
-			get { return database.IndexStorage; }
-		}
-
-		#region IDatabaseCommands Members
-
-		/// <summary>
-		/// Gets or sets the operations headers.
-		/// </summary>
-		/// <value>The operations headers.</value>
-		public NameValueCollection OperationsHeaders { get; set; }
-
-		/// <summary>
-		/// Gets documents for the specified key prefix
-		/// </summary>
-		public JsonDocument[] StartsWith(string keyPrefix, int start, int pageSize)
-		{
-			var documentsWithIdStartingWith = database.GetDocumentsWithIdStartingWith(keyPrefix, start, pageSize);
-			return SerializationHelper.RavenJObjectsToJsonDocuments(documentsWithIdStartingWith.OfType<RavenJObject>()).ToArray();
-		}
-
-		/// <summary>
-		/// Gets the document for the specified key.
-		/// </summary>
-		/// <param name="key">The key.</param>
-		/// <returns></returns>
-		public JsonDocument Get(string key)
-		{
-			CurrentOperationContext.Headers.Value = OperationsHeaders;
-			var jsonDocument = database.Get(key, TransactionInformation);
-			return EnsureLocalDate(jsonDocument);
-		}
-
-		private JsonDocument EnsureLocalDate(JsonDocument jsonDocument)
-		{
-			if(jsonDocument == null)
-				return null;
-			if (jsonDocument.LastModified != null)
-				jsonDocument.LastModified = jsonDocument.LastModified.Value.ToLocalTime();
-			return jsonDocument;
-		}
-
-		private JsonDocumentMetadata EnsureLocalDate(JsonDocumentMetadata jsonDocumentMetadata)
-		{
-			if (jsonDocumentMetadata == null)
-				return null;
-			if (jsonDocumentMetadata.LastModified != null)
-				jsonDocumentMetadata.LastModified = jsonDocumentMetadata.LastModified.Value.ToLocalTime();
-			return jsonDocumentMetadata;
-		}
-
-		/// <summary>
-		/// Puts the document with the specified key in the database
-		/// </summary>
-		/// <param name="key">The key.</param>
-		/// <param name="etag">The etag.</param>
-		/// <param name="document">The document.</param>
-		/// <param name="metadata">The metadata.</param>
-		/// <returns></returns>
-		public PutResult Put(string key, Guid? etag, RavenJObject document, RavenJObject metadata)
-		{
-			CurrentOperationContext.Headers.Value = OperationsHeaders;
-			return database.Put(key, etag, document, metadata, TransactionInformation);
-		}
-
-		/// <summary>
-		/// Deletes the document with the specified key.
-		/// </summary>
-		/// <param name="key">The key.</param>
-		/// <param name="etag">The etag.</param>
-		public void Delete(string key, Guid? etag)
-		{
-			CurrentOperationContext.Headers.Value = OperationsHeaders;
-			database.Delete(key, etag, TransactionInformation);
-		}
-
-		/// <summary>
-		/// Puts the attachment with the specified key
-		/// </summary>
-		/// <param name="key">The key.</param>
-		/// <param name="etag">The etag.</param>
-		/// <param name="data">The data.</param>
-		/// <param name="metadata">The metadata.</param>
-		public void PutAttachment(string key, Guid? etag, Stream data, RavenJObject metadata)
-		{
-			CurrentOperationContext.Headers.Value = OperationsHeaders;
-			// we filter out content length, because getting it wrong will cause errors 
-			// in the server side when serving the wrong value for this header.
-			// worse, if we are using http compression, this value is known to be wrong
-			// instead, we rely on the actual size of the data provided for us
-			metadata.Remove("Content-Length");
-			database.PutStatic(key, etag, data, metadata);
-		}
-
-		/// <summary>
-		/// Gets the attachment by the specified key
-		/// </summary>
-		/// <param name="key">The key.</param>
-		/// <returns></returns>
-		public Attachment GetAttachment(string key)
-		{
-			CurrentOperationContext.Headers.Value = OperationsHeaders;
-			Attachment attachment = database.GetStatic(key);
-			if (attachment == null)
-				return null;
-			Func<Stream> data = attachment.Data;
-			attachment.Data = () =>
-			{
-				var memoryStream = new MemoryStream();
-				database.TransactionalStorage.Batch(accessor => data().CopyTo(memoryStream));
-				memoryStream.Position = 0;
-				return memoryStream;
-			};
-			return attachment;
-		}
-
-		/// <summary>
-		/// Retrieves the attachment metadata with the specified key, not the actual attachmet
-		/// </summary>
-		/// <param name="key">The key.</param>
-		/// <returns></returns>
-		public Attachment HeadAttachment(string key)
-		{
-			CurrentOperationContext.Headers.Value = OperationsHeaders;
-			Attachment attachment = database.GetStatic(key);
-			if (attachment == null)
-				return null;
-			attachment.Data = () =>
-			{
-				throw new InvalidOperationException("");
-			};
-			return attachment;
-		}
-
-		/// <summary>
-		/// Deletes the attachment with the specified key
-		/// </summary>
-		/// <param name="key">The key.</param>
-		/// <param name="etag">The etag.</param>
-		public void DeleteAttachment(string key, Guid? etag)
-		{
-			CurrentOperationContext.Headers.Value = OperationsHeaders;
-			database.DeleteStatic(key, etag);
-		}
-
-		/// <summary>
-		/// Get tenant database names (Server/Client mode only)
-		/// </summary>
-		/// <returns></returns>
-		public string[] GetDatabaseNames(int pageSize)
-		{
-			throw new InvalidOperationException("Embedded mode does not support multi-tenancy");
-		}
-
-		/// <summary>
-		/// Gets the index names from the server
-		/// </summary>
-		/// <param name="start">Paging start</param>
-		/// <param name="pageSize">Size of the page.</param>
-		/// <returns></returns>
-		public string[] GetIndexNames(int start, int pageSize)
-		{
-			pageSize = Math.Min(pageSize, database.Configuration.MaxPageSize);
-			CurrentOperationContext.Headers.Value = OperationsHeaders;
-			return database.GetIndexNames(start, pageSize)
-				.Select(x => x.Value<string>()).ToArray();
-		}
-
-		/// <summary>
-		/// Resets the specified index
-		/// </summary>
-		/// <param name="name">The name.</param>
-		public void ResetIndex(string name)
-		{
-			CurrentOperationContext.Headers.Value = OperationsHeaders;
-			database.ResetIndex(name);
-		}
-
-		/// <summary>
-		/// Gets the index definition for the specified name
-		/// </summary>
-		/// <param name="name">The name.</param>
-		public IndexDefinition GetIndex(string name)
-		{
-			CurrentOperationContext.Headers.Value = OperationsHeaders;
-			return database.GetIndexDefinition(name);
-		}
-
-		/// <summary>
-		/// Puts the index definition for the specified name
-		/// </summary>
-		/// <param name="name">The name.</param>
-		/// <param name="definition">The index def.</param>
-		public string PutIndex(string name, IndexDefinition definition)
-		{
-			CurrentOperationContext.Headers.Value = OperationsHeaders;
-			return PutIndex(name, definition, false);
-		}
-
-		/// <summary>
-		/// Puts the index for the specified name
-		/// </summary>
-		/// <param name="name">The name.</param>
-		/// <param name="definition">The index def.</param>
-		/// <param name="overwrite">if set to <c>true</c> [overwrite].</param>
-		public string PutIndex(string name, IndexDefinition definition, bool overwrite)
-		{
-			CurrentOperationContext.Headers.Value = OperationsHeaders;
-			if (overwrite == false && database.IndexStorage.Indexes.Contains(name))
-				throw new InvalidOperationException("Cannot put index: " + name + ", index already exists"); 
-			return database.PutIndex(name, definition);
-		}
-
-		/// <summary>
-		/// Puts the index definition for the specified name
-		/// </summary>
-		/// <typeparam name="TDocument">The type of the document.</typeparam>
-		/// <typeparam name="TReduceResult">The type of the reduce result.</typeparam>
-		/// <param name="name">The name.</param>
-		/// <param name="indexDef">The index def.</param>
-		/// <returns></returns>
-		public string PutIndex<TDocument, TReduceResult>(string name, IndexDefinitionBuilder<TDocument, TReduceResult> indexDef)
-		{
-			return PutIndex(name, indexDef.ToIndexDefinition(convention));
-		}
-
-		/// <summary>
-		/// Puts the index for the specified name
-		/// </summary>
-		/// <typeparam name="TDocument">The type of the document.</typeparam>
-		/// <typeparam name="TReduceResult">The type of the reduce result.</typeparam>
-		/// <param name="name">The name.</param>
-		/// <param name="indexDef">The index def.</param>
-		/// <param name="overwrite">if set to <c>true</c> [overwrite].</param>
-		public string PutIndex<TDocument, TReduceResult>(string name, IndexDefinitionBuilder<TDocument, TReduceResult> indexDef, bool overwrite)
-		{
-			return PutIndex(name, indexDef.ToIndexDefinition(convention), overwrite);
-		}
-
-		/// <summary>
-		/// Queries the specified index.
-		/// </summary>
-		/// <param name="index">The index.</param>
-		/// <param name="query">The query.</param>
-		/// <param name="includes">The includes are ignored for this implementation.</param>
-		public QueryResult Query(string index, IndexQuery query, string[] includes)
-		{
-			query.PageSize = Math.Min(query.PageSize, database.Configuration.MaxPageSize);
-			CurrentOperationContext.Headers.Value = OperationsHeaders;
-
-			if (index.StartsWith("dynamic/", StringComparison.InvariantCultureIgnoreCase) || index.Equals("dynamic", StringComparison.InvariantCultureIgnoreCase))
-			{
-				string entityName = null;
-				if (index.StartsWith("dynamic/"))
-					entityName = index.Substring("dynamic/".Length);
-				return database.ExecuteDynamicQuery(entityName, query.Clone());
-			}
-			var queryResult = database.Query(index, query.Clone());
-			EnsureLocalDate(queryResult.Results);
-
-			var loadedIds = new HashSet<string>(
-					queryResult.Results
-						.Where(x => x["@metadata"] != null)
-						.Select(x => x["@metadata"].Value<string>("@id"))
-						.Where(x => x != null)
-					); 
-			var includeCmd = new AddIncludesCommand(database, TransactionInformation,
-			                                        (etag, doc) => queryResult.Includes.Add(doc), includes, loadedIds);
-
-			foreach (var result in queryResult.Results)
-			{
-				includeCmd.Execute(result);
-			}
-
-			includeCmd.AlsoInclude(queryResult.IdsToInclude);
-
-			EnsureLocalDate(queryResult.Includes);
-
-			return queryResult;
-		}
-
-		private static void EnsureLocalDate(List<RavenJObject> docs)
-		{
-			foreach (var doc in docs)
-			{
-				RavenJToken metadata;
-				if(doc.TryGetValue(Constants.Metadata, out metadata) == false || metadata.Type != JTokenType.Object)
-					continue;
-				var lastModified = metadata.Value<DateTime?>(Constants.LastModified);
-				if(lastModified == null || lastModified.Value.Kind == DateTimeKind.Local)
-					continue;
-
-				((RavenJObject)metadata)[Constants.LastModified] = lastModified.Value.ToLocalTime();
-			}
-		}
-
-		/// <summary>
-		/// Deletes the index.
-		/// </summary>
-		/// <param name="name">The name.</param>
-		public void DeleteIndex(string name)
-		{
-			CurrentOperationContext.Headers.Value = OperationsHeaders; 
-			database.DeleteIndex(name);
-		}
-
-		/// <summary>
-		/// Gets the results for the specified ids.
-		/// </summary>
-		/// <param name="ids">The ids.</param>
-		/// <param name="includes">The includes.</param>
-		/// <returns></returns>
-		public MultiLoadResult Get(string[] ids, string[] includes)
-		{
-			CurrentOperationContext.Headers.Value = OperationsHeaders;
-
-			var multiLoadResult = new MultiLoadResult
-			{
-				Results = ids
-					.Select(id => database.Get(id, TransactionInformation))
-					.Where(document => document != null)
-					.ToArray()
-					.Select(x => EnsureLocalDate(x).ToJson())
-					.ToList(),
-			};
-			var includeCmd = new AddIncludesCommand(database, TransactionInformation, (etag, doc) => multiLoadResult.Includes.Add(doc), includes, new HashSet<string>(ids));
-			foreach (var jsonDocument in multiLoadResult.Results)
-			{
-				includeCmd.Execute(jsonDocument);
-			}
-			return multiLoadResult;
-		}
-
-		/// <summary>
-		/// Executed the specified commands as a single batch
-		/// </summary>
-		/// <param name="commandDatas">The command data.</param>
-		public BatchResult[] Batch(IEnumerable<ICommandData> commandDatas)
-		{
-			foreach (var commandData in commandDatas)
-			{
-				commandData.TransactionInformation = TransactionInformation;
-			}
-			CurrentOperationContext.Headers.Value = OperationsHeaders; 
-			return database.Batch(commandDatas);
-		}
-
-		/// <summary>
-		/// Commits the specified tx id.
-		/// </summary>
-		/// <param name="txId">The tx id.</param>
-		public void Commit(Guid txId)
-		{
-			CurrentOperationContext.Headers.Value = OperationsHeaders;
-			database.Commit(txId);
-		}
-
-		/// <summary>
-		/// Rollbacks the specified tx id.
-		/// </summary>
-		/// <param name="txId">The tx id.</param>
-		public void Rollback(Guid txId)
-		{
-			CurrentOperationContext.Headers.Value = OperationsHeaders; 
-			database.Rollback(txId);
-		}
-
-		/// <summary>
-		/// Promotes the transaction.
-		/// </summary>
-		/// <param name="fromTxId">From tx id.</param>
-		/// <returns></returns>
-		public byte[] PromoteTransaction(Guid fromTxId)
-		{
-			CurrentOperationContext.Headers.Value = OperationsHeaders; 
-			return database.PromoteTransaction(fromTxId);
-		}
-
-		/// <summary>
-		/// Stores the recovery information.
-		/// </summary>
-		/// <param name="resourceManagerId">The resource manager Id for this transaction</param>
-		/// <param name="txId">The tx id.</param>
-		/// <param name="recoveryInformation">The recovery information.</param>
-		public void StoreRecoveryInformation(Guid resourceManagerId,Guid txId, byte[] recoveryInformation)
-		{
-			CurrentOperationContext.Headers.Value = OperationsHeaders;
-			var jObject = new RavenJObject
-			{
-				{"Resource-Manager-Id", resourceManagerId.ToString()},
-				{Constants.NotForReplication, true}
-			};
-			database.PutStatic("transactions/recoveryInformation/" + txId, null, new MemoryStream(recoveryInformation), jObject);
-		}
-
-		/// <summary>
-		/// Returns a new <see cref="IDatabaseCommands"/> using the specified credentials
-		/// </summary>
-		/// <param name="credentialsForSession">The credentials for session.</param>
-		/// <returns></returns>
-		public IDatabaseCommands With(ICredentials credentialsForSession)
-		{
-			return this;
-		}
-
-		/// <summary>
-		/// Force the database commands to read directly from the master, unless there has been a failover.
-		/// </summary>
-		public void ForceReadFromMaster()
-		{
-			// nothing to do, there is no replication for embedded 
-		}
-
-		/// <summary>
-		/// It seems that we can't promote a transaction inside the same process
-		/// </summary>
-		public bool SupportsPromotableTransactions
-		{
-			get { return false; }
-		}
-
-		/// <summary>
-		/// Perform a set based update using the specified index, not allowing the operation
-		/// if the index is stale
-		/// </summary>
-		/// <param name="indexName">Name of the index.</param>
-		/// <param name="queryToUpdate">The query to update.</param>
-		/// <param name="patchRequests">The patch requests.</param>
-		public void UpdateByIndex(string indexName, IndexQuery queryToUpdate, PatchRequest[] patchRequests)
-		{
-			UpdateByIndex(indexName, queryToUpdate, patchRequests, false);
-		}
-
-		/// <summary>
-		/// Perform a set based deletes using the specified index, not allowing the operation
-		/// if the index is stale
-		/// </summary>
-		/// <param name="indexName">Name of the index.</param>
-		/// <param name="queryToDelete">The query to delete.</param>
-		public void DeleteByIndex(string indexName, IndexQuery queryToDelete)
-		{
-			DeleteByIndex(indexName, queryToDelete, false);
-		}
-
-		/// <summary>
-		/// Perform a set based deletes using the specified index.
-		/// </summary>
-		/// <param name="indexName">Name of the index.</param>
-		/// <param name="queryToDelete">The query to delete.</param>
-		/// <param name="allowStale">if set to <c>true</c> [allow stale].</param>
-		public void DeleteByIndex(string indexName, IndexQuery queryToDelete, bool allowStale)
-		{
-			CurrentOperationContext.Headers.Value = OperationsHeaders;
-			var databaseBulkOperations = new DatabaseBulkOperations(database, TransactionInformation);
-			databaseBulkOperations.DeleteByIndex(indexName, queryToDelete, allowStale);
-		}
-
-		/// <summary>
-		/// Perform a set based update using the specified index.
-		/// </summary>
-		/// <param name="indexName">Name of the index.</param>
-		/// <param name="queryToUpdate">The query to update.</param>
-		/// <param name="patchRequests">The patch requests.</param>
-		/// <param name="allowStale">if set to <c>true</c> [allow stale].</param>
-		public void UpdateByIndex(string indexName, IndexQuery queryToUpdate, PatchRequest[] patchRequests, bool allowStale)
-		{
-			CurrentOperationContext.Headers.Value = OperationsHeaders;
-			var databaseBulkOperations = new DatabaseBulkOperations(database, TransactionInformation);
-			databaseBulkOperations.UpdateByIndex(indexName, queryToUpdate, patchRequests, allowStale);
-		}
-
-
-		/// <summary>
-		/// Create a new instance of <see cref="IDatabaseCommands"/> that will interacts
-		/// with the specified database
-		/// </summary>
-		public IDatabaseCommands ForDatabase(string database)
-		{
-			throw new NotSupportedException("Multiple databases are not supported in the embedded API currently");
-		}
-
-		/// <summary>
-		/// Create a new instance of <see cref="IDatabaseCommands"/> that will interact
-		/// with the root database. Useful if the database has works against a tenant database.
-		/// </summary>
-		public IDatabaseCommands ForDefaultDatabase()
-		{
-			return this;
-		}
-
-		/// <summary>
-		/// Returns a list of suggestions based on the specified suggestion query.
-		/// </summary>
-		/// <param name="index">The index to query for suggestions</param>
-		/// <param name="suggestionQuery">The suggestion query.</param>
-		public SuggestionQueryResult Suggest(string index, SuggestionQuery suggestionQuery)
-		{
-			CurrentOperationContext.Headers.Value = OperationsHeaders;
-			return database.ExecuteSuggestionQuery(index, suggestionQuery);
-		}
-
-		///<summary>
-		/// Get the possible terms for the specified field in the index 
-		/// You can page through the results by use fromValue parameter as the 
-		/// starting point for the next query
-		///</summary>
-		///<returns></returns>
-		public IEnumerable<string> GetTerms(string index, string field, string fromValue, int pageSize)
-		{
-			CurrentOperationContext.Headers.Value = OperationsHeaders;
-			return database.ExecuteGetTermsQuery(index, field, fromValue, pageSize);
-	 
-		}
-
-	    /// <summary>
-	    /// Using the given Index, calculate the facets as per the specified doc
-	    /// </summary>
-	    /// <param name="index"></param>
-	    /// <param name="query"></param>
-	    /// <param name="facetSetupDoc"></param>
-	    /// <returns></returns>
-	    public FacetResults GetFacets(string index, IndexQuery query, string facetSetupDoc)
-		{
-			CurrentOperationContext.Headers.Value = OperationsHeaders;
-			return database.ExecuteGetTermsQuery(index, query, facetSetupDoc);
-		}
-
-		/// <summary>
-		/// Sends a patch request for a specific document, ignoring the document's Etag
-		/// </summary>
-		/// <param name="key">Id of the document to patch</param>
-		/// <param name="patches">Array of patch requests</param>
-		public void Patch(string key, PatchRequest[] patches)
-		{
-			Patch(key, patches, null);
-		}
-
-		/// <summary>
-		/// Sends a patch request for a specific document
-		/// </summary>
-		/// <param name="key">Id of the document to patch</param>
-		/// <param name="patches">Array of patch requests</param>
-		/// <param name="etag">Require specific Etag [null to ignore]</param>
-		public void Patch(string key, PatchRequest[] patches, Guid? etag)
-		{
-			Batch(new[]
-					{
-						new PatchCommandData
-							{
-								Key = key,
-								Patches = patches,
-								Etag = etag
-							}
-					});
-		}
-
-		/// <summary>
-		/// Disable all caching within the given scope
-		/// </summary>
-		public IDisposable DisableAllCaching()
-		{
-			// nothing to do here, embedded doesn't support caching
-			return new DisposableAction(() => { });
-		}
-
-		/// <summary>
-		/// Retrieve the statistics for the database
-		/// </summary>
-		public DatabaseStatistics GetStatistics()
-		{
-			return database.Statistics;
-		}
-
-		/// <summary>
-		/// Get the full URL for the given document key. This is not supported for embedded database.
-		/// </summary>
-		public string UrlFor(string documentKey)
-		{
-			throw new NotSupportedException("Could not get url for embedded database");
-		}
-
-		/// <summary>
-		/// Retrieves the document metadata for the specified document key.
-		/// </summary>
-		/// <param name="key">The key.</param>
-		/// <returns>
-		/// The document metadata for the specifed document, or null if the document does not exist
-		/// </returns>
-		public JsonDocumentMetadata Head(string key)
-		{
-			CurrentOperationContext.Headers.Value = OperationsHeaders;
-			var jsonDocumentMetadata = database.GetDocumentMetadata(key, TransactionInformation);
-			return EnsureLocalDate(jsonDocumentMetadata);
-		}
-
-		/// <summary>
-		/// Perform a single POST requst containing multiple nested GET requests
-		/// </summary>
-		public GetResponse[] MultiGet(GetRequest[] requests)
-		{
-			throw new NotSupportedException("Multi GET is only support for Server/Client, not embedded");
-		}
-
-		#endregion
-
-		/// <summary>
-		/// Spin the background worker for indexing
-		/// </summary>
-		public void SpinBackgroundWorkers()
-		{
-			database.SpinBackgroundWorkers();
-		}
-
-		/// <summary>
-		/// The profiling information
-		/// </summary>
-		public ProfilingInformation ProfilingInformation
-		{
-			get { return profilingInformation; }
-		}
-	}
-}
->>>>>>> ff9ffab1
+}