﻿// -----------------------------------------------------------------------
//  <copyright file="LogFile.cs" company="Hibernating Rhinos LTD">
//      Copyright (c) Hibernating Rhinos LTD. All rights reserved.
//  </copyright>
// -----------------------------------------------------------------------

using System;
using System.Collections.Generic;
using System.Diagnostics;
using System.IO;
using System.Linq;
using System.Runtime.InteropServices;
using System.Security;
using System.Threading;
using System.Threading.Tasks;
using Voron.Impl.Paging;
using Voron.Trees;
using Voron.Util;

namespace Voron.Impl.Journal
{
    public unsafe class JournalFile : IDisposable
    {
        private readonly IJournalWriter _journalWriter;
        private long _writePage;
        private bool _disposed;
        private int _refs;
        private readonly PageTable _pageTranslationTable = new PageTable();
        private readonly List<PagePosition> _unusedPages = new List<PagePosition>();
		private readonly LZ4 _lz4 = new LZ4();
        private readonly object _locker = new object();

        public class PagePosition
        {
            public long ScratchPos;
            public long JournalPos;
            public long TransactionId;
        }

        public JournalFile(IJournalWriter journalWriter, long journalNumber)
        {
            Number = journalNumber;
            _journalWriter = journalWriter;
            _writePage = 0;
        }

        public override string ToString()
        {
            return string.Format("Number: {0}", Number);
        }

        public JournalFile(IJournalWriter journalWriter, long journalNumber, long lastSyncedPage)
            : this(journalWriter, journalNumber)
        {
            _writePage = lastSyncedPage + 1;
        }

#if DEBUG
        private readonly StackTrace _st = new StackTrace(true);
#endif

        ~JournalFile()
        {
            Dispose();

#if DEBUG
            Trace.WriteLine(
                "Disposing a journal file from finalizer! It should be diposed by using JournalFile.Release() instead!. Log file number: " +
                Number + ". Number of references: " + _refs + " " + _st);
#endif
        }

        internal long WritePagePosition
        {
            get { return _writePage; }
        }

        public long Number { get; private set; }


        public long AvailablePages
        {
            get { return _journalWriter.NumberOfAllocatedPages - _writePage; }
        }

        internal IJournalWriter JournalWriter
        {
            get { return _journalWriter; }
        }

        public PageTable PageTranslationTable
        {
            get { return _pageTranslationTable; }
        }

        public void Release()
        {
            if (Interlocked.Decrement(ref _refs) != 0)
                return;

            Dispose();
        }

        public void AddRef()
        {
            Interlocked.Increment(ref _refs);
        }

        public void Dispose()
        {
            DisposeWithoutClosingPager();
            _journalWriter.Dispose();
        }

        public JournalSnapshot GetSnapshot()
        {
            var lastTxId = _pageTranslationTable.GetLastSeenTransaction();
            return new JournalSnapshot
            {
                Number = Number,
                AvailablePages = AvailablePages,
                PageTranslationTable = _pageTranslationTable,
                LastTransaction = lastTxId
            };
        }

        public void DisposeWithoutClosingPager()
        {
            if (_disposed)
                return;

            GC.SuppressFinalize(this);

            _disposed = true;
			_lz4.Dispose();
        }

        public bool ReadTransaction(long pos, TransactionHeader* txHeader)
        {
            return _journalWriter.Read(pos, (byte*)txHeader, sizeof(TransactionHeader));
        }

        public Task Write(Transaction tx, int numberOfPages, IVirtualPager compressionPager)
        {
            var txPages = tx.GetTransactionPages();

            var ptt = new Dictionary<long, PagePosition>();
            var unused = new List<PagePosition>();
            var writePagePos = _writePage;

			var pages = CompressPages(tx, numberOfPages, compressionPager, txPages);

            UpdatePageTranslationTable(tx, txPages, unused, ptt);

            lock (_locker)
            {
                _writePage += pages.Length;
                _pageTranslationTable.SetItems(tx, ptt);
                _unusedPages.AddRange(unused);
            }

            return _journalWriter.WriteGatherAsync(writePagePos * AbstractPager.PageSize, pages);
        }

<<<<<<< HEAD
=======
		private byte*[] UncompressedPages(Transaction tx, int numberOfPages, List<PageFromScratchBuffer> txPages)
	    {
			var txHeaderBase = tx.Environment.ScratchBufferPool.ReadPage(txPages[0].PositionInScratchBuffer).Base;
			var txHeader = (TransactionHeader*)txHeaderBase;

			txHeader->Compressed = false;
			txHeader->CompressedSize = -1;
			txHeader->UncompressedSize = -1;

			var pages = new byte*[numberOfPages];
			pages[0] = txHeaderBase;
			var pagePos = 1;
			uint crc = 0;
			for (int index = 1; index < txPages.Count; index++)
			{
				var txPage = txPages[index];
				for (int i = 0; i < txPage.NumberOfPages; i++)
				{
					var scratchPage = tx.Environment.ScratchBufferPool.AcquirePagePointer(txPage.PositionInScratchBuffer + i);
					pages[pagePos++] = scratchPage;

					crc = Crc.Extend(crc, scratchPage, 0, AbstractPager.PageSize);
				}
			}

			txHeader->Crc = crc;

			return pages;
	    }

>>>>>>> 78425672
	    private byte*[] CompressPages(Transaction tx, int numberOfPages, IVirtualPager compressionPager, List<PageFromScratchBuffer> txPages)
        {
            // numberOfPages include the tx header page, which we don't compress
            var dataPagesCount = numberOfPages - 1;
            var sizeInBytes = dataPagesCount*AbstractPager.PageSize;
            var outputBuffer = LZ4.MaximumOutputLength(sizeInBytes);
            var outputBufferInPages = outputBuffer/AbstractPager.PageSize +
                                      (outputBuffer%AbstractPager.PageSize == 0 ? 0 : 1);
            var pagesRequired = (dataPagesCount + outputBufferInPages);

            compressionPager.EnsureContinuous(tx, 0, pagesRequired);
            var tempBuffer = compressionPager.AcquirePagePointer(0);
            var compressionBuffer = compressionPager.AcquirePagePointer(dataPagesCount);

            var write = tempBuffer;

            for (int index = 1; index < txPages.Count; index++)
            {
                var txPage = txPages[index];
                var scratchPage = tx.Environment.ScratchBufferPool.AcquirePagePointer(txPage.PositionInScratchBuffer);
                var count = txPage.NumberOfPages * AbstractPager.PageSize;
                NativeMethods.memcpy(write, scratchPage, count);
                write += count;
            }

            var len = DoCompression(tempBuffer, compressionBuffer, sizeInBytes, outputBuffer);
            var compressedPages = (len / AbstractPager.PageSize) + (len % AbstractPager.PageSize == 0 ? 0 : 1);

            var pages = new byte*[compressedPages + 1];

            var txHeaderBase = tx.Environment.ScratchBufferPool.AcquirePagePointer(txPages[0].PositionInScratchBuffer);
            var txHeader = (TransactionHeader*)txHeaderBase;

            txHeader->Compressed = true;
            txHeader->CompressedSize = len;
            txHeader->UncompressedSize = sizeInBytes;

		    uint crc = 0;
            pages[0] = txHeaderBase;
            for (int index = 0; index < compressedPages; index++)
            {
	            var ptr = compressionBuffer + (index * AbstractPager.PageSize);
	            pages[index + 1] = ptr;

				crc = Crc.Extend(crc, ptr, 0, AbstractPager.PageSize);
            }

		    txHeader->Crc = crc;

            return pages;
        }

	    private unsafe void UpdatePageTranslationTable(Transaction tx, List<PageFromScratchBuffer> txPages, List<PagePosition> unused, Dictionary<long, PagePosition> ptt)
	    {
		    for (int index = 1; index < txPages.Count; index++)
		    {
			    var txPage = txPages[index];
			    var scratchPage = tx.Environment.ScratchBufferPool.ReadPage(txPage.PositionInScratchBuffer);
			    var pageNumber = ((PageHeader*)scratchPage.Base)->PageNumber;
			    PagePosition value;
			    if (_pageTranslationTable.TryGetValue(tx, pageNumber, out value))
			    {
				    unused.Add(value);
			    }

			    ptt[pageNumber] = new PagePosition
			    {
				    ScratchPos = txPage.PositionInScratchBuffer,
				    JournalPos = -1, // needed only during recovery and calculated there
				    TransactionId = tx.Id
			    };
		    }
	    }

	    private int DoCompression(byte* input, byte* output, int inputLength, int outputLength)
	    {
		    var doCompression = _lz4.Encode64(
                input,
                output, 
                inputLength,
                outputLength);

#if DEBUG
			//var mem = Marshal.AllocHGlobal(inputLength);
			//try
			//{
			//	var len = LZ4.Decode64(output, doCompression, (byte*) mem.ToPointer(),
			//		inputLength, true);

			//	var result = NativeMethods.memcmp(input, (byte*) mem.ToPointer(),
			//		inputLength);

			//	Debug.Assert(len == inputLength);
			//	Debug.Assert(result == 0);

			//}
			//finally
			//{
			//	Marshal.FreeHGlobal(mem);
			//}
#endif

            return doCompression;
        }

        public void InitFrom(JournalReader journalReader, Dictionary<long, PagePosition> pageTranslationTable)
        {
            _writePage = journalReader.NextWritePage;
            _pageTranslationTable.SetItemsNoTransaction(pageTranslationTable);
        }

        public bool DeleteOnClose { set { _journalWriter.DeleteOnClose = value; } }

        public void FreeScratchPagesOlderThan(Transaction tx, StorageEnvironment env, long oldestActiveTransaction)
        {
            List<KeyValuePair<long, PagePosition>> unusedPages;

            List<PagePosition> unusedAndFree;
            lock (_locker)
            {
                unusedAndFree = _unusedPages.FindAll(position => position.TransactionId < oldestActiveTransaction);
                _unusedPages.RemoveAll(position => position.TransactionId < oldestActiveTransaction);

                unusedPages = _pageTranslationTable.AllPagesOlderThan(oldestActiveTransaction);
                _pageTranslationTable.Remove(tx, unusedPages.Select(x => x.Key));
            }

            foreach (var unusedScratchPage in unusedAndFree)
            {
                env.ScratchBufferPool.Free(unusedScratchPage.ScratchPos);
            }

            foreach (var unusedScratchPage in unusedPages)
            {
                env.ScratchBufferPool.Free(unusedScratchPage.Value.ScratchPos);
            }
        }
    }
}<|MERGE_RESOLUTION|>--- conflicted
+++ resolved
@@ -1,336 +1,305 @@
-﻿// -----------------------------------------------------------------------
-//  <copyright file="LogFile.cs" company="Hibernating Rhinos LTD">
-//      Copyright (c) Hibernating Rhinos LTD. All rights reserved.
-//  </copyright>
-// -----------------------------------------------------------------------
-
-using System;
-using System.Collections.Generic;
-using System.Diagnostics;
-using System.IO;
-using System.Linq;
-using System.Runtime.InteropServices;
-using System.Security;
-using System.Threading;
-using System.Threading.Tasks;
-using Voron.Impl.Paging;
-using Voron.Trees;
-using Voron.Util;
-
-namespace Voron.Impl.Journal
-{
-    public unsafe class JournalFile : IDisposable
-    {
-        private readonly IJournalWriter _journalWriter;
-        private long _writePage;
-        private bool _disposed;
-        private int _refs;
-        private readonly PageTable _pageTranslationTable = new PageTable();
-        private readonly List<PagePosition> _unusedPages = new List<PagePosition>();
-		private readonly LZ4 _lz4 = new LZ4();
-        private readonly object _locker = new object();
-
-        public class PagePosition
-        {
-            public long ScratchPos;
-            public long JournalPos;
-            public long TransactionId;
-        }
-
-        public JournalFile(IJournalWriter journalWriter, long journalNumber)
-        {
-            Number = journalNumber;
-            _journalWriter = journalWriter;
-            _writePage = 0;
-        }
-
-        public override string ToString()
-        {
-            return string.Format("Number: {0}", Number);
-        }
-
-        public JournalFile(IJournalWriter journalWriter, long journalNumber, long lastSyncedPage)
-            : this(journalWriter, journalNumber)
-        {
-            _writePage = lastSyncedPage + 1;
-        }
-
-#if DEBUG
-        private readonly StackTrace _st = new StackTrace(true);
-#endif
-
-        ~JournalFile()
-        {
-            Dispose();
-
-#if DEBUG
-            Trace.WriteLine(
-                "Disposing a journal file from finalizer! It should be diposed by using JournalFile.Release() instead!. Log file number: " +
-                Number + ". Number of references: " + _refs + " " + _st);
-#endif
-        }
-
-        internal long WritePagePosition
-        {
-            get { return _writePage; }
-        }
-
-        public long Number { get; private set; }
-
-
-        public long AvailablePages
-        {
-            get { return _journalWriter.NumberOfAllocatedPages - _writePage; }
-        }
-
-        internal IJournalWriter JournalWriter
-        {
-            get { return _journalWriter; }
-        }
-
-        public PageTable PageTranslationTable
-        {
-            get { return _pageTranslationTable; }
-        }
-
-        public void Release()
-        {
-            if (Interlocked.Decrement(ref _refs) != 0)
-                return;
-
-            Dispose();
-        }
-
-        public void AddRef()
-        {
-            Interlocked.Increment(ref _refs);
-        }
-
-        public void Dispose()
-        {
-            DisposeWithoutClosingPager();
-            _journalWriter.Dispose();
-        }
-
-        public JournalSnapshot GetSnapshot()
-        {
-            var lastTxId = _pageTranslationTable.GetLastSeenTransaction();
-            return new JournalSnapshot
-            {
-                Number = Number,
-                AvailablePages = AvailablePages,
-                PageTranslationTable = _pageTranslationTable,
-                LastTransaction = lastTxId
-            };
-        }
-
-        public void DisposeWithoutClosingPager()
-        {
-            if (_disposed)
-                return;
-
-            GC.SuppressFinalize(this);
-
-            _disposed = true;
-			_lz4.Dispose();
-        }
-
-        public bool ReadTransaction(long pos, TransactionHeader* txHeader)
-        {
-            return _journalWriter.Read(pos, (byte*)txHeader, sizeof(TransactionHeader));
-        }
-
-        public Task Write(Transaction tx, int numberOfPages, IVirtualPager compressionPager)
-        {
-            var txPages = tx.GetTransactionPages();
-
-            var ptt = new Dictionary<long, PagePosition>();
-            var unused = new List<PagePosition>();
-            var writePagePos = _writePage;
-
-			var pages = CompressPages(tx, numberOfPages, compressionPager, txPages);
-
-            UpdatePageTranslationTable(tx, txPages, unused, ptt);
-
-            lock (_locker)
-            {
-                _writePage += pages.Length;
-                _pageTranslationTable.SetItems(tx, ptt);
-                _unusedPages.AddRange(unused);
-            }
-
-            return _journalWriter.WriteGatherAsync(writePagePos * AbstractPager.PageSize, pages);
-        }
-
-<<<<<<< HEAD
-=======
-		private byte*[] UncompressedPages(Transaction tx, int numberOfPages, List<PageFromScratchBuffer> txPages)
-	    {
-			var txHeaderBase = tx.Environment.ScratchBufferPool.ReadPage(txPages[0].PositionInScratchBuffer).Base;
-			var txHeader = (TransactionHeader*)txHeaderBase;
-
-			txHeader->Compressed = false;
-			txHeader->CompressedSize = -1;
-			txHeader->UncompressedSize = -1;
-
-			var pages = new byte*[numberOfPages];
-			pages[0] = txHeaderBase;
-			var pagePos = 1;
-			uint crc = 0;
-			for (int index = 1; index < txPages.Count; index++)
-			{
-				var txPage = txPages[index];
-				for (int i = 0; i < txPage.NumberOfPages; i++)
-				{
-					var scratchPage = tx.Environment.ScratchBufferPool.AcquirePagePointer(txPage.PositionInScratchBuffer + i);
-					pages[pagePos++] = scratchPage;
-
-					crc = Crc.Extend(crc, scratchPage, 0, AbstractPager.PageSize);
-				}
-			}
-
-			txHeader->Crc = crc;
-
-			return pages;
-	    }
-
->>>>>>> 78425672
-	    private byte*[] CompressPages(Transaction tx, int numberOfPages, IVirtualPager compressionPager, List<PageFromScratchBuffer> txPages)
-        {
-            // numberOfPages include the tx header page, which we don't compress
-            var dataPagesCount = numberOfPages - 1;
-            var sizeInBytes = dataPagesCount*AbstractPager.PageSize;
-            var outputBuffer = LZ4.MaximumOutputLength(sizeInBytes);
-            var outputBufferInPages = outputBuffer/AbstractPager.PageSize +
-                                      (outputBuffer%AbstractPager.PageSize == 0 ? 0 : 1);
-            var pagesRequired = (dataPagesCount + outputBufferInPages);
-
-            compressionPager.EnsureContinuous(tx, 0, pagesRequired);
-            var tempBuffer = compressionPager.AcquirePagePointer(0);
-            var compressionBuffer = compressionPager.AcquirePagePointer(dataPagesCount);
-
-            var write = tempBuffer;
-
-            for (int index = 1; index < txPages.Count; index++)
-            {
-                var txPage = txPages[index];
-                var scratchPage = tx.Environment.ScratchBufferPool.AcquirePagePointer(txPage.PositionInScratchBuffer);
-                var count = txPage.NumberOfPages * AbstractPager.PageSize;
-                NativeMethods.memcpy(write, scratchPage, count);
-                write += count;
-            }
-
-            var len = DoCompression(tempBuffer, compressionBuffer, sizeInBytes, outputBuffer);
-            var compressedPages = (len / AbstractPager.PageSize) + (len % AbstractPager.PageSize == 0 ? 0 : 1);
-
-            var pages = new byte*[compressedPages + 1];
-
-            var txHeaderBase = tx.Environment.ScratchBufferPool.AcquirePagePointer(txPages[0].PositionInScratchBuffer);
-            var txHeader = (TransactionHeader*)txHeaderBase;
-
-            txHeader->Compressed = true;
-            txHeader->CompressedSize = len;
-            txHeader->UncompressedSize = sizeInBytes;
-
-		    uint crc = 0;
-            pages[0] = txHeaderBase;
-            for (int index = 0; index < compressedPages; index++)
-            {
-	            var ptr = compressionBuffer + (index * AbstractPager.PageSize);
-	            pages[index + 1] = ptr;
-
-				crc = Crc.Extend(crc, ptr, 0, AbstractPager.PageSize);
-            }
-
-		    txHeader->Crc = crc;
-
-            return pages;
-        }
-
-	    private unsafe void UpdatePageTranslationTable(Transaction tx, List<PageFromScratchBuffer> txPages, List<PagePosition> unused, Dictionary<long, PagePosition> ptt)
-	    {
-		    for (int index = 1; index < txPages.Count; index++)
-		    {
-			    var txPage = txPages[index];
-			    var scratchPage = tx.Environment.ScratchBufferPool.ReadPage(txPage.PositionInScratchBuffer);
-			    var pageNumber = ((PageHeader*)scratchPage.Base)->PageNumber;
-			    PagePosition value;
-			    if (_pageTranslationTable.TryGetValue(tx, pageNumber, out value))
-			    {
-				    unused.Add(value);
-			    }
-
-			    ptt[pageNumber] = new PagePosition
-			    {
-				    ScratchPos = txPage.PositionInScratchBuffer,
-				    JournalPos = -1, // needed only during recovery and calculated there
-				    TransactionId = tx.Id
-			    };
-		    }
-	    }
-
-	    private int DoCompression(byte* input, byte* output, int inputLength, int outputLength)
-	    {
-		    var doCompression = _lz4.Encode64(
-                input,
-                output, 
-                inputLength,
-                outputLength);
-
-#if DEBUG
-			//var mem = Marshal.AllocHGlobal(inputLength);
-			//try
-			//{
-			//	var len = LZ4.Decode64(output, doCompression, (byte*) mem.ToPointer(),
-			//		inputLength, true);
-
-			//	var result = NativeMethods.memcmp(input, (byte*) mem.ToPointer(),
-			//		inputLength);
-
-			//	Debug.Assert(len == inputLength);
-			//	Debug.Assert(result == 0);
-
-			//}
-			//finally
-			//{
-			//	Marshal.FreeHGlobal(mem);
-			//}
-#endif
-
-            return doCompression;
-        }
-
-        public void InitFrom(JournalReader journalReader, Dictionary<long, PagePosition> pageTranslationTable)
-        {
-            _writePage = journalReader.NextWritePage;
-            _pageTranslationTable.SetItemsNoTransaction(pageTranslationTable);
-        }
-
-        public bool DeleteOnClose { set { _journalWriter.DeleteOnClose = value; } }
-
-        public void FreeScratchPagesOlderThan(Transaction tx, StorageEnvironment env, long oldestActiveTransaction)
-        {
-            List<KeyValuePair<long, PagePosition>> unusedPages;
-
-            List<PagePosition> unusedAndFree;
-            lock (_locker)
-            {
-                unusedAndFree = _unusedPages.FindAll(position => position.TransactionId < oldestActiveTransaction);
-                _unusedPages.RemoveAll(position => position.TransactionId < oldestActiveTransaction);
-
-                unusedPages = _pageTranslationTable.AllPagesOlderThan(oldestActiveTransaction);
-                _pageTranslationTable.Remove(tx, unusedPages.Select(x => x.Key));
-            }
-
-            foreach (var unusedScratchPage in unusedAndFree)
-            {
-                env.ScratchBufferPool.Free(unusedScratchPage.ScratchPos);
-            }
-
-            foreach (var unusedScratchPage in unusedPages)
-            {
-                env.ScratchBufferPool.Free(unusedScratchPage.Value.ScratchPos);
-            }
-        }
-    }
+﻿// -----------------------------------------------------------------------
+//  <copyright file="LogFile.cs" company="Hibernating Rhinos LTD">
+//      Copyright (c) Hibernating Rhinos LTD. All rights reserved.
+//  </copyright>
+// -----------------------------------------------------------------------
+
+using System;
+using System.Collections.Generic;
+using System.Diagnostics;
+using System.IO;
+using System.Linq;
+using System.Runtime.InteropServices;
+using System.Security;
+using System.Threading;
+using System.Threading.Tasks;
+using Voron.Impl.Paging;
+using Voron.Trees;
+using Voron.Util;
+
+namespace Voron.Impl.Journal
+{
+    public unsafe class JournalFile : IDisposable
+    {
+        private readonly IJournalWriter _journalWriter;
+        private long _writePage;
+        private bool _disposed;
+        private int _refs;
+        private readonly PageTable _pageTranslationTable = new PageTable();
+        private readonly List<PagePosition> _unusedPages = new List<PagePosition>();
+		private readonly LZ4 _lz4 = new LZ4();
+        private readonly object _locker = new object();
+
+        public class PagePosition
+        {
+            public long ScratchPos;
+            public long JournalPos;
+            public long TransactionId;
+        }
+
+        public JournalFile(IJournalWriter journalWriter, long journalNumber)
+        {
+            Number = journalNumber;
+            _journalWriter = journalWriter;
+            _writePage = 0;
+        }
+
+        public override string ToString()
+        {
+            return string.Format("Number: {0}", Number);
+        }
+
+        public JournalFile(IJournalWriter journalWriter, long journalNumber, long lastSyncedPage)
+            : this(journalWriter, journalNumber)
+        {
+            _writePage = lastSyncedPage + 1;
+        }
+
+#if DEBUG
+        private readonly StackTrace _st = new StackTrace(true);
+#endif
+
+        ~JournalFile()
+        {
+            Dispose();
+
+#if DEBUG
+            Trace.WriteLine(
+                "Disposing a journal file from finalizer! It should be diposed by using JournalFile.Release() instead!. Log file number: " +
+                Number + ". Number of references: " + _refs + " " + _st);
+#endif
+        }
+
+        internal long WritePagePosition
+        {
+            get { return _writePage; }
+        }
+
+        public long Number { get; private set; }
+
+
+        public long AvailablePages
+        {
+            get { return _journalWriter.NumberOfAllocatedPages - _writePage; }
+        }
+
+        internal IJournalWriter JournalWriter
+        {
+            get { return _journalWriter; }
+        }
+
+        public PageTable PageTranslationTable
+        {
+            get { return _pageTranslationTable; }
+        }
+
+        public void Release()
+        {
+            if (Interlocked.Decrement(ref _refs) != 0)
+                return;
+
+            Dispose();
+        }
+
+        public void AddRef()
+        {
+            Interlocked.Increment(ref _refs);
+        }
+
+        public void Dispose()
+        {
+            DisposeWithoutClosingPager();
+            _journalWriter.Dispose();
+        }
+
+        public JournalSnapshot GetSnapshot()
+        {
+            var lastTxId = _pageTranslationTable.GetLastSeenTransaction();
+            return new JournalSnapshot
+            {
+                Number = Number,
+                AvailablePages = AvailablePages,
+                PageTranslationTable = _pageTranslationTable,
+                LastTransaction = lastTxId
+            };
+        }
+
+        public void DisposeWithoutClosingPager()
+        {
+            if (_disposed)
+                return;
+
+            GC.SuppressFinalize(this);
+
+            _disposed = true;
+			_lz4.Dispose();
+        }
+
+        public bool ReadTransaction(long pos, TransactionHeader* txHeader)
+        {
+            return _journalWriter.Read(pos, (byte*)txHeader, sizeof(TransactionHeader));
+        }
+
+        public Task Write(Transaction tx, int numberOfPages, IVirtualPager compressionPager)
+        {
+            var txPages = tx.GetTransactionPages();
+
+            var ptt = new Dictionary<long, PagePosition>();
+            var unused = new List<PagePosition>();
+            var writePagePos = _writePage;
+
+			var pages = CompressPages(tx, numberOfPages, compressionPager, txPages);
+
+            UpdatePageTranslationTable(tx, txPages, unused, ptt);
+
+            lock (_locker)
+            {
+                _writePage += pages.Length;
+                _pageTranslationTable.SetItems(tx, ptt);
+                _unusedPages.AddRange(unused);
+            }
+
+            return _journalWriter.WriteGatherAsync(writePagePos * AbstractPager.PageSize, pages);
+        }
+
+		
+
+	    private byte*[] CompressPages(Transaction tx, int numberOfPages, IVirtualPager compressionPager, List<PageFromScratchBuffer> txPages)
+        {
+            // numberOfPages include the tx header page, which we don't compress
+            var dataPagesCount = numberOfPages - 1;
+            var sizeInBytes = dataPagesCount*AbstractPager.PageSize;
+            var outputBuffer = LZ4.MaximumOutputLength(sizeInBytes);
+            var outputBufferInPages = outputBuffer/AbstractPager.PageSize +
+                                      (outputBuffer%AbstractPager.PageSize == 0 ? 0 : 1);
+            var pagesRequired = (dataPagesCount + outputBufferInPages);
+
+            compressionPager.EnsureContinuous(tx, 0, pagesRequired);
+            var tempBuffer = compressionPager.AcquirePagePointer(0);
+            var compressionBuffer = compressionPager.AcquirePagePointer(dataPagesCount);
+
+            var write = tempBuffer;
+
+            for (int index = 1; index < txPages.Count; index++)
+            {
+                var txPage = txPages[index];
+                var scratchPage = tx.Environment.ScratchBufferPool.AcquirePagePointer(txPage.PositionInScratchBuffer);
+                var count = txPage.NumberOfPages * AbstractPager.PageSize;
+                NativeMethods.memcpy(write, scratchPage, count);
+                write += count;
+            }
+
+            var len = DoCompression(tempBuffer, compressionBuffer, sizeInBytes, outputBuffer);
+            var compressedPages = (len / AbstractPager.PageSize) + (len % AbstractPager.PageSize == 0 ? 0 : 1);
+
+            var pages = new byte*[compressedPages + 1];
+
+            var txHeaderBase = tx.Environment.ScratchBufferPool.AcquirePagePointer(txPages[0].PositionInScratchBuffer);
+            var txHeader = (TransactionHeader*)txHeaderBase;
+
+            txHeader->Compressed = true;
+            txHeader->CompressedSize = len;
+            txHeader->UncompressedSize = sizeInBytes;
+
+		    uint crc = 0;
+            pages[0] = txHeaderBase;
+            for (int index = 0; index < compressedPages; index++)
+            {
+	            var ptr = compressionBuffer + (index * AbstractPager.PageSize);
+	            pages[index + 1] = ptr;
+
+				crc = Crc.Extend(crc, ptr, 0, AbstractPager.PageSize);
+            }
+
+		    txHeader->Crc = crc;
+
+            return pages;
+        }
+
+	    private unsafe void UpdatePageTranslationTable(Transaction tx, List<PageFromScratchBuffer> txPages, List<PagePosition> unused, Dictionary<long, PagePosition> ptt)
+	    {
+		    for (int index = 1; index < txPages.Count; index++)
+		    {
+			    var txPage = txPages[index];
+			    var scratchPage = tx.Environment.ScratchBufferPool.ReadPage(txPage.PositionInScratchBuffer);
+			    var pageNumber = ((PageHeader*)scratchPage.Base)->PageNumber;
+			    PagePosition value;
+			    if (_pageTranslationTable.TryGetValue(tx, pageNumber, out value))
+			    {
+				    unused.Add(value);
+			    }
+
+			    ptt[pageNumber] = new PagePosition
+			    {
+				    ScratchPos = txPage.PositionInScratchBuffer,
+				    JournalPos = -1, // needed only during recovery and calculated there
+				    TransactionId = tx.Id
+			    };
+		    }
+	    }
+
+	    private int DoCompression(byte* input, byte* output, int inputLength, int outputLength)
+	    {
+		    var doCompression = _lz4.Encode64(
+                input,
+                output, 
+                inputLength,
+                outputLength);
+
+#if DEBUG
+			//var mem = Marshal.AllocHGlobal(inputLength);
+			//try
+			//{
+			//	var len = LZ4.Decode64(output, doCompression, (byte*) mem.ToPointer(),
+			//		inputLength, true);
+
+			//	var result = NativeMethods.memcmp(input, (byte*) mem.ToPointer(),
+			//		inputLength);
+
+			//	Debug.Assert(len == inputLength);
+			//	Debug.Assert(result == 0);
+
+			//}
+			//finally
+			//{
+			//	Marshal.FreeHGlobal(mem);
+			//}
+#endif
+
+            return doCompression;
+        }
+
+        public void InitFrom(JournalReader journalReader, Dictionary<long, PagePosition> pageTranslationTable)
+        {
+            _writePage = journalReader.NextWritePage;
+            _pageTranslationTable.SetItemsNoTransaction(pageTranslationTable);
+        }
+
+        public bool DeleteOnClose { set { _journalWriter.DeleteOnClose = value; } }
+
+        public void FreeScratchPagesOlderThan(Transaction tx, StorageEnvironment env, long oldestActiveTransaction)
+        {
+            List<KeyValuePair<long, PagePosition>> unusedPages;
+
+            List<PagePosition> unusedAndFree;
+            lock (_locker)
+            {
+                unusedAndFree = _unusedPages.FindAll(position => position.TransactionId < oldestActiveTransaction);
+                _unusedPages.RemoveAll(position => position.TransactionId < oldestActiveTransaction);
+
+                unusedPages = _pageTranslationTable.AllPagesOlderThan(oldestActiveTransaction);
+                _pageTranslationTable.Remove(tx, unusedPages.Select(x => x.Key));
+            }
+
+            foreach (var unusedScratchPage in unusedAndFree)
+            {
+                env.ScratchBufferPool.Free(unusedScratchPage.ScratchPos);
+            }
+
+            foreach (var unusedScratchPage in unusedPages)
+            {
+                env.ScratchBufferPool.Free(unusedScratchPage.Value.ScratchPos);
+            }
+        }
+    }
 }