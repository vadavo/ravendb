name: tests/fast

on:
  push:
    branches:
        - v5.1

  pull_request:
    branches:
        - v5.1
jobs:
  build:
    runs-on: ${{ matrix.os }}
    strategy:
        matrix:
          os: [ ubuntu-latest, windows-latest ]
        fail-fast: false  
    steps:
    - uses: actions/checkout@v2

    - name: Setup .NET Core
      uses: actions/setup-dotnet@v1
      with:
<<<<<<< HEAD
        dotnet-version: 5.0.100-rc.1.20452.10
=======
        dotnet-version: 3.1.403
>>>>>>> 70e4408e

    - name: Install dependencies
      run: dotnet restore

    - name: Test - Release
      run: dotnet test --configuration Release --no-restore
      env: # Or as an environment variable
        RAVEN_LICENSE: ${{ secrets.RAVEN_LICENSE }}
        RAVEN_MAX_RUNNING_TESTS: 1
      working-directory: ./test/FastTests<|MERGE_RESOLUTION|>--- conflicted
+++ resolved
@@ -21,11 +21,7 @@
     - name: Setup .NET Core
       uses: actions/setup-dotnet@v1
       with:
-<<<<<<< HEAD
-        dotnet-version: 5.0.100-rc.1.20452.10
-=======
-        dotnet-version: 3.1.403
->>>>>>> 70e4408e
+        dotnet-version: 5.0.100-rc.2.20479.15
 
     - name: Install dependencies
       run: dotnet restore
