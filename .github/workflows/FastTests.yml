name: tests/fast

on:
  push:
    branches:
        - v5.3

  pull_request:
    branches:
        - v5.3

env:
<<<<<<< HEAD
  DOTNET_VERSION: 6.0.202
  
=======
  DOTNET_VERSION: 6.0.300
>>>>>>> 4c2cc708

jobs:
  release:
    runs-on: ${{ matrix.os }}
    strategy:
        matrix:
          os: [ ubuntu-latest, windows-latest, macos-latest ]
        fail-fast: false
    steps:
    - uses: actions/checkout@v2

    - name: Setup .NET
      uses: actions/setup-dotnet@v1
      with:
        dotnet-version: ${{ env.DOTNET_VERSION }}

    - name: Install dependencies
      run: dotnet restore

    - name: Test - Release
      run: dotnet test --configuration Release --no-restore
      env: # Or as an environment variable
        RAVEN_LICENSE: ${{ secrets.RAVEN_LICENSE }}
        RAVEN_MAX_RUNNING_TESTS: 1
      working-directory: ./test/FastTests

  debug:
    runs-on: ${{ matrix.os }}
    strategy:
        matrix:
          os: [ ubuntu-latest, windows-latest, macos-latest ]
        fail-fast: false
    steps:
    - uses: actions/checkout@v2

    - name: Setup .NET
      uses: actions/setup-dotnet@v1
      with:
        dotnet-version: ${{ env.DOTNET_VERSION }}

    - name: Install dependencies
      run: dotnet restore

    - name: Test - Debug
      run: dotnet test --configuration Debug --no-restore
      env: # Or as an environment variable
        RAVEN_LICENSE: ${{ secrets.RAVEN_LICENSE }}
        RAVEN_MAX_RUNNING_TESTS: 1
      working-directory: ./test/FastTests<|MERGE_RESOLUTION|>--- conflicted
+++ resolved
@@ -10,12 +10,8 @@
         - v5.3
 
 env:
-<<<<<<< HEAD
-  DOTNET_VERSION: 6.0.202
+  DOTNET_VERSION: 6.0.300
   
-=======
-  DOTNET_VERSION: 6.0.300
->>>>>>> 4c2cc708
 
 jobs:
   release:
