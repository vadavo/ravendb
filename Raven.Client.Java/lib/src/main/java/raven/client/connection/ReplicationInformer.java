package raven.client.connection;

import java.util.ArrayList;
import java.util.Date;
import java.util.List;
import java.util.Map;
import java.util.concurrent.ConcurrentHashMap;
import java.util.concurrent.Future;
import java.util.concurrent.atomic.AtomicInteger;
import java.util.concurrent.atomic.AtomicLong;

import javax.activity.InvalidActivityException;

import org.apache.commons.lang.time.DateUtils;
import org.apache.commons.logging.Log;
import org.apache.commons.logging.LogFactory;

import raven.abstractions.basic.EventArgs;
import raven.abstractions.basic.EventHandler;
import raven.abstractions.basic.EventHelper;
import raven.abstractions.basic.Holder;
import raven.abstractions.closure.Function0;
import raven.abstractions.closure.Function1;
import raven.abstractions.data.HttpMethods;
import raven.abstractions.data.JsonDocument;
import raven.abstractions.exceptions.ServerClientException;
import raven.abstractions.json.linq.JTokenType;
import raven.abstractions.task.TaskFactory;
import raven.client.document.DocumentConvention;
import raven.client.document.FailoverBehavior;
<<<<<<< HEAD

import com.google.common.util.concurrent.FutureCallback;

=======

import com.google.common.util.concurrent.FutureCallback;

>>>>>>> 4f4af4e3
// TODO: finish me
public class ReplicationInformer {

  private static Log log = LogFactory.getLog(ReplicationInformer.class.getCanonicalName());

  private static String RAVEN_REPLICATION_DESTINATIONS = "Raven/Replication/Destinations";
  private static List<String> EMPTY = new ArrayList<>();

  private boolean firstTime = true;
  protected DocumentConvention conventions;

  protected Date lastReplicationUpdate; // = DateTime.MinValue;
  private final Object replicationLock = new Object();
  private List<ReplicationDestinationData> replicationDestinations = new ArrayList<>();

  protected static AtomicInteger readStripingBase = new AtomicInteger(0);

  private List<EventHandler<FailoverStatusChangedEventArgs>> failoverStatusChanged = new ArrayList<>();

  private final Map<String, FailureCounter> failureCounts = new ConcurrentHashMap<>();
<<<<<<< HEAD

  private Future<Void> refreshReplicationInformationTask;

=======

  private Future<Void> refreshReplicationInformationTask;

>>>>>>> 4f4af4e3
  public ReplicationInformer(DocumentConvention conventions) {
    this.conventions = conventions;
  }

<<<<<<< HEAD
  public ReplicationInformer() {
  }

=======
>>>>>>> 4f4af4e3
  public List<ReplicationDestinationData> getReplicationDestinations() {
    return this.replicationDestinations;
  }

  public List<String> getReplicationDestinationsUrls() {
    if (FailoverBehavior.FAIL_IMMEDIATELY.equals(this.conventions.getFailoverBehavior())) {
      return EMPTY;
    }
    List<String> result = new ArrayList<>();
    for (ReplicationDestinationData rdd : this.replicationDestinations) {
      result.add(rdd.getUrl());
    }
    return result;
  }

  //TODO: consider return the Future<Void>
  public void updateReplicationInformationIfNeeded(final ServerClient serverClient) {
    if (conventions.getFailoverBehavior().contains(FailoverBehavior.FAIL_IMMEDIATELY)) {
      return; //new CompletedFuture<>();
    }

    if (DateUtils.addMinutes(lastReplicationUpdate, 5).after(new Date())) {
      return; // new CompletedFuture<>();
    }

    synchronized (replicationLock) {
      if (firstTime) {
        String serverHash = ServerHash.getServerHash(serverClient.getUrl());

        JsonDocument document = ReplicationInformerLocalCache.tryLoadReplicationInformationFromLocalCache(serverHash);
        if (!isInvalidDestinationsDocument(document)) {
          updateReplicationInformationFromDocument(document);
        }
      }

      firstTime = false;

      if (DateUtils.addMinutes(lastReplicationUpdate, 5).after(new Date())) {
        return; //new CompletedFuture<>();
      }

      Future<Void> taskCopy = refreshReplicationInformationTask;

      if (taskCopy != null) {
        return;  //taskCopy;
      }

      TaskFactory.startNew(new Function0<Void>() {

        @Override
        public Void apply() {
          refreshReplicationInformation(serverClient);
          return null;
        }

      }, new FutureCallback<Void>() {

        @Override
        public void onFailure(Throwable e) {
          log.error("Failed to refresh replication information", e);
        }

        @Override
        public void onSuccess(Void v) {
          refreshReplicationInformationTask = null;

        }
      });
    }

    /*
           return refreshReplicationInformationTask = Task.Factory.StartNew(() => RefreshReplicationInformation(serverClient))
               .ContinueWith(task =>
               {
                   if (task.Exception != null)
                   {
                       log.ErrorException("Failed to refresh replication information", task.Exception);
                   }
                   refreshReplicationInformationTask = null;
               });
        }*/

  }

  public int getReadStripingBase() {
    return readStripingBase.incrementAndGet();
  }

  public <T> T executeWithReplication(HttpMethods method, String primaryUrl, int currentRequest, int currentReadStripingBase,
    Function1<String, T> operation) throws ServerClientException {

<<<<<<< HEAD
    T result = null;
=======
    Holder<T> resultHolder = new Holder<>();
>>>>>>> 4f4af4e3
    boolean timeoutThrown = false;

    List<String> localReplicationDestinations = getReplicationDestinationsUrls(); // thread safe copy

    boolean shouldReadFromAllServers = conventions.getFailoverBehavior().contains(FailoverBehavior.READ_FROM_ALL_SERVERS);
    if (shouldReadFromAllServers && HttpMethods.GET.equals(method))
    {
        int replicationIndex = currentReadStripingBase % (localReplicationDestinations.size() + 1);
        // if replicationIndex == destinations count, then we want to use the master
        // if replicationIndex < 0, then we were explicitly instructed to use the master
<<<<<<< HEAD
        if (replicationIndex < localReplicationDestinations.size() && replicationIndex >= 0)
        {
            // if it is failing, ignore that, and move to the master or any of the replicas
            if (shouldExecuteUsing(localReplicationDestinations.get(replicationIndex), currentRequest, method, false))
            {
                if (tryOperation(operation, localReplicationDestinations.get(replicationIndex), true, new Holder(result), timeoutThrown))
                    return result;
            }
        }
    }

    if (shouldExecuteUsing(primaryUrl, currentRequest, method, true))
    {
        if (tryOperation(operation, primaryUrl, !timeoutThrown && localReplicationDestinations.size() > 0, new Holder(result), timeoutThrown))
            return result;
        if (!timeoutThrown && isFirstFailure(primaryUrl) &&
            tryOperation(operation, primaryUrl, localReplicationDestinations.size() > 0, new Holder(result), timeoutThrown))
            return result;
        incrementFailureCount(primaryUrl);
    }

    for (int i = 0; i < localReplicationDestinations.size(); i++)
    {
        String replicationDestination = localReplicationDestinations.get(i);
        if (shouldExecuteUsing(replicationDestination, currentRequest, method, false) == false)
            continue;
        if (tryOperation(operation, replicationDestination, !timeoutThrown, new Holder(result), timeoutThrown))
            return result;
        if (!timeoutThrown && isFirstFailure(replicationDestination) &&
            tryOperation(operation, replicationDestination, localReplicationDestinations.size() > i + 1, new Holder(result),
                         timeoutThrown))
            return result;
=======
        if (replicationIndex < localReplicationDestinations.size() && replicationIndex >= 0) {
            // if it is failing, ignore that, and move to the master or any of the replicas
            if (shouldExecuteUsing(localReplicationDestinations.get(replicationIndex), currentRequest, method, false)) {
                if (tryOperation(operation, localReplicationDestinations.get(replicationIndex), true, resultHolder, timeoutThrown))
                    return resultHolder.value;
            }
        }
    }

    if (shouldExecuteUsing(primaryUrl, currentRequest, method, true)) {
        if (tryOperation(operation, primaryUrl, !timeoutThrown && localReplicationDestinations.size() > 0, resultHolder, timeoutThrown)) {
            return resultHolder.value;
        }
        if (!timeoutThrown && isFirstFailure(primaryUrl) &&
            tryOperation(operation, primaryUrl, localReplicationDestinations.size() > 0, resultHolder, timeoutThrown)) {
            return resultHolder.value;
        }
        incrementFailureCount(primaryUrl);
    }

    for (int i = 0; i < localReplicationDestinations.size(); i++) {
        String replicationDestination = localReplicationDestinations.get(i);
        if (!shouldExecuteUsing(replicationDestination, currentRequest, method, false)) {
            continue;
        }
        if (tryOperation(operation, replicationDestination, !timeoutThrown, resultHolder, timeoutThrown)) {
            return resultHolder.value;
        }
        if (!timeoutThrown && isFirstFailure(replicationDestination) &&
            tryOperation(operation, replicationDestination, localReplicationDestinations.size() > i + 1, resultHolder,
                         timeoutThrown)) {
            return resultHolder.value;
        }
>>>>>>> 4f4af4e3
        incrementFailureCount(replicationDestination);
    }
    // this should not be thrown, but since I know the value of should...
    //TODO: throw new InvalidActivityException("Attempted to connect to master and all replicas have failed, giving up. There is a high probability of a network problem preventing access to all the replicas. Failed to get in touch with any of the " + (1 + localReplicationDestinations.size()) + " Raven instances.");
    return null;
  }

  //TODO: finish me
  protected <T> boolean tryOperation(Function1<String, T> operation, String operationUrl, boolean avoidThrowing, Holder<T> result, boolean wasTimeout)
  {
      try
      {
          result.value = operation.apply(operationUrl);
          resetFailureCount(operationUrl);
          wasTimeout = false;
          return true;
      }
      catch (Exception e)
      {
          if (avoidThrowing == false)
              throw e;
          //result = default(T);

          if (isServerDown(e, wasTimeout))
          {
              return false;
          }
          throw e;
      }
  }

  public boolean isServerDown(Exception e, boolean timeout)
  {
    //TODO: implement me
    return true;
  }

  public AtomicLong getFailureCount(String operationUrl) {
    return getHolder(operationUrl).getValue();
  }

  public Date getFailureLastCheck(String operationUrl) {
    return getHolder(operationUrl).getLastCheck();
  }

  public boolean shouldExecuteUsing(String operationUrl, int currentRequest, HttpMethods method, boolean primary) {
    if (primary == false) {
      try {
        assertValidOperation(method);
      } catch (InvalidActivityException e) {
        // TODO Auto-generated catch block
        e.printStackTrace();
      }
    }

    FailureCounter failureCounter = getHolder(operationUrl);
    if (failureCounter.getValue().longValue() == 0 || failureCounter.isForceCheck()) {
      failureCounter.setLastCheck(new Date());
      return true;
    }

    if (currentRequest % getCheckRepetitionRate(failureCounter.getValue().longValue()) == 0) {
      failureCounter.setLastCheck(new Date());
      return true;
    }

    if ((System.currentTimeMillis() - failureCounter.getLastCheck().getTime()) > conventions
      .getMaxFailoverCheckPeriod()) {
      failureCounter.setLastCheck(new Date());
      return true;
    }

    return false;
  }

  private int getCheckRepetitionRate(long value) {
    if (value < 2) return (int) value;
    if (value < 10) return 2;
    if (value < 100) return 10;
    if (value < 1000) return 100;
    if (value < 10000) return 1000;
    if (value < 100000) return 10000;
    return 100000;
  }

  protected void assertValidOperation(HttpMethods method) throws InvalidActivityException {
    if (conventions.getFailoverBehaviorWithoutFlags().contains(FailoverBehavior.ALLOW_READS_FROM_SECONDARIES)) {
      if (HttpMethods.GET.equals(method)) {
        return;
      }
    }
    if (conventions.getFailoverBehaviorWithoutFlags().contains(
      FailoverBehavior.ALLOW_READS_FROM_SECONDARIES_AND_WRITES_TO_SECONDARIES)) {
      return;
    }
    if (conventions.getFailoverBehaviorWithoutFlags().contains(FailoverBehavior.FAIL_IMMEDIATELY)) {
      if (conventions.getFailoverBehaviorWithoutFlags().contains(FailoverBehavior.READ_FROM_ALL_SERVERS)) {
        if (HttpMethods.GET.equals(method)) {
          return;
        }
      }
    }
    throw new InvalidActivityException("Could not replicate " + method
      + " operation to secondary node, failover behavior is: " + conventions.getFailoverBehavior());
  }

  public boolean isFirstFailure(String operationUrl) {
    FailureCounter value = getHolder(operationUrl);
    return value.getValue().longValue() == 0;
  }

  public void incrementFailureCount(String operationUrl) {
    FailureCounter value = getHolder(operationUrl);
    value.setForceCheck(false);
    long current = value.getValue().incrementAndGet();
    if (current == 1)// first failure
    {
      EventHelper.invoke(failoverStatusChanged, this, new FailoverStatusChangedEventArgs(operationUrl, true));

    }
  }

  private static boolean isInvalidDestinationsDocument(JsonDocument document) {
    return document == null || document.getDataAsJson().containsKey("Destinations") == false
      || document.getDataAsJson().get("Destinations") == null
      || JTokenType.NULL.equals(document.getDataAsJson().get("Destinations").getType());
  }

  public void refreshReplicationInformation(ServerClient commands) {
    //TODO: implement me
  }

  private void updateReplicationInformationFromDocument(JsonDocument document) {
    //TODO: implement me
  }

  public void resetFailureCount(String operationUrl) {
    FailureCounter value = getHolder(operationUrl);
    long oldVal = value.getValue().getAndSet(0);
    value.setLastCheck(new Date());
    value.setForceCheck(false);
    if (oldVal != 0) {
      EventHelper.invoke(failoverStatusChanged, this, new FailoverStatusChangedEventArgs(operationUrl, false));
    }
  }

  public static class FailoverStatusChangedEventArgs extends EventArgs {

    public FailoverStatusChangedEventArgs() {
    }

    public FailoverStatusChangedEventArgs(String url, Boolean failing) {
      super();
      this.failing = failing;
      this.url = url;
    }

    private Boolean failing;
    private String url;

    /**
     * @return the failing
     */
    public Boolean getFailing() {
      return failing;
    }

    /**
     * @param failing the failing to set
     */
    public void setFailing(Boolean failing) {
      this.failing = failing;
    }

    /**
     * @return the url
     */
    public String getUrl() {
      return url;
    }

    /**
     * @param url the url to set
     */
    public void setUrl(String url) {
      this.url = url;
    }

  }

  public void addFailoverStatusChanged(EventHandler<FailoverStatusChangedEventArgs> event) {
    failoverStatusChanged.add(event);
  }

  public void removeFailoverStatusChanged(EventHandler<FailoverStatusChangedEventArgs> event) {
    failoverStatusChanged.remove(event);
  }

  public void forceCheck(String primaryUrl, boolean shouldForceCheck) {
    FailureCounter failureCounter = getHolder(primaryUrl);
    failureCounter.setForceCheck(shouldForceCheck);
  }

  protected FailureCounter getHolder(String operationUrl) {
    if (!failureCounts.containsKey(operationUrl)) {
      failureCounts.put(operationUrl, new FailureCounter());
    }
    return failureCounts.get(operationUrl);

  }

  public class FailureCounter {

<<<<<<< HEAD
    private AtomicLong value;
=======
    private AtomicLong value = new AtomicLong();
>>>>>>> 4f4af4e3
    private Date lastCheck;
    private boolean forceCheck;

    public AtomicLong getValue() {
      return value;
    }

    public void setValue(AtomicLong value) {
      this.value = value;
    }

    public Date getLastCheck() {
      return lastCheck;
    }

    public void setLastCheck(Date lastCheck) {
      this.lastCheck = lastCheck;
    }

    public boolean isForceCheck() {
      return forceCheck;
    }

    public void setForceCheck(boolean forceCheck) {
      this.forceCheck = forceCheck;
    }

    public FailureCounter() {
      this.lastCheck = new Date();
    }
  }

  public class ReplicationDestinationData {

    private String url;

    public String getUrl() {
      return url;
    }

    public void setUrl(String url) {
      this.url = url;
    }
  }

}<|MERGE_RESOLUTION|>--- conflicted
+++ resolved
@@ -28,15 +28,9 @@
 import raven.abstractions.task.TaskFactory;
 import raven.client.document.DocumentConvention;
 import raven.client.document.FailoverBehavior;
-<<<<<<< HEAD
 
 import com.google.common.util.concurrent.FutureCallback;
 
-=======
-
-import com.google.common.util.concurrent.FutureCallback;
-
->>>>>>> 4f4af4e3
 // TODO: finish me
 public class ReplicationInformer {
 
@@ -57,25 +51,13 @@
   private List<EventHandler<FailoverStatusChangedEventArgs>> failoverStatusChanged = new ArrayList<>();
 
   private final Map<String, FailureCounter> failureCounts = new ConcurrentHashMap<>();
-<<<<<<< HEAD
 
   private Future<Void> refreshReplicationInformationTask;
 
-=======
-
-  private Future<Void> refreshReplicationInformationTask;
-
->>>>>>> 4f4af4e3
   public ReplicationInformer(DocumentConvention conventions) {
     this.conventions = conventions;
   }
 
-<<<<<<< HEAD
-  public ReplicationInformer() {
-  }
-
-=======
->>>>>>> 4f4af4e3
   public List<ReplicationDestinationData> getReplicationDestinations() {
     return this.replicationDestinations;
   }
@@ -167,11 +149,7 @@
   public <T> T executeWithReplication(HttpMethods method, String primaryUrl, int currentRequest, int currentReadStripingBase,
     Function1<String, T> operation) throws ServerClientException {
 
-<<<<<<< HEAD
-    T result = null;
-=======
     Holder<T> resultHolder = new Holder<>();
->>>>>>> 4f4af4e3
     boolean timeoutThrown = false;
 
     List<String> localReplicationDestinations = getReplicationDestinationsUrls(); // thread safe copy
@@ -182,40 +160,6 @@
         int replicationIndex = currentReadStripingBase % (localReplicationDestinations.size() + 1);
         // if replicationIndex == destinations count, then we want to use the master
         // if replicationIndex < 0, then we were explicitly instructed to use the master
-<<<<<<< HEAD
-        if (replicationIndex < localReplicationDestinations.size() && replicationIndex >= 0)
-        {
-            // if it is failing, ignore that, and move to the master or any of the replicas
-            if (shouldExecuteUsing(localReplicationDestinations.get(replicationIndex), currentRequest, method, false))
-            {
-                if (tryOperation(operation, localReplicationDestinations.get(replicationIndex), true, new Holder(result), timeoutThrown))
-                    return result;
-            }
-        }
-    }
-
-    if (shouldExecuteUsing(primaryUrl, currentRequest, method, true))
-    {
-        if (tryOperation(operation, primaryUrl, !timeoutThrown && localReplicationDestinations.size() > 0, new Holder(result), timeoutThrown))
-            return result;
-        if (!timeoutThrown && isFirstFailure(primaryUrl) &&
-            tryOperation(operation, primaryUrl, localReplicationDestinations.size() > 0, new Holder(result), timeoutThrown))
-            return result;
-        incrementFailureCount(primaryUrl);
-    }
-
-    for (int i = 0; i < localReplicationDestinations.size(); i++)
-    {
-        String replicationDestination = localReplicationDestinations.get(i);
-        if (shouldExecuteUsing(replicationDestination, currentRequest, method, false) == false)
-            continue;
-        if (tryOperation(operation, replicationDestination, !timeoutThrown, new Holder(result), timeoutThrown))
-            return result;
-        if (!timeoutThrown && isFirstFailure(replicationDestination) &&
-            tryOperation(operation, replicationDestination, localReplicationDestinations.size() > i + 1, new Holder(result),
-                         timeoutThrown))
-            return result;
-=======
         if (replicationIndex < localReplicationDestinations.size() && replicationIndex >= 0) {
             // if it is failing, ignore that, and move to the master or any of the replicas
             if (shouldExecuteUsing(localReplicationDestinations.get(replicationIndex), currentRequest, method, false)) {
@@ -249,7 +193,6 @@
                          timeoutThrown)) {
             return resultHolder.value;
         }
->>>>>>> 4f4af4e3
         incrementFailureCount(replicationDestination);
     }
     // this should not be thrown, but since I know the value of should...
@@ -463,11 +406,7 @@
 
   public class FailureCounter {
 
-<<<<<<< HEAD
-    private AtomicLong value;
-=======
     private AtomicLong value = new AtomicLong();
->>>>>>> 4f4af4e3
     private Date lastCheck;
     private boolean forceCheck;
 
